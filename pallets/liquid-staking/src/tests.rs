use crate::{
    mock::*,
    types::{MatchingLedger, RewardDestination, StakingSettlementKind},
    *,
};
<<<<<<< HEAD
use frame_support::{assert_err, assert_ok, traits::Hooks};
use pallet_staking::{Exposure, IndividualExposure};
=======
use frame_support::{assert_ok, traits::Hooks};
>>>>>>> a3de57b7
use primitives::{
    tokens::{DOT, XDOT},
    Balance, Rate,
};
use sp_runtime::traits::{AccountIdLookup, One, StaticLookup};
use xcm::latest::prelude::ExecuteXcm;
use xcm_simulator::TestExt;

use crate::types::WestendCall as RelaychainCall;
use codec::Encode;
use types::*;

#[test]
fn stake_fails_due_to_exceed_capacity() {
    new_test_ext().execute_with(|| {
        assert_err!(
            LiquidStaking::stake(Origin::signed(BOB), dot(10053f64)),
            Error::<Test>::ExceededStakingPoolCapacity
        );
    })
}

#[test]
fn stake_should_work() {
    new_test_ext().execute_with(|| {
        assert_ok!(LiquidStaking::stake(Origin::signed(ALICE), dot(10f64)));
        // Check storage is correct
        assert_eq!(ExchangeRate::<Test>::get(), Rate::one());
        assert_eq!(StakingPool::<Test>::get(), dot(9.95f64));
        assert_eq!(
            MatchingPool::<Test>::get(),
            MatchingLedger {
                total_stake_amount: dot(9.95f64),
                total_unstake_amount: 0,
            }
        );

        // Check balance is correct
        assert_eq!(<Test as Config>::Assets::balance(DOT, &ALICE), dot(90f64));
        assert_eq!(
            <Test as Config>::Assets::balance(XDOT, &ALICE),
            dot(109.95f64)
        );
        assert_eq!(
            <Test as Config>::Assets::balance(DOT, &LiquidStaking::account_id()),
            dot(10f64)
        );
    })
}

#[test]
fn unstake_should_work() {
    new_test_ext().execute_with(|| {
        assert_ok!(LiquidStaking::stake(Origin::signed(ALICE), dot(10f64)));
        assert_ok!(LiquidStaking::unstake(Origin::signed(ALICE), dot(6f64)));

        // Check storage is correct
        assert_eq!(ExchangeRate::<Test>::get(), Rate::one());
        assert_eq!(StakingPool::<Test>::get(), dot(3.95f64));
        assert_eq!(
            MatchingPool::<Test>::get(),
            MatchingLedger {
                total_stake_amount: dot(9.95f64),
                total_unstake_amount: dot(6f64),
            }
        );

        // Check balance is correct
        assert_eq!(<Test as Config>::Assets::balance(DOT, &ALICE), dot(96f64));
        assert_eq!(
            <Test as Config>::Assets::balance(XDOT, &ALICE),
            dot(103.95f64)
        );
        assert_eq!(
            <Test as Config>::Assets::balance(DOT, &LiquidStaking::account_id()),
            dot(4f64)
        );
    })
}

#[test]
fn test_record_staking_settlement_ok() {
    new_test_ext().execute_with(|| {
        assert_ok!(LiquidStaking::record_staking_settlement(
            Origin::signed(ALICE),
            dot(100f64),
            StakingSettlementKind::Reward
        ));

        assert_eq!(LiquidStaking::exchange_rate(), Rate::from(1));
    })
}

#[test]
fn test_duplicated_record_staking_settlement() {
    new_test_ext().execute_with(|| {
        LiquidStaking::record_staking_settlement(
            Origin::signed(ALICE),
            100,
            StakingSettlementKind::Reward,
        )
        .unwrap();
    })
}

enum StakeOp {
    Stake(Balance),
    Unstake(Balance),
}

impl StakeOp {
    fn execute(self) {
        match self {
            Self::Stake(amount) => LiquidStaking::stake(Origin::signed(ALICE), amount).unwrap(),
            Self::Unstake(amount) => LiquidStaking::unstake(Origin::signed(ALICE), amount).unwrap(),
        };
    }
}

#[test]
fn test_settlement_should_work() {
    use StakeOp::*;
    TestNet::reset();
    ParaA::execute_with(|| {
        let test_case: Vec<(Vec<StakeOp>, Balance, (Balance, Balance, Balance), Balance)> = vec![
            (
                vec![Stake(dot(500f64)), Unstake(dot(100f64))],
                0,
                (dot(397.5f64), 0, 0),
                dot(2.5f64),
            ),
            // Calculate right here.
            (
                vec![Unstake(dot(10f64)), Unstake(dot(5f64)), Stake(dot(10f64))],
                0,
                (0, 0, dot(5.05f64)),
                dot(2.55f64),
            ),
            (vec![], 0, (0, 0, 0), dot(2.55f64)),
        ];

        for (stake_ops, unbonding_amount, matching_result, insurance_pool) in test_case.into_iter()
        {
            stake_ops.into_iter().for_each(StakeOp::execute);
            assert_eq!(LiquidStaking::insurance_pool(), insurance_pool);
            assert_eq!(
                LiquidStaking::matching_pool().matching(unbonding_amount),
                matching_result
            );
            assert_ok!(LiquidStaking::settlement(
                Origin::signed(ALICE),
                true,
                unbonding_amount,
            ));
            Pallet::<Test>::on_idle(0, 10000);
        }
    });
    Relay::execute_with(|| {
        assert_eq!(
            RelayBalances::free_balance(&LiquidStaking::para_account_id()),
            // FIXME: weight should be take into account
            9999979517112000
        );
    });
}

#[test]
fn test_transact_bond_work() {
    TestNet::reset();

    ParaA::execute_with(|| {
        assert_ok!(LiquidStaking::bond(
            Origin::signed(ALICE),
            3 * DOT_DECIMAL,
            RewardDestination::Staked
        ));

        ParaSystem::assert_has_event(mock::Event::LiquidStaking(crate::Event::BondCallSent(
            LiquidStaking::derivative_para_account_id(),
            3 * DOT_DECIMAL,
            RewardDestination::Staked,
        )));
    });

    Relay::execute_with(|| {
        RelaySystem::assert_has_event(RelayEvent::Staking(RelayStakingEvent::Bonded(
            LiquidStaking::derivative_para_account_id(),
            3 * DOT_DECIMAL,
        )));
        let ledger = RelayStaking::ledger(LiquidStaking::derivative_para_account_id()).unwrap();
        assert_eq!(ledger.total, 3 * DOT_DECIMAL);
    });
}

#[test]
fn test_transact_bond_extra_work() {
    TestNet::reset();

    ParaA::execute_with(|| {
        assert_ok!(LiquidStaking::bond(
            Origin::signed(ALICE),
            2 * DOT_DECIMAL,
            RewardDestination::Staked
        ));

        assert_ok!(LiquidStaking::bond_extra(
            Origin::signed(ALICE),
            3 * DOT_DECIMAL
        ));
    });

    Relay::execute_with(|| {
        let ledger = RelayStaking::ledger(LiquidStaking::derivative_para_account_id()).unwrap();
        assert_eq!(ledger.total, 5 * DOT_DECIMAL);
    });
}

#[test]
fn test_transact_unbond_work() {
    TestNet::reset();

    ParaA::execute_with(|| {
        assert_ok!(LiquidStaking::bond(
            Origin::signed(ALICE),
            5 * DOT_DECIMAL,
            RewardDestination::Staked
        ));
        assert_ok!(LiquidStaking::unbond(
            Origin::signed(ALICE),
            2 * DOT_DECIMAL
        ));
    });

    Relay::execute_with(|| {
        RelaySystem::assert_has_event(RelayEvent::Staking(RelayStakingEvent::Bonded(
            LiquidStaking::derivative_para_account_id(),
            5 * DOT_DECIMAL,
        )));
        RelaySystem::assert_has_event(RelayEvent::Staking(RelayStakingEvent::Unbonded(
            LiquidStaking::derivative_para_account_id(),
            2 * DOT_DECIMAL,
        )));
        let ledger = RelayStaking::ledger(LiquidStaking::derivative_para_account_id()).unwrap();
        assert_eq!(ledger.total, 5 * DOT_DECIMAL);
        assert_eq!(ledger.active, 3 * DOT_DECIMAL);
    });
}

#[test]
fn test_transact_withdraw_unbonded_work() {
    TestNet::reset();

    ParaA::execute_with(|| {
        assert_ok!(LiquidStaking::bond(
            Origin::signed(ALICE),
            5 * DOT_DECIMAL,
            RewardDestination::Staked
        ));
        assert_ok!(LiquidStaking::unbond(
            Origin::signed(ALICE),
            2 * DOT_DECIMAL
        ));
    });

    Relay::execute_with(|| {
        let ledger = RelayStaking::ledger(LiquidStaking::derivative_para_account_id()).unwrap();
        assert_eq!(ledger.total, 5 * DOT_DECIMAL);
        assert_eq!(ledger.active, 3 * DOT_DECIMAL);
        assert_eq!(ledger.unlocking.len(), 1);

        RelaySystem::assert_has_event(RelayEvent::Staking(RelayStakingEvent::Bonded(
            LiquidStaking::derivative_para_account_id(),
            5 * DOT_DECIMAL,
        )));
        RelaySystem::assert_has_event(RelayEvent::Staking(RelayStakingEvent::Unbonded(
            LiquidStaking::derivative_para_account_id(),
            2 * DOT_DECIMAL,
        )));

        pallet_staking::CurrentEra::<WestendRuntime>::put(
            <WestendRuntime as pallet_staking::Config>::BondingDuration::get(),
        );
    });

    ParaA::execute_with(|| {
        assert_ok!(LiquidStaking::withdraw_unbonded(
            Origin::signed(ALICE),
            0,
            0
        ));
    });

    Relay::execute_with(|| {
        let ledger = RelayStaking::ledger(LiquidStaking::derivative_para_account_id()).unwrap();
        assert_eq!(ledger.total, 3 * DOT_DECIMAL);
        assert_eq!(ledger.active, 3 * DOT_DECIMAL);
        assert_eq!(ledger.unlocking.len(), 0);
    });
}

#[test]
fn test_transact_rebond_work() {
    TestNet::reset();

    ParaA::execute_with(|| {
        assert_ok!(LiquidStaking::bond(
            Origin::signed(ALICE),
            10 * DOT_DECIMAL,
            RewardDestination::Staked
        ));
        assert_ok!(LiquidStaking::unbond(
            Origin::signed(ALICE),
            5 * DOT_DECIMAL
        ));
        assert_ok!(LiquidStaking::rebond(
            Origin::signed(ALICE),
            3 * DOT_DECIMAL
        ));
    });

    Relay::execute_with(|| {
        RelaySystem::assert_has_event(RelayEvent::Staking(RelayStakingEvent::Bonded(
            LiquidStaking::derivative_para_account_id(),
            10 * DOT_DECIMAL,
        )));
        RelaySystem::assert_has_event(RelayEvent::Staking(RelayStakingEvent::Unbonded(
            LiquidStaking::derivative_para_account_id(),
            5 * DOT_DECIMAL,
        )));
        RelaySystem::assert_has_event(RelayEvent::Staking(RelayStakingEvent::Bonded(
            LiquidStaking::derivative_para_account_id(),
            3 * DOT_DECIMAL,
        )));
        let ledger = RelayStaking::ledger(LiquidStaking::derivative_para_account_id()).unwrap();
        assert_eq!(ledger.total, 10 * DOT_DECIMAL);
        assert_eq!(ledger.active, 8 * DOT_DECIMAL);
    });
}

#[test]
fn test_transact_nominate_work() {
    TestNet::reset();

    ParaA::execute_with(|| {
        assert_ok!(LiquidStaking::bond(
            Origin::signed(ALICE),
            10 * DOT_DECIMAL,
            RewardDestination::Staked
        ));

        assert_ok!(LiquidStaking::nominate(
            Origin::signed(ALICE),
            vec![ALICE, BOB],
        ));
    });

    Relay::execute_with(|| {
        let ledger = RelayStaking::ledger(LiquidStaking::derivative_para_account_id()).unwrap();
        assert_eq!(ledger.total, 10 * DOT_DECIMAL);
        let nominators =
            RelayStaking::nominators(LiquidStaking::derivative_para_account_id()).unwrap();
        assert_eq!(nominators.targets, vec![ALICE, BOB]);
    });
}

#[test]
fn stake_should_correctly_add_insurance_pool() {
    new_test_ext().execute_with(|| {
        LiquidStaking::stake(Origin::signed(ALICE), 1000).unwrap();
        assert_eq!(InsurancePool::<Test>::get(), 5);
    })
}

#[test]
fn test_transfer_and_then_bond() {
    TestNet::reset();
    let xcm_transfer_amount = 30 * DOT_DECIMAL;
    let relay_transfer_amount = 12 * DOT_DECIMAL;
    ParaA::execute_with(|| {
        let stash = LiquidStaking::derivative_para_account_id();
        let controller = stash.clone();
        let payee = RewardDestination::<AccountId>::Staked;
        let bond_call =
            RelaychainCall::Utility(Box::new(UtilityCall::BatchAll(UtilityBatchAllCall {
                calls: vec![
                    RelaychainCall::Balances(BalancesCall::TransferKeepAlive(
                        BalancesTransferKeepAliveCall {
                            dest: AccountIdLookup::<AccountId, ()>::unlookup(stash.clone()),
                            value: relay_transfer_amount,
                        },
                    )),
                    RelaychainCall::Utility(Box::new(UtilityCall::AsDerivative(
                        UtilityAsDerivativeCall {
                            index: 0,
                            call: RelaychainCall::Staking::<Test>(StakingCall::Bond(
                                StakingBondCall {
                                    controller: AccountIdLookup::<AccountId, ()>::unlookup(
                                        controller.clone(),
                                    ),
                                    value: relay_transfer_amount,
                                    payee: payee.clone(),
                                },
                            )),
                        },
                    ))),
                ],
            })));
        let bond_transact_xcm = Transact {
            origin_type: OriginKind::SovereignAccount,
            require_weight_at_most: u64::MAX,
            call: bond_call.encode().into(),
        };

        let asset: MultiAsset = (MultiLocation::parent(), xcm_transfer_amount).into();
        let reserve = MultiLocation::parent();
        let recipient = MultiLocation::new(
            0,
            X1(Junction::AccountId32 {
                network: NetworkId::Any,
                id: LiquidStaking::derivative_para_account_id().into(),
            }),
        );
        let fees: MultiAsset = (MultiLocation::here(), xcm_transfer_amount).into();
        let msg = WithdrawAsset {
            assets: asset.clone().into(),
            effects: vec![InitiateReserveWithdraw {
                assets: All.into(),
                reserve: reserve.clone(),
                effects: vec![
                    BuyExecution {
                        fees,
                        weight: 0,
                        debt: 30,
                        halt_on_error: false,
                        instructions: vec![bond_transact_xcm],
                    },
                    DepositAsset {
                        assets: All.into(),
                        max_assets: u32::max_value(),
                        beneficiary: recipient,
                    },
                ],
            }],
        };
        let origin_location = MultiLocation::new(
            0,
            X1(Junction::AccountId32 {
                network: NetworkId::Any,
                id: ALICE.into(),
            }),
        );
        let weight = 2;
        let _ = xcm_executor::XcmExecutor::<XcmConfig>::execute_xcm_in_credit(
            origin_location,
            msg,
            weight,
            weight,
        )
        .ensure_complete();
        print_events::<Test>("ParaA");
    });

    Relay::execute_with(|| {
        print_events::<westend_runtime::Runtime>("Relay");
        assert_eq!(
            RelayBalances::free_balance(&LiquidStaking::derivative_para_account_id()),
            xcm_transfer_amount + relay_transfer_amount - 240
        );

        let ledger = RelayStaking::ledger(LiquidStaking::derivative_para_account_id()).unwrap();
        assert_eq!(ledger.total, relay_transfer_amount);
    });
}

#[test]
fn test_transfer_bond() {
    TestNet::reset();
    let xcm_transfer_amount = 10 * DOT_DECIMAL;
    ParaA::execute_with(|| {
        assert_ok!(LiquidStaking::bond(
            Origin::signed(ALICE),
            xcm_transfer_amount,
            RewardDestination::Staked
        ));
        print_events::<Test>("ParaA");
    });
    Relay::execute_with(|| {
        print_events::<westend_runtime::Runtime>("Relay");
        let ledger = RelayStaking::ledger(LiquidStaking::derivative_para_account_id()).unwrap();
        assert_eq!(ledger.total, xcm_transfer_amount);
        assert_eq!(
            RelayBalances::free_balance(LiquidStaking::derivative_para_account_id()),
            xcm_transfer_amount
        );
        assert_eq!(
            RelayBalances::usable_balance(LiquidStaking::derivative_para_account_id()),
            0
        );
    });
}

fn print_events<T: frame_system::Config>(context: &str) {
    println!("------ {:?} events ------", context);
    frame_system::Pallet::<T>::events().iter().for_each(|r| {
        println!("{:?}", r.event);
    });
}<|MERGE_RESOLUTION|>--- conflicted
+++ resolved
@@ -3,12 +3,9 @@
     types::{MatchingLedger, RewardDestination, StakingSettlementKind},
     *,
 };
-<<<<<<< HEAD
+
 use frame_support::{assert_err, assert_ok, traits::Hooks};
 use pallet_staking::{Exposure, IndividualExposure};
-=======
-use frame_support::{assert_ok, traits::Hooks};
->>>>>>> a3de57b7
 use primitives::{
     tokens::{DOT, XDOT},
     Balance, Rate,
