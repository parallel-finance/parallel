use crate::{mock::*, types::MatchingLedger, *};

use frame_support::{assert_noop, assert_ok, traits::Hooks};

use primitives::{
<<<<<<< HEAD
    tokens::{DOT, XDOT},
    ump::RewardDestination,
=======
    tokens::{KSM, XKSM},
    ump::{RewardDestination, XcmWeightMisc},
>>>>>>> 1f8599f6
    Balance, Rate, Ratio,
};
use sp_runtime::traits::{One, Zero};
use xcm_simulator::TestExt;

#[test]
fn stake_should_work() {
    new_test_ext().execute_with(|| {
        assert_ok!(LiquidStaking::stake(Origin::signed(ALICE), ksm(10f64)));
        // Check storage is correct
        assert_eq!(ExchangeRate::<Test>::get(), Rate::one());
        assert_eq!(
            MatchingPool::<Test>::get(),
            MatchingLedger {
                total_stake_amount: ksm(9.95f64),
                total_unstake_amount: 0,
            }
        );

        // Check balance is correct
        assert_eq!(<Test as Config>::Assets::balance(KSM, &ALICE), ksm(90f64));
        assert_eq!(
            <Test as Config>::Assets::balance(XKSM, &ALICE),
            ksm(109.95f64)
        );
    })
}

#[test]
fn unstake_should_work() {
    new_test_ext().execute_with(|| {
        assert_ok!(LiquidStaking::stake(Origin::signed(ALICE), ksm(10f64)));
        assert_ok!(LiquidStaking::unstake(Origin::signed(ALICE), ksm(6f64)));

        // Check storage is correct
        assert_eq!(ExchangeRate::<Test>::get(), Rate::one());
        assert_eq!(
            MatchingPool::<Test>::get(),
            MatchingLedger {
                total_stake_amount: ksm(9.95f64),
                total_unstake_amount: ksm(6f64),
            }
        );

        // Check balance is correct
        assert_eq!(<Test as Config>::Assets::balance(KSM, &ALICE), ksm(96f64));
        assert_eq!(
            <Test as Config>::Assets::balance(XKSM, &ALICE),
            ksm(103.95f64)
        );
    })
}

enum StakeOp {
    Stake(Balance),
    Unstake(Balance),
}

impl StakeOp {
    fn execute(self) {
        match self {
            Self::Stake(amount) => LiquidStaking::stake(Origin::signed(ALICE), amount).unwrap(),
            Self::Unstake(amount) => LiquidStaking::unstake(Origin::signed(ALICE), amount).unwrap(),
        };
    }
}

#[test]
fn test_settlement_should_work() {
    use StakeOp::*;
    TestNet::reset();
    ParaA::execute_with(|| {
        let test_case: Vec<(Vec<StakeOp>, Balance, (Balance, Balance, Balance))> = vec![
            (
                vec![Stake(ksm(5000f64)), Unstake(ksm(1000f64))],
                0,
                (ksm(3975f64), 0, 0),
            ),
            // Calculate right here.
            (
                vec![Unstake(ksm(10f64)), Unstake(ksm(5f64)), Stake(ksm(10f64))],
                0,
                (0, 0, ksm(5.05f64)),
            ),
            (vec![], 0, (0, 0, 0)),
        ];

        for (stake_ops, unbonding_amount, matching_result) in test_case.into_iter() {
            stake_ops.into_iter().for_each(StakeOp::execute);
            assert_eq!(
                LiquidStaking::matching_pool().matching::<LiquidStaking>(unbonding_amount),
                Ok(matching_result)
            );
            assert_ok!(LiquidStaking::settlement(
                Origin::signed(ALICE),
                ksm(0f64),
                unbonding_amount,
            ));
            Pallet::<Test>::on_idle(0, 10000);
        }
    });
}

#[test]
fn test_transact_bond_work() {
    TestNet::reset();

    ParaA::execute_with(|| {
        assert_ok!(LiquidStaking::stake(Origin::signed(ALICE), ksm(2000f64),));

        assert_ok!(LiquidStaking::bond(
            Origin::signed(ALICE),
            ksm(3f64),
            RewardDestination::Staked
        ));

        ParaSystem::assert_has_event(mock::Event::LiquidStaking(crate::Event::Bonding(
            LiquidStaking::derivative_para_account_id(),
            ksm(3f64),
            RewardDestination::Staked,
        )));
    });

    Relay::execute_with(|| {
        RelaySystem::assert_has_event(RelayEvent::Staking(RelayStakingEvent::Bonded(
            LiquidStaking::derivative_para_account_id(),
            ksm(3f64),
        )));
        let ledger = RelayStaking::ledger(LiquidStaking::derivative_para_account_id()).unwrap();
        assert_eq!(ledger.total, ksm(3f64));
    });
}

#[test]
fn test_transact_bond_extra_work() {
    TestNet::reset();

    ParaA::execute_with(|| {
        assert_ok!(LiquidStaking::stake(Origin::signed(ALICE), ksm(4000f64),));

        assert_ok!(LiquidStaking::bond(
            Origin::signed(ALICE),
            ksm(2f64),
            RewardDestination::Staked
        ));

        assert_ok!(LiquidStaking::bond_extra(Origin::signed(ALICE), ksm(3f64)));
    });

    Relay::execute_with(|| {
        let ledger = RelayStaking::ledger(LiquidStaking::derivative_para_account_id()).unwrap();
        assert_eq!(ledger.total, ksm(5f64));
    });
}

#[test]
fn test_transact_unbond_work() {
    TestNet::reset();

    ParaA::execute_with(|| {
        assert_ok!(LiquidStaking::stake(Origin::signed(ALICE), ksm(6000f64),));

        assert_ok!(LiquidStaking::bond(
            Origin::signed(ALICE),
            ksm(5f64),
            RewardDestination::Staked
        ));
        assert_ok!(LiquidStaking::unbond(Origin::signed(ALICE), ksm(2f64)));
    });

    Relay::execute_with(|| {
        RelaySystem::assert_has_event(RelayEvent::Staking(RelayStakingEvent::Bonded(
            LiquidStaking::derivative_para_account_id(),
            ksm(5f64),
        )));
        RelaySystem::assert_has_event(RelayEvent::Staking(RelayStakingEvent::Unbonded(
            LiquidStaking::derivative_para_account_id(),
            ksm(2f64),
        )));
        let ledger = RelayStaking::ledger(LiquidStaking::derivative_para_account_id()).unwrap();
        assert_eq!(ledger.total, ksm(5f64));
        assert_eq!(ledger.active, ksm(3f64));
    });
}

#[test]
fn test_transact_withdraw_unbonded_work() {
    TestNet::reset();

    ParaA::execute_with(|| {
        assert_ok!(LiquidStaking::stake(Origin::signed(ALICE), ksm(6000f64),));

        assert_ok!(LiquidStaking::bond(
            Origin::signed(ALICE),
            ksm(5f64),
            RewardDestination::Staked
        ));
        assert_ok!(LiquidStaking::unbond(Origin::signed(ALICE), ksm(2f64)));
    });

    Relay::execute_with(|| {
        let ledger = RelayStaking::ledger(LiquidStaking::derivative_para_account_id()).unwrap();
        assert_eq!(ledger.total, ksm(5f64));
        assert_eq!(ledger.active, ksm(3f64));
        assert_eq!(ledger.unlocking.len(), 1);

        RelaySystem::assert_has_event(RelayEvent::Staking(RelayStakingEvent::Bonded(
            LiquidStaking::derivative_para_account_id(),
            ksm(5f64),
        )));
        RelaySystem::assert_has_event(RelayEvent::Staking(RelayStakingEvent::Unbonded(
            LiquidStaking::derivative_para_account_id(),
            ksm(2f64),
        )));

        pallet_staking::CurrentEra::<KusamaRuntime>::put(
            <KusamaRuntime as pallet_staking::Config>::BondingDuration::get(),
        );
    });

    ParaA::execute_with(|| {
        assert_ok!(LiquidStaking::withdraw_unbonded(
            Origin::signed(ALICE),
            0,
            0
        ));
    });

    Relay::execute_with(|| {
        let ledger = RelayStaking::ledger(LiquidStaking::derivative_para_account_id()).unwrap();
        assert_eq!(ledger.total, ksm(3f64));
        assert_eq!(ledger.active, ksm(3f64));
        assert_eq!(ledger.unlocking.len(), 0);
    });
}

#[test]
fn test_transact_rebond_work() {
    TestNet::reset();

    ParaA::execute_with(|| {
        assert_ok!(LiquidStaking::stake(Origin::signed(ALICE), ksm(6000f64),));

        assert_ok!(LiquidStaking::bond(
            Origin::signed(ALICE),
            ksm(10f64),
            RewardDestination::Staked
        ));
        assert_ok!(LiquidStaking::unbond(Origin::signed(ALICE), ksm(5f64)));
        assert_ok!(LiquidStaking::rebond(Origin::signed(ALICE), ksm(3f64)));
    });

    Relay::execute_with(|| {
        RelaySystem::assert_has_event(RelayEvent::Staking(RelayStakingEvent::Bonded(
            LiquidStaking::derivative_para_account_id(),
            ksm(10f64),
        )));
        RelaySystem::assert_has_event(RelayEvent::Staking(RelayStakingEvent::Unbonded(
            LiquidStaking::derivative_para_account_id(),
            ksm(5f64),
        )));
        RelaySystem::assert_has_event(RelayEvent::Staking(RelayStakingEvent::Bonded(
            LiquidStaking::derivative_para_account_id(),
            ksm(3f64),
        )));
        let ledger = RelayStaking::ledger(LiquidStaking::derivative_para_account_id()).unwrap();
        assert_eq!(ledger.total, ksm(10f64));
        assert_eq!(ledger.active, ksm(8f64));
    });
}

#[test]
fn test_transact_nominate_work() {
    TestNet::reset();

    ParaA::execute_with(|| {
        assert_ok!(LiquidStaking::stake(Origin::signed(ALICE), ksm(4000f64),));

        assert_ok!(LiquidStaking::bond(
            Origin::signed(ALICE),
            ksm(10f64),
            RewardDestination::Staked
        ));

        assert_ok!(LiquidStaking::nominate(
            Origin::signed(ALICE),
            vec![ALICE, BOB],
        ));
    });

    Relay::execute_with(|| {
        let ledger = RelayStaking::ledger(LiquidStaking::derivative_para_account_id()).unwrap();
        assert_eq!(ledger.total, ksm(10f64));
        let nominators =
            RelayStaking::nominators(LiquidStaking::derivative_para_account_id()).unwrap();
        assert_eq!(nominators.targets, vec![ALICE, BOB]);
    });
}

#[test]
fn test_transfer_bond() {
    TestNet::reset();
    let xcm_transfer_amount = ksm(10f64);
    ParaA::execute_with(|| {
        assert_ok!(LiquidStaking::stake(Origin::signed(ALICE), ksm(2000f64),));
        assert_ok!(LiquidStaking::bond(
            Origin::signed(ALICE),
            xcm_transfer_amount,
            RewardDestination::Staked
        ));
        // print_events::<Test>("ParaA");
    });
    Relay::execute_with(|| {
        // print_events::<kusama_runtime::Runtime>("Relay");
        let ledger = RelayStaking::ledger(LiquidStaking::derivative_para_account_id()).unwrap();
        assert_eq!(ledger.total, xcm_transfer_amount);
        assert_eq!(
            RelayBalances::free_balance(LiquidStaking::derivative_para_account_id()),
            xcm_transfer_amount
        );
        assert_eq!(
            RelayBalances::usable_balance(LiquidStaking::derivative_para_account_id()),
            0
        );
    });
}

#[test]
fn test_add_insurances_work() {
    new_test_ext().execute_with(|| {
        assert_eq!(InsurancePool::<Test>::get(), 0);
        assert_ok!(LiquidStaking::add_insurances(Origin::signed(BOB), 123));
        assert_eq!(InsurancePool::<Test>::get(), 123);
    })
}

#[test]
fn update_staking_pool_capacity_should_not_work_if_with_invalid_param() {
    new_test_ext().execute_with(|| {
        assert_noop!(
            LiquidStaking::update_staking_pool_capacity(Origin::root(), Zero::zero()),
            Error::<Test>::ZeroCap
        );
    })
}

#[test]
fn update_reserve_factor_should_not_work_if_with_invalid_param() {
    new_test_ext().execute_with(|| {
        assert_noop!(
            LiquidStaking::update_reserve_factor(Origin::root(), Ratio::zero()),
            Error::<Test>::InvalidFactor
        );
        assert_noop!(
            LiquidStaking::update_reserve_factor(Origin::root(), Ratio::one()),
            Error::<Test>::InvalidFactor
        );
    })
}<|MERGE_RESOLUTION|>--- conflicted
+++ resolved
@@ -3,13 +3,8 @@
 use frame_support::{assert_noop, assert_ok, traits::Hooks};
 
 use primitives::{
-<<<<<<< HEAD
-    tokens::{DOT, XDOT},
+    tokens::{KSM, XKSM},
     ump::RewardDestination,
-=======
-    tokens::{KSM, XKSM},
-    ump::{RewardDestination, XcmWeightMisc},
->>>>>>> 1f8599f6
     Balance, Rate, Ratio,
 };
 use sp_runtime::traits::{One, Zero};
