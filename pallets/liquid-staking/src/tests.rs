--- conflicted
+++ resolved
@@ -1,10 +1,3 @@
-<<<<<<< HEAD
-use super::*;
-use crate::{mock::*, Error};
-use frame_support::{assert_noop, assert_ok};
-use primitives::TokenSymbol;
-use sp_runtime::traits::BadOrigin;
-=======
 use crate::{
     mock::*,
     types::{MatchingLedger, StakingSettlementKind},
@@ -12,9 +5,8 @@
 };
 use frame_support::{assert_err, assert_ok, traits::Hooks};
 use orml_traits::MultiCurrency;
-use primitives::{Balance, CurrencyId, Rate};
+use primitives::{Balance, CurrencyId, Rate, TokenSymbol};
 use sp_runtime::traits::One;
->>>>>>> e4547743
 
 #[test]
 fn stake_should_work() {
@@ -33,27 +25,12 @@
 
         // Check balance is correct
         assert_eq!(
-<<<<<<< HEAD
-            <Test as Config>::Currency::free_balance(
-                CurrencyId::Token(TokenSymbol::DOT),
-                &1.into()
-            ),
+            <Test as Config>::Currency::free_balance(CurrencyId::Token(TokenSymbol::DOT), &ALICE),
             90
         );
         assert_eq!(
-            <Test as Config>::Currency::free_balance(
-                CurrencyId::Token(TokenSymbol::xDOT),
-                &1.into()
-            ),
-            500
-=======
-            <Test as Config>::Currency::free_balance(CurrencyId::DOT, &ALICE),
-            90
-        );
-        assert_eq!(
-            <Test as Config>::Currency::free_balance(CurrencyId::xDOT, &ALICE),
+            <Test as Config>::Currency::free_balance(CurrencyId::Token(TokenSymbol::xDOT), &ALICE),
             110
->>>>>>> e4547743
         );
         assert_eq!(
             <Test as Config>::Currency::free_balance(
@@ -62,136 +39,6 @@
             ),
             10
         );
-<<<<<<< HEAD
-
-        // check StakingPersonTimes works correctly
-        assert_eq!(StakingPersonTimes::<Test>::get(), 1);
-        assert_ok!(LiquidStaking::stake(Origin::signed(1.into()), 10));
-        assert_eq!(StakingPersonTimes::<Test>::get(), 2);
-        StakingPersonTimes::<Test>::mutate(|b| *b = u128::MAX);
-        assert_ok!(LiquidStaking::stake(Origin::signed(1.into()), 10));
-        assert_eq!(StakingPersonTimes::<Test>::get(), u128::MAX);
-    })
-}
-
-#[test]
-fn withdraw_should_work() {
-    new_test_ext().execute_with(|| {
-        let _ = LiquidStaking::stake(Origin::signed(1.into()), 10);
-        assert_ok!(LiquidStaking::withdraw(
-            Origin::signed(6.into()),
-            2.into(),
-            10
-        ));
-
-        // Check balance is correct
-        assert_eq!(
-            <Test as Config>::Currency::free_balance(
-                CurrencyId::Token(TokenSymbol::DOT),
-                &AccountId::from(2_u64)
-            ),
-            10
-        );
-        assert_eq!(
-            <Test as Config>::Currency::free_balance(
-                CurrencyId::Token(TokenSymbol::DOT),
-                &AccountId::from(1_u64)
-            ),
-            90
-        );
-        assert_eq!(
-            <Test as Config>::Currency::free_balance(
-                CurrencyId::Token(TokenSymbol::DOT),
-                &LiquidStaking::account_id()
-            ),
-            0
-        );
-    })
-}
-
-#[test]
-fn withdraw_from_invalid_origin_should_fail() {
-    new_test_ext().execute_with(|| {
-        let _ = LiquidStaking::stake(Origin::signed(1.into()), 10);
-        assert_noop!(
-            LiquidStaking::withdraw(Origin::signed(1.into()), 2.into(), 11),
-            BadOrigin,
-        );
-    })
-}
-
-#[test]
-fn withdraw_too_much_should_fail() {
-    new_test_ext().execute_with(|| {
-        let _ = LiquidStaking::stake(Origin::signed(1.into()), 10);
-        assert_noop!(
-            LiquidStaking::withdraw(Origin::signed(6.into()), 2.into(), 11),
-            Error::<Test>::ExcessWithdrawThreshold,
-        );
-    })
-}
-
-#[test]
-fn record_rewards_should_work() {
-    new_test_ext().execute_with(|| {
-        let _ = LiquidStaking::stake(Origin::signed(1.into()), 10);
-        assert_ok!(LiquidStaking::record_rewards(
-            Origin::signed(6.into()),
-            2.into(),
-            10
-        ));
-
-        // Check storage is correct
-        assert_eq!(
-            ExchangeRate::<Test>::get(),
-            Rate::saturating_from_rational(4, 100)
-        );
-        assert_eq!(TotalStakingAsset::<Test>::get(), 20);
-        assert_eq!(TotalVoucher::<Test>::get(), 500);
-    })
-}
-
-#[test]
-fn record_rewards_from_invalid_origin_should_fail() {
-    new_test_ext().execute_with(|| {
-        let _ = LiquidStaking::stake(Origin::signed(1.into()), 10);
-        assert_noop!(
-            LiquidStaking::record_rewards(Origin::signed(1.into()), 2.into(), 10),
-            BadOrigin,
-        );
-    })
-}
-
-#[test]
-fn record_slash_should_work() {
-    new_test_ext().execute_with(|| {
-        let _ = LiquidStaking::stake(Origin::signed(1.into()), 10);
-        assert_ok!(LiquidStaking::record_slash(
-            Origin::signed(6.into()),
-            2.into(),
-            5
-        ));
-
-        // Check storage is correct
-        assert_eq!(
-            ExchangeRate::<Test>::get(),
-            Rate::saturating_from_rational(1, 100)
-        );
-        assert_eq!(TotalStakingAsset::<Test>::get(), 5);
-        assert_eq!(TotalVoucher::<Test>::get(), 500);
-    })
-}
-
-#[test]
-fn record_slash_from_invalid_origin_should_fail() {
-    new_test_ext().execute_with(|| {
-        let _ = LiquidStaking::stake(Origin::signed(1.into()), 10);
-        assert_noop!(
-            LiquidStaking::record_slash(Origin::signed(1.into()), 2.into(), 5),
-            BadOrigin,
-        );
-=======
->>>>>>> e4547743
     })
 }
 
@@ -214,49 +61,19 @@
 
         // Check balance is correct
         assert_eq!(
-<<<<<<< HEAD
-            <Test as Config>::Currency::free_balance(
-                CurrencyId::Token(TokenSymbol::DOT),
-                &1.into()
-            ),
-            90
+            <Test as Config>::Currency::free_balance(CurrencyId::Token(TokenSymbol::DOT), &ALICE),
+            96
         );
         assert_eq!(
-            <Test as Config>::Currency::free_balance(
-                CurrencyId::Token(TokenSymbol::xDOT),
-                &1.into()
-            ),
-            0
+            <Test as Config>::Currency::free_balance(CurrencyId::Token(TokenSymbol::xDOT), &ALICE),
+            104
         );
         assert_eq!(
             <Test as Config>::Currency::free_balance(
                 CurrencyId::Token(TokenSymbol::DOT),
                 &LiquidStaking::account_id()
             ),
-            10
-        );
-    })
-}
-
-#[test]
-fn unstake_amount_should_not_exceed_balance() {
-    new_test_ext().execute_with(|| {
-        let _ = LiquidStaking::stake(Origin::signed(1.into()), 10);
-        assert_noop!(
-            LiquidStaking::unstake(Origin::signed(1.into()), 501),
-            orml_tokens::Error::<Test>::BalanceTooLow,
-=======
-            <Test as Config>::Currency::free_balance(CurrencyId::DOT, &ALICE),
-            96
-        );
-        assert_eq!(
-            <Test as Config>::Currency::free_balance(CurrencyId::xDOT, &ALICE),
-            104
-        );
-        assert_eq!(
-            <Test as Config>::Currency::free_balance(CurrencyId::DOT, &LiquidStaking::account_id()),
             4
->>>>>>> e4547743
         );
     })
 }
@@ -286,319 +103,21 @@
         )
         .unwrap();
 
-<<<<<<< HEAD
-        assert_ok!(LiquidStaking::finish_processed_unstake(
-            Origin::signed(6.into()),
-            10000.into(),
-            1.into(),
-            10
-        ));
-
-        // Check storage is correct
-        assert_eq!(
-            AccountProcessingUnstake::<Test>::get(
-                &AccountId::from(10000_u64),
-                &AccountId::from(1_u64)
-            ),
-            None,
-        );
-
-        // Check balance is correct
-        assert_eq!(
-            <Test as Config>::Currency::free_balance(
-                CurrencyId::Token(TokenSymbol::DOT),
-                &1.into()
-            ),
-            100
-        );
-        assert_eq!(
-            <Test as Config>::Currency::free_balance(
-                CurrencyId::Token(TokenSymbol::xDOT),
-                &1.into()
-            ),
-            0
-        );
-        assert_eq!(
-            <Test as Config>::Currency::free_balance(
-                CurrencyId::Token(TokenSymbol::DOT),
-                &LiquidStaking::account_id()
-            ),
-            0
-        );
-    })
-}
-
-#[test]
-fn finish_processed_unstake_from_invalid_origin_should_fail() {
-    new_test_ext().execute_with(|| {
-        let _ = LiquidStaking::stake(Origin::signed(1.into()), 10);
-        let _ = LiquidStaking::unstake(Origin::signed(1.into()), 500);
-        let _ = LiquidStaking::process_pending_unstake(
-            Origin::signed(6.into()),
-            10000.into(),
-            1.into(),
-            1,
-            10,
-        );
-
-        assert_noop!(
-            LiquidStaking::finish_processed_unstake(
-                Origin::signed(1.into()),
-                10000.into(),
-                1.into(),
-                10
-            ),
-            BadOrigin
-        );
-    })
-}
-
-#[test]
-fn finish_processed_unstake_without_processing_first_should_fail() {
-    new_test_ext().execute_with(|| {
-        let _ = LiquidStaking::stake(Origin::signed(1.into()), 10);
-        let _ = LiquidStaking::unstake(Origin::signed(1.into()), 500);
-
-        assert_noop!(
-            LiquidStaking::finish_processed_unstake(
-                Origin::signed(6.into()),
-                10000.into(),
-                1.into(),
-                10
-            ),
-            Error::<Test>::NoProcessingUnstake
-        );
-    })
-}
-
-#[test]
-fn finish_processed_unstake_with_incorrect_amount_should_fail() {
-    new_test_ext().execute_with(|| {
-        let _ = LiquidStaking::stake(Origin::signed(1.into()), 10);
-        let _ = LiquidStaking::unstake(Origin::signed(1.into()), 500);
-        let _ = LiquidStaking::process_pending_unstake(
-            Origin::signed(6.into()),
-            10000.into(),
-            1.into(),
-            1,
-            10,
-        );
-
-        assert_noop!(
-            LiquidStaking::finish_processed_unstake(
-                Origin::signed(6.into()),
-                10000.into(),
-                1.into(),
-                8,
-            ),
-            Error::<Test>::InvalidProcessedUnstakeAmount
-        );
-    })
-}
-
-#[test]
-fn finish_processed_unstake_with_another_incorrect_amount_should_fail() {
-    new_test_ext().execute_with(|| {
-        let _ = LiquidStaking::stake(Origin::signed(1.into()), 10);
-        let _ = LiquidStaking::unstake(Origin::signed(1.into()), 500);
-        let _ = LiquidStaking::process_pending_unstake(
-            Origin::signed(6.into()),
-            10000.into(),
-            1.into(),
-            1,
-            10,
-        );
-
-        assert_noop!(
-            LiquidStaking::finish_processed_unstake(
-                Origin::signed(6.into()),
-                10000.into(),
-                1.into(),
-                11,
-=======
         assert_err!(
             LiquidStaking::record_staking_settlement(
                 Origin::signed(ALICE),
                 1,
                 100,
                 StakingSettlementKind::Reward
->>>>>>> e4547743
             ),
             Error::<Test>::StakingSettlementAlreadyRecorded
         )
     })
 }
 
-<<<<<<< HEAD
-#[test]
-fn finish_processed_unstake_with_multiple_processing_should_work() {
-    new_test_ext().execute_with(|| {
-        let _ = LiquidStaking::stake(Origin::signed(1.into()), 10);
-        let _ = LiquidStaking::unstake(Origin::signed(1.into()), 500);
-        let _ = LiquidStaking::process_pending_unstake(
-            Origin::signed(6.into()),
-            10000.into(),
-            1.into(),
-            3,
-            5,
-        );
-        let _ = LiquidStaking::process_pending_unstake(
-            Origin::signed(6.into()),
-            10000.into(),
-            1.into(),
-            3,
-            4,
-        );
-        let _ = LiquidStaking::process_pending_unstake(
-            Origin::signed(6.into()),
-            10000.into(),
-            1.into(),
-            3,
-            1,
-        );
-
-        // The first time
-        assert_ok!(LiquidStaking::finish_processed_unstake(
-            Origin::signed(6.into()),
-            10000.into(),
-            1.into(),
-            5,
-        ));
-
-        // Check storage is correct
-        assert_eq!(
-            AccountProcessingUnstake::<Test>::get(
-                &AccountId::from(10000_u64),
-                &AccountId::from(1_u64)
-            )
-            .unwrap(),
-            vec![
-                UnstakeInfo {
-                    amount: 4,
-                    block_number: frame_system::Pallet::<Test>::block_number(),
-                    era_index: Some(3),
-                },
-                UnstakeInfo {
-                    amount: 1,
-                    block_number: frame_system::Pallet::<Test>::block_number(),
-                    era_index: Some(3),
-                },
-            ],
-        );
-
-        // Check balance is correct
-        assert_eq!(
-            <Test as Config>::Currency::free_balance(
-                CurrencyId::Token(TokenSymbol::DOT),
-                &1.into()
-            ),
-            95
-        );
-        assert_eq!(
-            <Test as Config>::Currency::free_balance(
-                CurrencyId::Token(TokenSymbol::xDOT),
-                &1.into()
-            ),
-            0
-        );
-        assert_eq!(
-            <Test as Config>::Currency::free_balance(
-                CurrencyId::Token(TokenSymbol::DOT),
-                &LiquidStaking::account_id()
-            ),
-            5
-        );
-
-        // The second time
-        assert_ok!(LiquidStaking::finish_processed_unstake(
-            Origin::signed(6.into()),
-            10000.into(),
-            1.into(),
-            4,
-        ));
-
-        // Check storage is correct
-        assert_eq!(
-            AccountProcessingUnstake::<Test>::get(
-                &AccountId::from(10000_u64),
-                &AccountId::from(1_u64)
-            )
-            .unwrap(),
-            vec![UnstakeInfo {
-                amount: 1,
-                block_number: frame_system::Pallet::<Test>::block_number(),
-                era_index: Some(3),
-            },],
-        );
-
-        // Check balance is correct
-        assert_eq!(
-            <Test as Config>::Currency::free_balance(
-                CurrencyId::Token(TokenSymbol::DOT),
-                &1.into()
-            ),
-            99
-        );
-        assert_eq!(
-            <Test as Config>::Currency::free_balance(
-                CurrencyId::Token(TokenSymbol::xDOT),
-                &1.into()
-            ),
-            0
-        );
-        assert_eq!(
-            <Test as Config>::Currency::free_balance(
-                CurrencyId::Token(TokenSymbol::DOT),
-                &LiquidStaking::account_id()
-            ),
-            1
-        );
-
-        // The third time
-        assert_ok!(LiquidStaking::finish_processed_unstake(
-            Origin::signed(6.into()),
-            10000.into(),
-            1.into(),
-            1,
-        ));
-
-        // Check storage is correct
-        assert_eq!(
-            AccountProcessingUnstake::<Test>::get(
-                &AccountId::from(10000_u64),
-                &AccountId::from(1_u64)
-            ),
-            None,
-        );
-
-        // Check balance is correct
-        assert_eq!(
-            <Test as Config>::Currency::free_balance(
-                CurrencyId::Token(TokenSymbol::DOT),
-                &1.into()
-            ),
-            100
-        );
-        assert_eq!(
-            <Test as Config>::Currency::free_balance(
-                CurrencyId::Token(TokenSymbol::xDOT),
-                &1.into()
-            ),
-            0
-        );
-        assert_eq!(
-            <Test as Config>::Currency::free_balance(
-                CurrencyId::Token(TokenSymbol::DOT),
-                &LiquidStaking::account_id()
-            ),
-            0
-        );
-    })
-=======
 enum StakeOp {
     Stake(Balance),
     Unstake(Balance),
->>>>>>> e4547743
 }
 
 impl StakeOp {
