use crate as pallet_liquid_staking;
<<<<<<< HEAD
use frame_support::{
    parameter_types,
    traits::{GenesisBuild, SortedMembers},
    PalletId,
};
use frame_system::{self as system, EnsureOneOf, EnsureRoot, EnsureSignedBy};
=======
use codec::{Decode, Encode};
use frame_support::{
    dispatch::{DispatchResult, Weight},
    ord_parameter_types, parameter_types,
    traits::{GenesisBuild, MaxEncodedLen},
    PalletId,
};
use frame_system::{self as system, ensure_signed, pallet_prelude::OriginFor, EnsureSignedBy};
use orml_traits::{parameter_type_with_key, MultiCurrency};
use primitives::{Amount, Balance, CurrencyId, Rate, XTransfer};
#[cfg(feature = "std")]
use serde::{Deserialize, Serialize};
>>>>>>> 2bb80a4e
use sp_core::H256;
use sp_runtime::{
    testing::Header,
    traits::{BlakeTwo256, IdentityLookup},
    FixedPointNumber, RuntimeDebug,
};
use sp_std::convert::TryInto;
use xcm::v0::{Junction, MultiLocation};

pub const DOT: CurrencyId = CurrencyId::DOT;
pub const XDOT: CurrencyId = CurrencyId::xDOT;
pub const NATIVE: CurrencyId = CurrencyId::Native;

type UncheckedExtrinsic = frame_system::mocking::MockUncheckedExtrinsic<Test>;
type Block = frame_system::mocking::MockBlock<Test>;
type BlockNumber = u64;
type AccountId = u64;

#[derive(
    Encode,
    Decode,
    Default,
    Eq,
    PartialEq,
    Copy,
    Clone,
    RuntimeDebug,
    PartialOrd,
    Ord,
    MaxEncodedLen,
)]
#[cfg_attr(feature = "std", derive(Serialize, Deserialize, Hash))]
pub struct AccountId(u64);

impl sp_std::fmt::Display for AccountId {
    fn fmt(&self, f: &mut sp_std::fmt::Formatter<'_>) -> sp_std::fmt::Result {
        write!(f, "{}", self.0)
    }
}

impl From<u64> for AccountId {
    fn from(account_id: u64) -> Self {
        Self(account_id)
    }
}

impl From<AccountId> for [u8; 32] {
    fn from(account_id: AccountId) -> Self {
        let mut b: Vec<u8> = account_id.0.to_be_bytes().iter().cloned().collect();
        b.resize_with(32, Default::default);
        b.try_into().unwrap()
    }
}

impl From<[u8; 32]> for AccountId {
    fn from(account_id32: [u8; 32]) -> Self {
        AccountId::from(u64::from_be_bytes(account_id32[0..8].try_into().unwrap()))
    }
}

// Configure a mock runtime to test the pallet.
frame_support::construct_runtime!(
    pub enum Test where
        Block = Block,
        NodeBlock = Block,
        UncheckedExtrinsic = UncheckedExtrinsic,
    {
        System: frame_system::{Pallet, Call, Config, Storage, Event<T>},
        Balances: pallet_balances::{Pallet, Call, Storage, Event<T>},
        Tokens: orml_tokens::{Pallet, Storage, Config<T>, Event<T>},
        Currencies: orml_currencies::{Pallet, Call, Event<T>},
        LiquidStaking: pallet_liquid_staking::{Pallet, Storage, Call, Config, Event<T>},
    }
);

parameter_types! {
    pub const BlockHashCount: u64 = 250;
    pub const SS58Prefix: u8 = 42;
}

impl system::Config for Test {
    type BaseCallFilter = ();
    type BlockWeights = ();
    type BlockLength = ();
    type DbWeight = ();
    type Origin = Origin;
    type Call = Call;
    type Index = u64;
    type BlockNumber = BlockNumber;
    type Hash = H256;
    type Hashing = BlakeTwo256;
    type AccountId = AccountId;
    type Lookup = IdentityLookup<Self::AccountId>;
    type Header = Header;
    type Event = Event;
    type BlockHashCount = BlockHashCount;
    type Version = ();
    type PalletInfo = PalletInfo;
    type AccountData = pallet_balances::AccountData<Balance>;
    type OnNewAccount = ();
    type OnKilledAccount = ();
    type SystemWeightInfo = ();
    type SS58Prefix = SS58Prefix;
    type OnSetCode = ();
}

parameter_types! {
    pub const ExistentialDeposit: Balance = 1;
    pub const MaxLocks: u32 = 50;
}

impl pallet_balances::Config for Test {
    type MaxLocks = MaxLocks;
    type Balance = Balance;
    type Event = Event;
    type DustRemoval = ();
    type MaxReserves = ();
    type ReserveIdentifier = [u8; 8];
    type ExistentialDeposit = ExistentialDeposit;
    type AccountStore = System;
    type WeightInfo = ();
}

parameter_type_with_key! {
    pub ExistentialDeposits: |_currency_id: CurrencyId| -> Balance {
        Default::default()
    };
}

impl orml_tokens::Config for Test {
    type Event = Event;
    type Balance = Balance;
    type Amount = Amount;
    type CurrencyId = CurrencyId;
    type OnDust = ();
    type ExistentialDeposits = ExistentialDeposits;
    type WeightInfo = ();
    type MaxLocks = MaxLocks;
}

parameter_types! {
    pub const GetNativeCurrencyId: CurrencyId = NATIVE;
}

impl orml_currencies::Config for Test {
    type Event = Event;
    type MultiCurrency = Tokens;
    type NativeCurrency =
        orml_currencies::BasicCurrencyAdapter<Test, Balances, Amount, BlockNumber>;
    type GetNativeCurrencyId = GetNativeCurrencyId;
    type WeightInfo = ();
}

<<<<<<< HEAD
pub struct Six;
impl SortedMembers<AccountId> for Six {
    fn sorted_members() -> Vec<AccountId> {
        vec![6]
    }
=======
ord_parameter_types! {
    pub const Six: AccountId = AccountId::from(6_u64);
>>>>>>> 2bb80a4e
}

type EnsureRootOrSix =
    EnsureOneOf<AccountId, EnsureRoot<AccountId>, EnsureSignedBy<Six, AccountId>>;

parameter_types! {
    pub const LiquidStakingPalletId: PalletId = PalletId(*b"par/liqu");
    pub const StakingCurrency: CurrencyId = DOT;
    pub const LiquidCurrency: CurrencyId = XDOT;
    pub const MaxWithdrawAmount: Balance = 10;
    pub const MaxAccountProcessingUnstake: u32 = 5;
}

impl pallet_liquid_staking::Config for Test {
    type Event = Event;
    type Currency = Currencies;
    type PalletId = LiquidStakingPalletId;
    type StakingCurrency = StakingCurrency;
    type LiquidCurrency = LiquidCurrency;
<<<<<<< HEAD
    type WithdrawOrigin = EnsureRootOrSix;
    type MaxWithdrawAmount = MaxWithdrawAmount;
    type MaxAccountProcessingUnstake = MaxAccountProcessingUnstake;
    type WeightInfo = ();
=======
    type WithdrawOrigin = EnsureSignedBy<Six, AccountId>;
    type MaxWithdrawAmount = MaxWithdrawAmount;
    type MaxAccountProcessingUnstake = MaxAccountProcessingUnstake;
    type XTransfer = Currencies;
}

impl XTransfer<Test, CurrencyId, AccountId, Balance> for Currencies {
    fn xtransfer(
        from: OriginFor<Test>,
        currency_id: CurrencyId,
        mut to: MultiLocation,
        amount: Balance,
        _weight: Weight,
    ) -> DispatchResult {
        let from = ensure_signed(from)?;
        <Test as orml_currencies::Config>::MultiCurrency::withdraw(currency_id, &from, amount)?;
        if let Some(Junction::AccountId32 {
            id: account_id32, ..
        }) = to.take_last()
        {
            let account_id: AccountId = account_id32.into();
            <Test as orml_currencies::Config>::MultiCurrency::deposit(
                currency_id,
                &account_id,
                amount,
            )?;
        }
        Ok(())
    }
>>>>>>> 2bb80a4e
}

// Build genesis storage according to the mock runtime.
pub fn new_test_ext() -> sp_io::TestExternalities {
    let mut t = system::GenesisConfig::default()
        .build_storage::<Test>()
        .unwrap();
    orml_tokens::GenesisConfig::<Test> {
        balances: vec![(1.into(), CurrencyId::DOT, 100)],
    }
    .assimilate_storage(&mut t)
    .unwrap();
    pallet_liquid_staking::GenesisConfig {
        exchange_rate: Rate::saturating_from_rational(2, 100), // 0.02
    }
    .assimilate_storage::<Test>(&mut t)
    .unwrap();
    t.into()
}<|MERGE_RESOLUTION|>--- conflicted
+++ resolved
@@ -1,25 +1,17 @@
 use crate as pallet_liquid_staking;
-<<<<<<< HEAD
-use frame_support::{
-    parameter_types,
-    traits::{GenesisBuild, SortedMembers},
-    PalletId,
-};
-use frame_system::{self as system, EnsureOneOf, EnsureRoot, EnsureSignedBy};
-=======
+
 use codec::{Decode, Encode};
 use frame_support::{
     dispatch::{DispatchResult, Weight},
     ord_parameter_types, parameter_types,
-    traits::{GenesisBuild, MaxEncodedLen},
+    traits::{GenesisBuild, MaxEncodedLen, SortedMembers},
     PalletId,
 };
-use frame_system::{self as system, ensure_signed, pallet_prelude::OriginFor, EnsureSignedBy};
+use frame_system::{self as system, EnsureOneOf, EnsureRoot, ensure_signed, EnsureSignedBy, pallet_prelude::OriginFor};
 use orml_traits::{parameter_type_with_key, MultiCurrency};
 use primitives::{Amount, Balance, CurrencyId, Rate, XTransfer};
 #[cfg(feature = "std")]
 use serde::{Deserialize, Serialize};
->>>>>>> 2bb80a4e
 use sp_core::H256;
 use sp_runtime::{
     testing::Header,
@@ -36,7 +28,6 @@
 type UncheckedExtrinsic = frame_system::mocking::MockUncheckedExtrinsic<Test>;
 type Block = frame_system::mocking::MockBlock<Test>;
 type BlockNumber = u64;
-type AccountId = u64;
 
 #[derive(
     Encode,
@@ -173,16 +164,11 @@
     type WeightInfo = ();
 }
 
-<<<<<<< HEAD
 pub struct Six;
 impl SortedMembers<AccountId> for Six {
     fn sorted_members() -> Vec<AccountId> {
-        vec![6]
-    }
-=======
-ord_parameter_types! {
-    pub const Six: AccountId = AccountId::from(6_u64);
->>>>>>> 2bb80a4e
+        vec![AccountId::from(6_u64)]
+    }
 }
 
 type EnsureRootOrSix =
@@ -202,15 +188,10 @@
     type PalletId = LiquidStakingPalletId;
     type StakingCurrency = StakingCurrency;
     type LiquidCurrency = LiquidCurrency;
-<<<<<<< HEAD
     type WithdrawOrigin = EnsureRootOrSix;
     type MaxWithdrawAmount = MaxWithdrawAmount;
     type MaxAccountProcessingUnstake = MaxAccountProcessingUnstake;
     type WeightInfo = ();
-=======
-    type WithdrawOrigin = EnsureSignedBy<Six, AccountId>;
-    type MaxWithdrawAmount = MaxWithdrawAmount;
-    type MaxAccountProcessingUnstake = MaxAccountProcessingUnstake;
     type XTransfer = Currencies;
 }
 
@@ -237,7 +218,6 @@
         }
         Ok(())
     }
->>>>>>> 2bb80a4e
 }
 
 // Build genesis storage according to the mock runtime.
