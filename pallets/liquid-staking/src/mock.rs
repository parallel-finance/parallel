use frame_support::{
    construct_runtime,
    dispatch::Weight,
    parameter_types, sp_io,
    traits::{
        tokens::BalanceConversion, EnsureOneOf, Everything, GenesisBuild, Nothing, SortedMembers,
    },
    weights::constants::WEIGHT_PER_SECOND,
    PalletId,
};
use frame_system::{EnsureRoot, EnsureSignedBy};
use orml_xcm_support::IsNativeConcrete;
use pallet_xcm::XcmPassthrough;
use polkadot_parachain::primitives::Sibling;

use polkadot_runtime_parachains::configuration::HostConfiguration;
use primitives::{
    currency::MultiCurrencyAdapter, tokens::*, Balance, EraIndex, ParaId, Rate, Ratio,
};
use sp_core::H256;
use sp_runtime::{
    generic,
    traits::{
        AccountIdConversion, AccountIdLookup, BlakeTwo256, BlockNumberProvider, Convert, One, Zero,
    },
    AccountId32, DispatchError,
    MultiAddress::Id,
};
pub use xcm::latest::prelude::*;
pub use xcm_builder::{
    AccountId32Aliases, AllowTopLevelPaidExecutionFrom, AllowUnpaidExecutionFrom,
    ChildParachainAsNative, ChildParachainConvertsVia, ChildSystemParachainAsSuperuser,
    CurrencyAdapter as XcmCurrencyAdapter, EnsureXcmOrigin, FixedRateOfFungible, FixedWeightBounds,
    IsConcrete, LocationInverter, NativeAsset, ParentAsSuperuser, ParentIsPreset,
    RelayChainAsNative, SiblingParachainAsNative, SiblingParachainConvertsVia,
    SignedAccountId32AsNative, SignedToAccountId32, SovereignSignedViaLocation, TakeWeightCredit,
};
use xcm_executor::{Config, XcmExecutor};
use xcm_simulator::{decl_test_network, decl_test_parachain, decl_test_relay_chain};

pub type AccountId = AccountId32;
pub type CurrencyId = u32;
pub use kusama_runtime;
<<<<<<< HEAD

use super::UnbondIndex;
use core::marker::PhantomData;
use frame_support::traits::OriginTrait;
use polkadot_parachain::primitives::IsSystem;
use xcm_executor::traits::ConvertOrigin;
=======
use primitives::ump::{XcmCall, XcmWeightFeeMisc};
>>>>>>> 514b9e51

parameter_types! {
    pub const ReservedXcmpWeight: Weight = WEIGHT_PER_SECOND / 4;
    pub const ReservedDmpWeight: Weight = WEIGHT_PER_SECOND / 4;
}

impl cumulus_pallet_parachain_system::Config for Test {
    type Event = Event;
    type OnSystemEvent = ();
    type SelfParaId = ParachainInfo;
    type DmpMessageHandler = DmpQueue;
    type ReservedDmpWeight = ReservedDmpWeight;
    type OutboundXcmpMessageSource = XcmpQueue;
    type XcmpMessageHandler = XcmpQueue;
    type ReservedXcmpWeight = ReservedXcmpWeight;
}

impl parachain_info::Config for Test {}

parameter_types! {
    pub DotLocation: MultiLocation = MultiLocation::parent();
    pub RelayNetwork: NetworkId = NetworkId::Kusama;
    pub RelayChainOrigin: Origin = cumulus_pallet_xcm::Origin::Relay.into();
    pub Ancestry: MultiLocation = Parachain(ParachainInfo::parachain_id().into()).into();
}

pub type LocationToAccountId = (
    ParentIsPreset<AccountId>,
    SiblingParachainConvertsVia<Sibling, AccountId>,
    AccountId32Aliases<RelayNetwork, AccountId>,
);

pub type XcmOriginToCallOrigin = (
    SovereignSignedViaLocation<LocationToAccountId, Origin>,
    RelayChainAsNative<RelayChainOrigin, Origin>,
    SiblingParachainAsNative<cumulus_pallet_xcm::Origin, Origin>,
    SignedAccountId32AsNative<RelayNetwork, Origin>,
    XcmPassthrough<Origin>,
);

parameter_types! {
    pub const UnitWeightCost: Weight = 1;
    pub DotPerSecond: (AssetId, u128) = (AssetId::Concrete(MultiLocation::parent()), 1);
}

parameter_types! {
    pub const NativeCurrencyId: CurrencyId = HKO;
    pub GiftAccount: AccountId = PalletId(*b"par/gift").into_account();
}

pub struct GiftConvert;
impl BalanceConversion<Balance, CurrencyId, Balance> for GiftConvert {
    type Error = DispatchError;
    fn to_asset_balance(_balance: Balance, _asset_id: CurrencyId) -> Result<Balance, Self::Error> {
        Ok(Zero::zero())
    }
}

pub type LocalAssetTransactor = MultiCurrencyAdapter<
    Assets,
    IsNativeConcrete<CurrencyId, CurrencyIdConvert>,
    AccountId,
    Balance,
    LocationToAccountId,
    CurrencyIdConvert,
    NativeCurrencyId,
    ExistentialDeposit,
    GiftAccount,
    GiftConvert,
>;

pub type XcmRouter = ParachainXcmRouter<ParachainInfo>;
pub type Barrier = AllowUnpaidExecutionFrom<Everything>;

pub struct XcmConfig;
impl Config for XcmConfig {
    type Call = Call;
    type XcmSender = XcmRouter;
    type AssetTransactor = LocalAssetTransactor;
    type OriginConverter = XcmOriginToCallOrigin;
    type IsReserve = NativeAsset;
    type IsTeleporter = ();
    type LocationInverter = LocationInverter<Ancestry>;
    type Barrier = Barrier;
    type Weigher = FixedWeightBounds<UnitWeightCost, Call, MaxInstructions>;
    type Trader = FixedRateOfFungible<DotPerSecond, ()>;
    type ResponseHandler = ();
    type SubscriptionService = PolkadotXcm;
    type AssetTrap = PolkadotXcm;
    type AssetClaims = PolkadotXcm;
}

pub struct SystemParachainAsSuperuser<Origin>(PhantomData<Origin>);
impl<Origin: OriginTrait> ConvertOrigin<Origin> for SystemParachainAsSuperuser<Origin> {
    fn convert_origin(
        origin: impl Into<MultiLocation>,
        kind: OriginKind,
    ) -> Result<Origin, MultiLocation> {
        let origin = origin.into();
        if kind == OriginKind::Superuser
            && matches!(
                origin,
                MultiLocation {
                    parents: 1,
                    interior: X1(Parachain(id)),
                } if ParaId::from(id).is_system(),
            )
        {
            Ok(Origin::root())
        } else {
            Err(origin)
        }
    }
}

impl cumulus_pallet_xcmp_queue::Config for Test {
    type Event = Event;
    type XcmExecutor = XcmExecutor<XcmConfig>;
    type ExecuteOverweightOrigin = EnsureRoot<AccountId>;
    type ChannelInfo = ParachainSystem;
    type VersionWrapper = ();
    type ControllerOrigin = EnsureRoot<AccountId>;
    type ControllerOriginConverter = SystemParachainAsSuperuser<Origin>;
}

impl cumulus_pallet_dmp_queue::Config for Test {
    type Event = Event;
    type XcmExecutor = XcmExecutor<XcmConfig>;
    type ExecuteOverweightOrigin = EnsureRoot<AccountId>;
}

impl cumulus_pallet_xcm::Config for Test {
    type Event = Event;
    type XcmExecutor = XcmExecutor<XcmConfig>;
}

pub type LocalOriginToLocation = SignedToAccountId32<Origin, AccountId, RelayNetwork>;

impl pallet_xcm::Config for Test {
    const VERSION_DISCOVERY_QUEUE_SIZE: u32 = 100;

    type Origin = Origin;
    type Call = Call;
    type Event = Event;
    type SendXcmOrigin = EnsureXcmOrigin<Origin, LocalOriginToLocation>;
    type XcmRouter = XcmRouter;
    type ExecuteXcmOrigin = EnsureXcmOrigin<Origin, LocalOriginToLocation>;
    type XcmExecuteFilter = Everything;
    type XcmExecutor = XcmExecutor<XcmConfig>;
    type XcmTeleportFilter = Nothing;
    type XcmReserveTransferFilter = Everything;
    type Weigher = FixedWeightBounds<UnitWeightCost, Call, MaxInstructions>;
    type LocationInverter = LocationInverter<Ancestry>;
    type AdvertisedXcmVersion = pallet_xcm::CurrentXcmVersion;
}

pub struct CurrencyIdConvert;
impl Convert<CurrencyId, Option<MultiLocation>> for CurrencyIdConvert {
    fn convert(id: CurrencyId) -> Option<MultiLocation> {
        match id {
            KSM => Some(MultiLocation::parent()),
            SKSM => Some(MultiLocation::new(
                1,
                X2(
                    Parachain(ParachainInfo::parachain_id().into()),
                    GeneralKey(b"sKSM".to_vec()),
                ),
            )),
            _ => None,
        }
    }
}

impl Convert<MultiLocation, Option<CurrencyId>> for CurrencyIdConvert {
    fn convert(location: MultiLocation) -> Option<CurrencyId> {
        match location {
            MultiLocation {
                parents: 1,
                interior: Here,
            } => Some(KSM),
            MultiLocation {
                parents: 1,
                interior: X2(Parachain(id), GeneralKey(key)),
            } if ParaId::from(id) == ParachainInfo::parachain_id() && key == b"sKSM".to_vec() => {
                Some(SKSM)
            }
            _ => None,
        }
    }
}

impl Convert<MultiAsset, Option<CurrencyId>> for CurrencyIdConvert {
    fn convert(a: MultiAsset) -> Option<CurrencyId> {
        if let MultiAsset {
            id: AssetId::Concrete(id),
            fun: _,
        } = a
        {
            Self::convert(id)
        } else {
            None
        }
    }
}

pub struct AccountIdToMultiLocation;
impl Convert<AccountId, MultiLocation> for AccountIdToMultiLocation {
    fn convert(account_id: AccountId) -> MultiLocation {
        X1(Junction::AccountId32 {
            network: NetworkId::Any,
            id: account_id.into(),
        })
        .into()
    }
}

parameter_types! {
    pub SelfLocation: MultiLocation = MultiLocation::new(1, X1(Parachain(ParachainInfo::parachain_id().into())));
    pub const BaseXcmWeight: Weight = 100_000_000;
    pub const MaxInstructions: u32 = 100;
    pub const MaxAssetsForTransfer: usize = 2;
}

impl orml_xtokens::Config for Test {
    type Event = Event;
    type Balance = Balance;
    type CurrencyId = CurrencyId;
    type CurrencyIdConvert = CurrencyIdConvert;
    type AccountIdToMultiLocation = AccountIdToMultiLocation;
    type SelfLocation = SelfLocation;
    type XcmExecutor = XcmExecutor<XcmConfig>;
    type Weigher = FixedWeightBounds<UnitWeightCost, Call, MaxInstructions>;
    type BaseXcmWeight = BaseXcmWeight;
    type LocationInverter = LocationInverter<Ancestry>;
    type MaxAssetsForTransfer = MaxAssetsForTransfer;
}

type UncheckedExtrinsic = frame_system::mocking::MockUncheckedExtrinsic<Test>;
type Block = frame_system::mocking::MockBlock<Test>;
type BlockNumber = u32;

pub const KSM_DECIMAL: u128 = 10u128.pow(12);

parameter_types! {
    pub const BlockHashCount: BlockNumber = 250;
    pub const SS58Prefix: u8 = 42;
}

impl frame_system::Config for Test {
    type BaseCallFilter = Everything;
    type BlockWeights = ();
    type BlockLength = ();
    type DbWeight = ();
    type Origin = Origin;
    type Call = Call;
    type Index = u64;
    type BlockNumber = BlockNumber;
    type Hash = H256;
    type Hashing = BlakeTwo256;
    type AccountId = AccountId;
    type Lookup = AccountIdLookup<AccountId, ()>;
    type Header = generic::Header<BlockNumber, BlakeTwo256>;
    type Event = Event;
    type BlockHashCount = BlockHashCount;
    type Version = ();
    type PalletInfo = PalletInfo;
    type AccountData = pallet_balances::AccountData<Balance>;
    type OnNewAccount = ();
    type OnKilledAccount = ();
    type SystemWeightInfo = ();
    type SS58Prefix = SS58Prefix;
    type OnSetCode = cumulus_pallet_parachain_system::ParachainSetCode<Self>;
    type MaxConsumers = frame_support::traits::ConstU32<16>;
}

parameter_types! {
    pub const ExistentialDeposit: Balance = 1;
    pub const MaxLocks: u32 = 50;
}

impl pallet_balances::Config for Test {
    type MaxLocks = MaxLocks;
    type Balance = Balance;
    type Event = Event;
    type DustRemoval = ();
    type MaxReserves = ();
    type ReserveIdentifier = [u8; 8];
    type ExistentialDeposit = ExistentialDeposit;
    type AccountStore = System;
    type WeightInfo = ();
}

pub struct AliceOrigin;
impl SortedMembers<AccountId> for AliceOrigin {
    fn sorted_members() -> Vec<AccountId> {
        vec![ALICE]
    }
}

pub struct BobOrigin;
impl SortedMembers<AccountId> for BobOrigin {
    fn sorted_members() -> Vec<AccountId> {
        vec![BOB]
    }
}

pub type RelayOrigin = EnsureOneOf<EnsureRoot<AccountId>, EnsureSignedBy<AliceOrigin, AccountId>>;
pub type UpdateOrigin = EnsureOneOf<EnsureRoot<AccountId>, EnsureSignedBy<BobOrigin, AccountId>>;

impl pallet_utility::Config for Test {
    type Event = Event;
    type Call = Call;
    type PalletsOrigin = OriginCaller;
    type WeightInfo = pallet_utility::weights::SubstrateWeight<Test>;
}

parameter_types! {
    pub const XcmHelperPalletId: PalletId = PalletId(*b"par/fees");
    pub const NotifyTimeout: BlockNumber = 100;
    pub RefundLocation: AccountId = para_a_id().into_account();
}

impl pallet_xcm_helper::Config for Test {
    type Event = Event;
    type UpdateOrigin = UpdateOrigin;
    type Assets = Assets;
    type XcmSender = XcmRouter;
    type PalletId = XcmHelperPalletId;
    type RelayNetwork = RelayNetwork;
    type NotifyTimeout = NotifyTimeout;
    type AccountIdToMultiLocation = AccountIdToMultiLocation;
    type RefundLocation = RefundLocation;
    type BlockNumberProvider = frame_system::Pallet<Test>;
    type WeightInfo = ();
}

impl BlockNumberProvider for RelayChainBlockNumberProvider {
    type BlockNumber = BlockNumber;

    fn current_block_number() -> Self::BlockNumber {
        Self::get()
    }
}

parameter_types! {
    pub const StakingPalletId: PalletId = PalletId(*b"par/lqsk");
    pub const DerivativeIndex: u16 = 0;
    pub const EraLength: BlockNumber = 10;
    pub SelfParaId: ParaId = para_a_id();
    pub const MinStake: Balance = 0;
    pub const MinUnstake: Balance = 0;
    pub const StakingCurrency: CurrencyId = KSM;
    pub const LiquidCurrency: CurrencyId = SKSM;
    pub const XcmFees: Balance = 0;
    pub const BondingDuration: EraIndex = 3;
    pub const NumSlashingSpans: u32 = 0;
    pub static DerivativeIndexList: Vec<u16> = vec![0];
    pub static RelayChainBlockNumberProvider: BlockNumber = 0;
}

impl crate::Config for Test {
    type Event = Event;
    type Origin = Origin;
    type Call = Call;
    type UpdateOrigin = UpdateOrigin;
    type PalletId = StakingPalletId;
    type SelfParaId = SelfParaId;
    type WeightInfo = ();
    type StakingCurrency = StakingCurrency;
    type LiquidCurrency = LiquidCurrency;
    type DerivativeIndex = DerivativeIndex;
    type DerivativeIndexList = DerivativeIndexList;
    type XcmFees = XcmFees;
    type Assets = Assets;
    type RelayOrigin = RelayOrigin;
    type EraLength = EraLength;
    type MinStake = MinStake;
    type MinUnstake = MinUnstake;
    type XCM = XcmHelper;
    type BondingDuration = BondingDuration;
    type RelayChainBlockNumberProvider = RelayChainBlockNumberProvider;
    type Members = BobOrigin;
    type NumSlashingSpans = NumSlashingSpans;
}

parameter_types! {
    pub const AssetDeposit: Balance = KSM_DECIMAL;
    pub const ApprovalDeposit: Balance = 0;
    pub const AssetAccountDeposit: Balance = 0;
    pub const AssetsStringLimit: u32 = 50;
    pub const MetadataDepositBase: Balance = 0;
    pub const MetadataDepositPerByte: Balance = 0;
}

impl pallet_assets::Config for Test {
    type Event = Event;
    type Balance = Balance;
    type AssetId = CurrencyId;
    type Currency = Balances;
    type ForceOrigin = EnsureRoot<AccountId>;
    type AssetDeposit = AssetDeposit;
    type MetadataDepositBase = MetadataDepositBase;
    type MetadataDepositPerByte = MetadataDepositPerByte;
    type AssetAccountDeposit = AssetAccountDeposit;
    type ApprovalDeposit = ApprovalDeposit;
    type StringLimit = AssetsStringLimit;
    type Freezer = ();
    type WeightInfo = ();
    type Extra = ();
}

construct_runtime!(
    pub enum Test where
        Block = Block,
        NodeBlock = Block,
        UncheckedExtrinsic = UncheckedExtrinsic,
    {
        System: frame_system::{Pallet, Call, Config, Storage, Event<T>},
        Balances: pallet_balances::{Pallet, Call, Storage, Event<T>},
        Utility: pallet_utility::{Pallet, Call, Event},
        Assets: pallet_assets::{Pallet, Call, Storage, Event<T>},
        LiquidStaking: crate::{Pallet, Storage, Call, Event<T>},
        ParachainSystem: cumulus_pallet_parachain_system::{Pallet, Call, Config, Storage, Inherent, Event<T>},
        ParachainInfo: parachain_info::{Pallet, Storage, Config},
        XcmpQueue: cumulus_pallet_xcmp_queue::{Pallet, Call, Storage, Event<T>},
        DmpQueue: cumulus_pallet_dmp_queue::{Pallet, Call, Storage, Event<T>},
        CumulusXcm: cumulus_pallet_xcm::{Pallet, Event<T>, Origin},
        PolkadotXcm: pallet_xcm::{Pallet, Call, Event<T>, Origin},
        XcmHelper: pallet_xcm_helper::{Pallet, Storage, Call, Event<T>},
        XTokens: orml_xtokens::{Pallet, Storage, Call, Event<T>},
    }
);

pub const ALICE: AccountId32 = AccountId32::new([1u8; 32]);
pub const BOB: AccountId32 = AccountId32::new([2u8; 32]);
pub const RESERVE_FACTOR: Ratio = Ratio::from_perthousand(5);

pub(crate) fn new_test_ext() -> sp_io::TestExternalities {
    let mut t = frame_system::GenesisConfig::default()
        .build_storage::<Test>()
        .unwrap();

    let xcm_weight_fee_misc = XcmWeightFeeMisc {
        weight: 3_000_000_000,
        fee: ksm(10f64),
    };

    GenesisBuild::<Test>::assimilate_storage(
        &crate::GenesisConfig {
            exchange_rate: Rate::one(),
            reserve_factor: RESERVE_FACTOR,
        },
        &mut t,
    )
    .unwrap();

    let mut ext = sp_io::TestExternalities::new(t);
    ext.execute_with(|| {
        Assets::force_create(Origin::root(), KSM, Id(ALICE), true, 1).unwrap();
        Assets::force_set_metadata(
            Origin::root(),
            KSM,
            b"Kusama".to_vec(),
            b"KSM".to_vec(),
            12,
            false,
        )
        .unwrap();
        Assets::force_create(Origin::root(), SKSM, Id(ALICE), true, 1).unwrap();
        Assets::force_set_metadata(
            Origin::root(),
            SKSM,
            b"Parallel Kusama".to_vec(),
            b"sKSM".to_vec(),
            12,
            false,
        )
        .unwrap();
        Assets::mint(Origin::signed(ALICE), KSM, Id(ALICE), ksm(100f64)).unwrap();
        Assets::mint(Origin::signed(ALICE), SKSM, Id(ALICE), ksm(100f64)).unwrap();
        Assets::mint(Origin::signed(ALICE), KSM, Id(BOB), ksm(20000f64)).unwrap();

        LiquidStaking::update_market_cap(Origin::signed(BOB), ksm(10000f64)).unwrap();
        Assets::mint(
            Origin::signed(ALICE),
            KSM,
            Id(XcmHelper::account_id()),
            ksm(100f64),
        )
        .unwrap();

        XcmHelper::update_xcm_weight_fee(Origin::root(), XcmCall::AddMemo, xcm_weight_fee_misc)
            .unwrap();
    });

    ext
}

//initial parchain and relaychain for testing
decl_test_parachain! {
    pub struct ParaA {
        Runtime = Test,
        XcmpMessageHandler = XcmpQueue,
        DmpMessageHandler = DmpQueue,
        new_ext = para_ext(1),
    }
}

decl_test_relay_chain! {
    pub struct Relay {
        Runtime = kusama_runtime::Runtime,
        XcmConfig = kusama_runtime::xcm_config::XcmConfig,
        new_ext = relay_ext(),
    }
}

decl_test_network! {
    pub struct TestNet {
        relay_chain = Relay,
        parachains = vec![
            (1, ParaA),
        ],
    }
}

pub type KusamaRuntime = kusama_runtime::Runtime;
pub type RelayBalances = pallet_balances::Pallet<KusamaRuntime>;
pub type RelayStaking = pallet_staking::Pallet<KusamaRuntime>;
pub type RelayStakingEvent = pallet_staking::Event<KusamaRuntime>;
pub type RelaySystem = frame_system::Pallet<KusamaRuntime>;
pub type RelayEvent = kusama_runtime::Event;
pub type ParaSystem = frame_system::Pallet<Test>;

pub fn para_a_id() -> ParaId {
    ParaId::from(1)
}

pub fn para_ext(para_id: u32) -> sp_io::TestExternalities {
    let mut t = frame_system::GenesisConfig::default()
        .build_storage::<Test>()
        .unwrap();

    let xcm_weight_fee_misc = XcmWeightFeeMisc {
        weight: 3_000_000_000,
        fee: ksm(10f64),
    };

    let parachain_info_config = parachain_info::GenesisConfig {
        parachain_id: para_id.into(),
    };
    <parachain_info::GenesisConfig as GenesisBuild<Test, _>>::assimilate_storage(
        &parachain_info_config,
        &mut t,
    )
    .unwrap();

    GenesisBuild::<Test>::assimilate_storage(
        &crate::GenesisConfig {
            exchange_rate: Rate::one(),
            reserve_factor: Ratio::from_perthousand(5),
        },
        &mut t,
    )
    .unwrap();

    let mut ext = sp_io::TestExternalities::new(t);
    ext.execute_with(|| {
        System::set_block_number(1);
        Assets::force_create(Origin::root(), KSM, Id(ALICE), true, 1).unwrap();
        Assets::force_set_metadata(
            Origin::root(),
            KSM,
            b"Kusama".to_vec(),
            b"KSM".to_vec(),
            12,
            false,
        )
        .unwrap();
        Assets::force_create(Origin::root(), SKSM, Id(ALICE), true, 1).unwrap();
        Assets::force_set_metadata(
            Origin::root(),
            SKSM,
            b"Parallel Kusama".to_vec(),
            b"sKSM".to_vec(),
            12,
            false,
        )
        .unwrap();
        Assets::mint(Origin::signed(ALICE), KSM, Id(ALICE), ksm(10000f64)).unwrap();
        Assets::mint(
            Origin::signed(ALICE),
            KSM,
            Id(XcmHelper::account_id()),
            ksm(30f64),
        )
        .unwrap();

        LiquidStaking::update_market_cap(Origin::signed(BOB), ksm(10000f64)).unwrap();
        XcmHelper::update_xcm_weight_fee(Origin::root(), XcmCall::AddMemo, xcm_weight_fee_misc)
            .unwrap();
    });

    ext
}

pub fn relay_ext() -> sp_io::TestExternalities {
    use kusama_runtime::{Runtime, System};
    let mut t = frame_system::GenesisConfig::default()
        .build_storage::<Runtime>()
        .unwrap();

    pallet_balances::GenesisConfig::<Runtime> {
        balances: vec![
            (ALICE, ksm(100f64)),
            (para_a_id().into_account(), ksm(1_000_000f64)),
        ],
    }
    .assimilate_storage(&mut t)
    .unwrap();

    polkadot_runtime_parachains::configuration::GenesisConfig::<Runtime> {
        config: HostConfiguration {
            max_code_size: 1024u32,
            ..Default::default()
        },
    }
    .assimilate_storage(&mut t)
    .unwrap();

    let mut ext = sp_io::TestExternalities::new(t);
    ext.execute_with(|| System::set_block_number(1));
    ext
}

pub fn ksm(n: f64) -> Balance {
    ((n * 1000000f64) as u128) * KSM_DECIMAL / 1000000u128
}<|MERGE_RESOLUTION|>--- conflicted
+++ resolved
@@ -1,9 +1,11 @@
 use frame_support::{
     construct_runtime,
     dispatch::Weight,
+    pallet_prelude::*,
     parameter_types, sp_io,
     traits::{
-        tokens::BalanceConversion, EnsureOneOf, Everything, GenesisBuild, Nothing, SortedMembers,
+        tokens::BalanceConversion, EnsureOneOf, Everything, GenesisBuild, Nothing, OriginTrait,
+        SortedMembers,
     },
     weights::constants::WEIGHT_PER_SECOND,
     PalletId,
@@ -11,7 +13,7 @@
 use frame_system::{EnsureRoot, EnsureSignedBy};
 use orml_xcm_support::IsNativeConcrete;
 use pallet_xcm::XcmPassthrough;
-use polkadot_parachain::primitives::Sibling;
+use polkadot_parachain::primitives::{IsSystem, Sibling};
 
 use polkadot_runtime_parachains::configuration::HostConfiguration;
 use primitives::{
@@ -35,22 +37,13 @@
     RelayChainAsNative, SiblingParachainAsNative, SiblingParachainConvertsVia,
     SignedAccountId32AsNative, SignedToAccountId32, SovereignSignedViaLocation, TakeWeightCredit,
 };
-use xcm_executor::{Config, XcmExecutor};
+use xcm_executor::{traits::ConvertOrigin, Config, XcmExecutor};
 use xcm_simulator::{decl_test_network, decl_test_parachain, decl_test_relay_chain};
 
 pub type AccountId = AccountId32;
 pub type CurrencyId = u32;
 pub use kusama_runtime;
-<<<<<<< HEAD
-
-use super::UnbondIndex;
-use core::marker::PhantomData;
-use frame_support::traits::OriginTrait;
-use polkadot_parachain::primitives::IsSystem;
-use xcm_executor::traits::ConvertOrigin;
-=======
 use primitives::ump::{XcmCall, XcmWeightFeeMisc};
->>>>>>> 514b9e51
 
 parameter_types! {
     pub const ReservedXcmpWeight: Weight = WEIGHT_PER_SECOND / 4;
