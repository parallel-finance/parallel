use frame_support::{
    construct_runtime,
    dispatch::Weight,
    pallet_prelude::*,
    parameter_types, sp_io,
    traits::{
        tokens::BalanceConversion, EnsureOneOf, Everything, GenesisBuild, Nothing, OriginTrait,
        SortedMembers,
    },
    weights::constants::WEIGHT_PER_SECOND,
    PalletId,
};
use frame_system::{EnsureRoot, EnsureSignedBy};
use orml_traits::parameter_type_with_key;
use orml_xcm_support::IsNativeConcrete;
use pallet_xcm::XcmPassthrough;
use polkadot_parachain::primitives::{IsSystem, Sibling};

use polkadot_runtime_parachains::configuration::HostConfiguration;
use primitives::{
    currency::MultiCurrencyAdapter, tokens::*, Balance, EraIndex, ParaId, PersistedValidationData,
    Rate, Ratio, ValidationDataProvider,
};
use sp_core::H256;
use sp_runtime::{
    generic,
    traits::{
        AccountIdConversion, AccountIdLookup, BlakeTwo256, BlockNumberProvider, Convert, One, Zero,
    },
    AccountId32, DispatchError,
    MultiAddress::Id,
};
pub use xcm::latest::prelude::*;
pub use xcm_builder::{
    AccountId32Aliases, AllowTopLevelPaidExecutionFrom, AllowUnpaidExecutionFrom,
    ChildParachainAsNative, ChildParachainConvertsVia, ChildSystemParachainAsSuperuser,
    CurrencyAdapter as XcmCurrencyAdapter, EnsureXcmOrigin, FixedRateOfFungible, FixedWeightBounds,
    IsConcrete, LocationInverter, NativeAsset, ParentAsSuperuser, ParentIsPreset,
    RelayChainAsNative, SiblingParachainAsNative, SiblingParachainConvertsVia,
    SignedAccountId32AsNative, SignedToAccountId32, SovereignSignedViaLocation, TakeWeightCredit,
};
use xcm_executor::{traits::ConvertOrigin, Config, XcmExecutor};
use xcm_simulator::{decl_test_network, decl_test_parachain, decl_test_relay_chain};

pub type AccountId = AccountId32;
pub type CurrencyId = u32;
use crate::{types::StakingLedger, BalanceOf};
pub use kusama_runtime;
use primitives::ump::{XcmCall, XcmWeightFeeMisc};

parameter_types! {
    pub const ReservedXcmpWeight: Weight = WEIGHT_PER_SECOND / 4;
    pub const ReservedDmpWeight: Weight = WEIGHT_PER_SECOND / 4;
}

impl cumulus_pallet_parachain_system::Config for Test {
    type Event = Event;
    type OnSystemEvent = ();
    type SelfParaId = ParachainInfo;
    type DmpMessageHandler = DmpQueue;
    type ReservedDmpWeight = ReservedDmpWeight;
    type OutboundXcmpMessageSource = XcmpQueue;
    type XcmpMessageHandler = XcmpQueue;
    type ReservedXcmpWeight = ReservedXcmpWeight;
}

impl parachain_info::Config for Test {}

parameter_types! {
    pub DotLocation: MultiLocation = MultiLocation::parent();
    pub RelayNetwork: NetworkId = NetworkId::Kusama;
    pub RelayChainOrigin: Origin = cumulus_pallet_xcm::Origin::Relay.into();
    pub Ancestry: MultiLocation = Parachain(ParachainInfo::parachain_id().into()).into();
}

pub type LocationToAccountId = (
    ParentIsPreset<AccountId>,
    SiblingParachainConvertsVia<Sibling, AccountId>,
    AccountId32Aliases<RelayNetwork, AccountId>,
);

pub type XcmOriginToCallOrigin = (
    SovereignSignedViaLocation<LocationToAccountId, Origin>,
    RelayChainAsNative<RelayChainOrigin, Origin>,
    SiblingParachainAsNative<cumulus_pallet_xcm::Origin, Origin>,
    SignedAccountId32AsNative<RelayNetwork, Origin>,
    XcmPassthrough<Origin>,
);

parameter_types! {
    pub const UnitWeightCost: Weight = 1;
    pub DotPerSecond: (AssetId, u128) = (AssetId::Concrete(MultiLocation::parent()), 1);
}

parameter_types! {
    pub const NativeCurrencyId: CurrencyId = HKO;
    pub GiftAccount: AccountId = PalletId(*b"par/gift").into_account();
}

pub struct GiftConvert;
impl BalanceConversion<Balance, CurrencyId, Balance> for GiftConvert {
    type Error = DispatchError;
    fn to_asset_balance(_balance: Balance, _asset_id: CurrencyId) -> Result<Balance, Self::Error> {
        Ok(Zero::zero())
    }
}

pub type LocalAssetTransactor = MultiCurrencyAdapter<
    Assets,
    IsNativeConcrete<CurrencyId, CurrencyIdConvert>,
    AccountId,
    Balance,
    LocationToAccountId,
    CurrencyIdConvert,
    NativeCurrencyId,
    ExistentialDeposit,
    GiftAccount,
    GiftConvert,
>;

pub type XcmRouter = ParachainXcmRouter<ParachainInfo>;
pub type Barrier = AllowUnpaidExecutionFrom<Everything>;

pub struct XcmConfig;
impl Config for XcmConfig {
    type Call = Call;
    type XcmSender = XcmRouter;
    type AssetTransactor = LocalAssetTransactor;
    type OriginConverter = XcmOriginToCallOrigin;
    type IsReserve = NativeAsset;
    type IsTeleporter = ();
    type LocationInverter = LocationInverter<Ancestry>;
    type Barrier = Barrier;
    type Weigher = FixedWeightBounds<UnitWeightCost, Call, MaxInstructions>;
    type Trader = FixedRateOfFungible<DotPerSecond, ()>;
    type ResponseHandler = ();
    type SubscriptionService = PolkadotXcm;
    type AssetTrap = PolkadotXcm;
    type AssetClaims = PolkadotXcm;
}

pub struct SystemParachainAsSuperuser<Origin>(PhantomData<Origin>);
impl<Origin: OriginTrait> ConvertOrigin<Origin> for SystemParachainAsSuperuser<Origin> {
    fn convert_origin(
        origin: impl Into<MultiLocation>,
        kind: OriginKind,
    ) -> Result<Origin, MultiLocation> {
        let origin = origin.into();
        if kind == OriginKind::Superuser
            && matches!(
                origin,
                MultiLocation {
                    parents: 1,
                    interior: X1(Parachain(id)),
                } if ParaId::from(id).is_system(),
            )
        {
            Ok(Origin::root())
        } else {
            Err(origin)
        }
    }
}

impl cumulus_pallet_xcmp_queue::Config for Test {
    type Event = Event;
    type XcmExecutor = XcmExecutor<XcmConfig>;
    type ExecuteOverweightOrigin = EnsureRoot<AccountId>;
    type ChannelInfo = ParachainSystem;
    type VersionWrapper = ();
    type ControllerOrigin = EnsureRoot<AccountId>;
    type ControllerOriginConverter = SystemParachainAsSuperuser<Origin>;
}

impl cumulus_pallet_dmp_queue::Config for Test {
    type Event = Event;
    type XcmExecutor = XcmExecutor<XcmConfig>;
    type ExecuteOverweightOrigin = EnsureRoot<AccountId>;
}

impl cumulus_pallet_xcm::Config for Test {
    type Event = Event;
    type XcmExecutor = XcmExecutor<XcmConfig>;
}

pub type LocalOriginToLocation = SignedToAccountId32<Origin, AccountId, RelayNetwork>;

impl pallet_xcm::Config for Test {
    const VERSION_DISCOVERY_QUEUE_SIZE: u32 = 100;

    type Origin = Origin;
    type Call = Call;
    type Event = Event;
    type SendXcmOrigin = EnsureXcmOrigin<Origin, LocalOriginToLocation>;
    type XcmRouter = XcmRouter;
    type ExecuteXcmOrigin = EnsureXcmOrigin<Origin, LocalOriginToLocation>;
    type XcmExecuteFilter = Everything;
    type XcmExecutor = XcmExecutor<XcmConfig>;
    type XcmTeleportFilter = Nothing;
    type XcmReserveTransferFilter = Everything;
    type Weigher = FixedWeightBounds<UnitWeightCost, Call, MaxInstructions>;
    type LocationInverter = LocationInverter<Ancestry>;
    type AdvertisedXcmVersion = pallet_xcm::CurrentXcmVersion;
}

pub struct CurrencyIdConvert;
impl Convert<CurrencyId, Option<MultiLocation>> for CurrencyIdConvert {
    fn convert(id: CurrencyId) -> Option<MultiLocation> {
        match id {
            KSM => Some(MultiLocation::parent()),
            SKSM => Some(MultiLocation::new(
                1,
                X2(
                    Parachain(ParachainInfo::parachain_id().into()),
                    GeneralKey(b"sKSM".to_vec()),
                ),
            )),
            _ => None,
        }
    }
}

impl Convert<MultiLocation, Option<CurrencyId>> for CurrencyIdConvert {
    fn convert(location: MultiLocation) -> Option<CurrencyId> {
        match location {
            MultiLocation {
                parents: 1,
                interior: Here,
            } => Some(KSM),
            MultiLocation {
                parents: 1,
                interior: X2(Parachain(id), GeneralKey(key)),
            } if ParaId::from(id) == ParachainInfo::parachain_id() && key == b"sKSM".to_vec() => {
                Some(SKSM)
            }
            _ => None,
        }
    }
}

impl Convert<MultiAsset, Option<CurrencyId>> for CurrencyIdConvert {
    fn convert(a: MultiAsset) -> Option<CurrencyId> {
        if let MultiAsset {
            id: AssetId::Concrete(id),
            fun: _,
        } = a
        {
            Self::convert(id)
        } else {
            None
        }
    }
}

pub struct AccountIdToMultiLocation;
impl Convert<AccountId, MultiLocation> for AccountIdToMultiLocation {
    fn convert(account_id: AccountId) -> MultiLocation {
        X1(Junction::AccountId32 {
            network: NetworkId::Any,
            id: account_id.into(),
        })
        .into()
    }
}

parameter_types! {
    pub SelfLocation: MultiLocation = MultiLocation::new(1, X1(Parachain(ParachainInfo::parachain_id().into())));
    pub const BaseXcmWeight: Weight = 100_000_000;
    pub const MaxInstructions: u32 = 100;
    pub const MaxAssetsForTransfer: usize = 2;
}

parameter_type_with_key! {
    pub ParachainMinFee: |_location: MultiLocation| -> u128 {
        u128::MAX
    };
}

impl orml_xtokens::Config for Test {
    type Event = Event;
    type Balance = Balance;
    type CurrencyId = CurrencyId;
    type CurrencyIdConvert = CurrencyIdConvert;
    type AccountIdToMultiLocation = AccountIdToMultiLocation;
    type SelfLocation = SelfLocation;
    type XcmExecutor = XcmExecutor<XcmConfig>;
    type Weigher = FixedWeightBounds<UnitWeightCost, Call, MaxInstructions>;
    type BaseXcmWeight = BaseXcmWeight;
    type LocationInverter = LocationInverter<Ancestry>;
    type MaxAssetsForTransfer = MaxAssetsForTransfer;
    type MinXcmFee = ParachainMinFee;
}

type UncheckedExtrinsic = frame_system::mocking::MockUncheckedExtrinsic<Test>;
type Block = frame_system::mocking::MockBlock<Test>;
type BlockNumber = u32;

pub const KSM_DECIMAL: u128 = 10u128.pow(12);

parameter_types! {
    pub const BlockHashCount: BlockNumber = 250;
    pub const SS58Prefix: u8 = 42;
}

impl frame_system::Config for Test {
    type BaseCallFilter = Everything;
    type BlockWeights = ();
    type BlockLength = ();
    type DbWeight = ();
    type Origin = Origin;
    type Call = Call;
    type Index = u64;
    type BlockNumber = BlockNumber;
    type Hash = H256;
    type Hashing = BlakeTwo256;
    type AccountId = AccountId;
    type Lookup = AccountIdLookup<AccountId, ()>;
    type Header = generic::Header<BlockNumber, BlakeTwo256>;
    type Event = Event;
    type BlockHashCount = BlockHashCount;
    type Version = ();
    type PalletInfo = PalletInfo;
    type AccountData = pallet_balances::AccountData<Balance>;
    type OnNewAccount = ();
    type OnKilledAccount = ();
    type SystemWeightInfo = ();
    type SS58Prefix = SS58Prefix;
    type OnSetCode = cumulus_pallet_parachain_system::ParachainSetCode<Self>;
    type MaxConsumers = frame_support::traits::ConstU32<16>;
}

parameter_types! {
    pub const ExistentialDeposit: Balance = 1;
    pub const MaxLocks: u32 = 50;
}

impl pallet_balances::Config for Test {
    type MaxLocks = MaxLocks;
    type Balance = Balance;
    type Event = Event;
    type DustRemoval = ();
    type MaxReserves = ();
    type ReserveIdentifier = [u8; 8];
    type ExistentialDeposit = ExistentialDeposit;
    type AccountStore = System;
    type WeightInfo = ();
}

pub struct AliceOrigin;
impl SortedMembers<AccountId> for AliceOrigin {
    fn sorted_members() -> Vec<AccountId> {
        vec![ALICE]
    }
}

pub struct BobOrigin;
impl SortedMembers<AccountId> for BobOrigin {
    fn sorted_members() -> Vec<AccountId> {
        vec![BOB]
    }
}

pub type RelayOrigin = EnsureOneOf<EnsureRoot<AccountId>, EnsureSignedBy<AliceOrigin, AccountId>>;
pub type UpdateOrigin = EnsureOneOf<EnsureRoot<AccountId>, EnsureSignedBy<BobOrigin, AccountId>>;

impl pallet_utility::Config for Test {
    type Event = Event;
    type Call = Call;
    type PalletsOrigin = OriginCaller;
    type WeightInfo = pallet_utility::weights::SubstrateWeight<Test>;
}

parameter_types! {
    pub const XcmHelperPalletId: PalletId = PalletId(*b"par/fees");
    pub const NotifyTimeout: BlockNumber = 100;
    pub RefundLocation: AccountId = para_a_id().into_account();
}

impl pallet_xcm_helper::Config for Test {
    type Event = Event;
    type UpdateOrigin = UpdateOrigin;
    type Assets = Assets;
    type XcmSender = XcmRouter;
    type PalletId = XcmHelperPalletId;
    type RelayNetwork = RelayNetwork;
    type NotifyTimeout = NotifyTimeout;
    type AccountIdToMultiLocation = AccountIdToMultiLocation;
    type RefundLocation = RefundLocation;
    type BlockNumberProvider = frame_system::Pallet<Test>;
    type WeightInfo = ();
}

impl BlockNumberProvider for RelayChainValidationDataProvider {
    type BlockNumber = BlockNumber;

    fn current_block_number() -> Self::BlockNumber {
        Self::get()
    }
}

impl ValidationDataProvider for RelayChainValidationDataProvider {
    fn validation_data() -> Option<PersistedValidationData> {
        Some(PersistedValidationData {
            parent_head: Default::default(),
            relay_parent_number: 100,
            relay_parent_storage_root: sp_core::hash::H256::from_slice(
                &hex::decode(ROOT_HASH).unwrap(),
            ),
            max_pov_size: Default::default(),
        })
    }
}

// block_hash on Kusama
// 0x5a5bc2c15e160df11a7468cb91aca2f6b9db8faa87354099674e955e180b8ee2
// Get proof_bytes
// await api.rpc.state.getReadProof(["0x5f3e4907f716ac89b6347d15ececedca422adb579f1dbf4f3886c5cfa3bb8cc405aae5fc2c15c1fd7a2b6d9562c689875d199b535508990c59f411757617904ce65c905fced6878bacfbf26d3b4a1e97"],"0x5a5bc2c15e160df11a7468cb91aca2f6b9db8faa87354099674e955e180b8ee2");
pub const MOCK_KEY: &str = "5f3e4907f716ac89b6347d15ececedca422adb579f1dbf4f3886c5cfa3bb8cc405aae5fc2c15c1fd7a2b6d9562c689875d199b535508990c59f411757617904ce65c905fced6878bacfbf26d3b4a1e97";
pub const MOCK_DATA: &str = "5d199b535508990c59f411757617904ce65c905fced6878bacfbf26d3b4a1e970f1157e968fea1010f1157e968fea101005101310d0000320d0000330d0000340d0000350d0000360d0000370d0000380d0000390d00003a0d00003b0d00003c0d00003d0d00003e0d00003f0d0000400d0000410d0000420d0000430d0000440d0000450d0000460d0000470d0000480d0000490d00004a0d00004b0d00004c0d00004d0d00004e0d00004f0d0000500d0000510d0000520d0000530d0000540d0000550d0000560d0000570d0000580d0000590d00005a0d00005b0d00005c0d00005d0d00005e0d00005f0d0000600d0000610d0000620d0000630d0000640d0000650d0000660d0000670d0000680d0000690d00006a0d00006b0d00006c0d00006d0d00006e0d00006f0d0000700d0000710d0000720d0000730d0000740d0000750d0000760d0000770d0000780d0000790d00007a0d00007b0d00007c0d00007d0d00007e0d00007f0d0000800d0000810d0000820d0000830d0000840d0000";
pub const ROOT_HASH: &str = "6f5c11cf6bfe2721697af3cecd0a6c5e5a0a6e1bf0671dfd5b68abd433f09764";
pub const MOCK_LEDGER_AMOUNT: Balance = 459589030598417;

pub fn get_mock_proof_bytes() -> Vec<Vec<u8>> {
    [
        hex::decode("800c02809497c8d51db26995948a33a004fca43442ba654fdedb15f5e123059896c634b080ef30f3b11273df6aa7dd4c3cf02c1249822edf25b66854fb98fb269ad0dd066280cd249b8479cf1cc37f8a0fe68fcb610f75503ee68180134814020c92c43ffcb8").unwrap(),
        hex::decode("7f1de5fc2c15c1fd7a2b6d9562c689875d199b535508990c59f411757617904ce65c905fced6878bacfbf26d3b4a1e970d065d199b535508990c59f411757617904ce65c905fced6878bacfbf26d3b4a1e970f1157e968fea1010f1157e968fea101005101310d0000320d0000330d0000340d0000350d0000360d0000370d0000380d0000390d00003a0d00003b0d00003c0d00003d0d00003e0d00003f0d0000400d0000410d0000420d0000430d0000440d0000450d0000460d0000470d0000480d0000490d00004a0d00004b0d00004c0d00004d0d00004e0d00004f0d0000500d0000510d0000520d0000530d0000540d0000550d0000560d0000570d0000580d0000590d00005a0d00005b0d00005c0d00005d0d00005e0d00005f0d0000600d0000610d0000620d0000630d0000640d0000650d0000660d0000670d0000680d0000690d00006a0d00006b0d00006c0d00006d0d00006e0d00006f0d0000700d0000710d0000720d0000730d0000740d0000750d0000760d0000770d0000780d0000790d00007a0d00007b0d00007c0d00007d0d00007e0d00007f0d0000800d0000810d0000820d0000830d0000840d0000").unwrap(),
        hex::decode("8004418026367743456425703e1ce51c51ba1742a59c02411b89b06196477363461e23de785e7df464e44a534ba6b0cbb32407b58734a40d0000019933f2aa7f0100004c5e7b9012096b41c4eb3aaf947f6ea429080000").unwrap(),
        hex::decode("80ffff80232944b9808759b768ba9bbee33bcecc6bb678a845cee7cade527ab250dffee380590491ed9db2709fccd5896bd45755ff6fdaaab133b04af77c1579279e4b68e180005623d575e3acef57307bf4482475f56f6ee5a86c0b1a7163b6b547ea2b893080594ddb56a8bce7f68a3629232fc9e6216126541b96c355d087f4c692bac8de98806a805dd205ac73d747f2432e85c49a151081bbdad5704ea2c92316b09507a0fd8000dffd90f405477faa114057decbb3393717f023f7a854d77b13e1a4b7bbd0c78038a7486fe59f2289b44702b92c2c10e0a098ed325fa9259bc123f6a2e0a52e5180aa131c6196a12fa526137db11fcf1ba5d06c4cf909e720bd9946e830bd41e3cb806bdef693878cb5be73af25d494153e00a8a8507b6152f52ef908b8c29d4a543d80706d1ca2892e685610e4ed6ccd7565a6efe9f76e25c99077b4b831fd11144caa80adc203db51d5ddb3a87e24a416f842946d574a4fcb8893e5f4b898548e8e3d6080b25987b0de9667f44fa319ef2886eabddc49e057c58bf6a66f2efe8db6fbccac804b48b1cee9ba183e6b8414092a41f92f095474465e13bd59e887121e7bf4de8580ee3e1870838e81990e8dd2348a8d1f4cc01507a9e33bc0099b3c5ffedb7ffdd780a3d43738dca1ff59f4ed0ab18099c610544dbb81139c950aace1a39793f626b3801b88e87aec4d02ac33d60c2e2b10dd29c9b9c735b51a25d70a91961b8f300dd6").unwrap(),
        hex::decode("80f7ff80038713baa7e6bb357c33e159ebb93fcf652aa7ce34aa7ad2adbe593aff2e918a80daead2ede3b3393205a686158d62003f19351ea300356e545ae80a31f7ae8f9780238fd143e6c5dc2129e07f85a027269e030242202437d1c869c81fa42fd7bd79806bac257abc7bfe0a91f65b048e201e8ea1de778e5df0e4d9d7de6babdf8e441a8008acfe2a42dd0ae9b9d7726c9cc2c954d4a53d7d5dc543630026b2bd809aafd7805f852336bb8f25b5e9729223f27b4c380f538082ded97c54ea735d46245ddd11804b86acd2e1972801654ddfe795e20ca59d48d69d64ef32ae6bad6af8b9770fee80184b10002d45521f502b344e06793bf3cf77934d58588a024d9dbd8041b015f7802717ad2e00b2bcfea59a0179e69072f05fc65884d1c0b42cd29ce34d17b2062d80888bbb1ca4a539482087f2ed338227526bf9f518bf4dd67130469a264b95e69e807a698f5008c02bc7dcbf2ea0e974914b56924d5440fef85179b2a08f1cb73add80ff5db327160b6d5edbbf01c548f5841f8325ca55954c99a54e22aa9ea39cba528042194d5944a25c37885e422c647092b97a3ae70e1ad247f0292164da7862303f80bd7fa002fc6cc9960365833889016a48d7ef9e32df363b59d76cfb39b9f53d1a800f6e6ea64b62457b0e9ddacbe978bd79cd6fa1dbb422eec5a223f49ae2bb85bc").unwrap(),
        hex::decode("80ffff80a9ed75e03215b907b35e5fb98346cac4b9ca9a19a182d6ccdba36bada8fef05b80a972ea9a27023f0935df491962b994e6f6c4ee3a7805cf27aab8611d2f06ed6b8060b390cbb48376bb848cad68fb6fcff10f687b7045088dfc5d0699a0db15b4ea804313dfe81d8f811456223a5fc72cd1be994e51218e72dfca4f7cd9331ec247eb802515e2ae8b12222edb90600fb147c7459a7c265c753619c9014cc5aecd04ed3a807ce6a9911f470062b2772fee859f7b9e4739c0867a3746b5d0b5dcc324f6a1ad806538ed1ff3452f5a690624e1541b0466ca3f452ad60b70e21c27b1dec3d1be1c80136ac180b31bc0e4f3b798262f5eb618d82aca5c85a0d0e2620324e23d288bd8809594c690f7fbc4db8db681f5da18df3226897b17c20fd8002897d2bcc840e135800bac1a3ccd071e8c6b04c6b96e16cc002286da0b0cadbc79d5cacb2ce7b2b44a803981f53505969f281ce224234791c8db7e7d0377ceb1d24ce29fdba27a2aa55c809824f0eed4dd3fddc2aa20c9c9b0199278beaee525fa2ddc6c8cf7e23f9d59c480a8c945b098ebc6fdb5b073147642d4deef487b016c8b27054a00280c638384a6802f3b98d55b2ad4fcea5c405dc5d343afecb007c057b8a60ae4100545042aa729805e56350f28813b295c870c0003b0130cbe66f5d11881387114003564ba8c78578065e8ef797423da01cee91b0b790e6a9c81b5504ea2786be972d5c961447dd4d2").unwrap(),
        hex::decode("800180807c2c31b3747d7767c40b41f0e75d60d8045f32dfa2ce397b25b641205c77e57580c1df2a29725bf95921b5f4cee86c913b58118f6dfc59c9822b16712dcbf84122").unwrap(),
        hex::decode("80040280c56aedca768a4e919df533325b6fc6a368455fb599d7ad9271a2249e49e65c82803560432335d6e87f5c6c0da59797aee0423cecc207c3a37304511c3a8d031455").unwrap(),
        hex::decode("9d0e4907f716ac89b6347d15ececedcaffff585f0b6a45321efae92aea15e0740ec7afe710a40d0000585f038e71612491192d68deab7e6f563fe110e8030000806ec80d7afc89a3ccebe10fcdf04ca16518ff88d6b29462ec861b00d31239db3580c04da45c5e5cddac29c9e21d75662d40adfabd88bf3010dda8cf5a13f22e32d980f981a50341cdae9bd105be756196698e91d8be2fb0dc6397a0aaf82cddf0fc5d80f42d10621daacf0ea0e3268a8bc2fe3121d9e250a88b3024ed7c56cba35b7bb980bfa6614065f0fadaa9d7f71840a3d29f63a189f2f3aef8241fe5b06b3b9f0cd180c7da650afb99c538063c05d6c02504e4d6555ad682412479d189e85e994fd6cd80a3aaade6ba17d9833da300f436bc3985fb2fe6c61670fea253d5d58d5edd5bfd80f11d7ff327f21936e99db2f172c95d464b81c557d6662f46a0991d01f5683be7803eb67870b1c418c6c7a26103aa386a17ecda2e481f97c8ff37f390b98e4bd6bc585f049a2738eeb30896aacb8b3fb46471bd100400000080009dacd73537f8a2f5933ded58c0102b9f9af9d0379079b8f6b1f63027e77ef9585f0642c00af119adf30dc11d32e9f0886d10204e0000809bee97f441e7fe63916b3923c1279e7f401558ab1df7ffb4b51e864e820b48e1585f099b25852d3d69419882da651375cdb310861c0000").unwrap(),
        hex::decode("9d0adb579f1dbf4f3886c5cfa3bb8cc4ffff80a7b28f89318d1fd3eb7a23c78ba24134b89cdd332efec5615cf2139e87777b0c8020766326bb8cfa97296157a7cc3d502dcfc606fc21c823ff98f5dc6062559d3380f46475b1c59ce606753e77b74d1448ffab5a35b853a6d6f49795b027019325f380c2e52883c83b9b71a2ad00a0500eab314fc3c22a3af221075e5f57ebbe53b02180bab606d8bc597e34133306bf3cf8b6da31d745053bdc02a9352f3910562f368f801f8d5f3e91bc4195b0f2ce3c8f762d92288f099a3cff19544383cf5ee2b138f680f88564d53bfc2e0a524bf7d288f6736b5e6d5eb8ccb9dd253fed49954775070e80f67ae62ea2d122fd11ad9af0db42d7a087062679856b83f7f1fec3ff07d9a95d8082260fc9c9d39d941f8647142b6fa9c59c7cbbd1a62713dede381d011a7f1535807eaca35e2da21f58d204ee089e4e0a758a03fa8352f421c80dac4b932e78e53080a922540b71ca78d22691f4d5b35de64e2cc86c1016fbf964a883e5be2aa2718c802dc3aebb89be3c7f47f75b0e1af2ca818953f8001715b9ad50ef62d64831d176807d725bdd58f12b77f22953139d49cd785292a6576aaff12d7204fc42dfbd363780c0fbc5bfc21820c07c09ab52a7f7b7d113062c861dc772bb8fd480a48eac90fd80a753133ae3c9ea1ec743a363e1908f10511a7457cecddd836c3ebcc9d272b09a800174ba5e2235e5f210c26e1ca3ddd7b98b5a375626be5c54307597bbcfe70514").unwrap(),
        hex::decode("804c148041384dfbc07ad3401c8d4464793fa06360e54d7c21358998cc3c4cf848899145802bbf85831deea0e456e8061b4112ad00ffea89e53b6f8d0a4ea1b7ff4b83ff4b80fb786dead294471fc3c0f868831403b0ca753840d73cf92d4e52c6b9090b1ee080399b822502d71b5bdc3fe2de3f1773269f3c259ce65d89d008392bf394395302807927cf5a1a4859edd77a2be0cd98010622e7ccff6b5e8281667f60016d8f68ca").unwrap(),
    ].to_vec()
}

pub fn get_mock_staking_ledger(derivative_index: u16) -> StakingLedger<AccountId, BalanceOf<Test>> {
    let mut staking_ledger = <StakingLedger<AccountId, BalanceOf<Test>>>::new(
        LiquidStaking::derivative_sovereign_account_id(derivative_index),
        MOCK_LEDGER_AMOUNT,
    );
    staking_ledger.claimed_rewards = vec![
        3377, 3378, 3379, 3380, 3381, 3382, 3383, 3384, 3385, 3386, 3387, 3388, 3389, 3390, 3391,
        3392, 3393, 3394, 3395, 3396, 3397, 3398, 3399, 3400, 3401, 3402, 3403, 3404, 3405, 3406,
        3407, 3408, 3409, 3410, 3411, 3412, 3413, 3414, 3415, 3416, 3417, 3418, 3419, 3420, 3421,
        3422, 3423, 3424, 3425, 3426, 3427, 3428, 3429, 3430, 3431, 3432, 3433, 3434, 3435, 3436,
        3437, 3438, 3439, 3440, 3441, 3442, 3443, 3444, 3445, 3446, 3447, 3448, 3449, 3450, 3451,
        3452, 3453, 3454, 3455, 3456, 3457, 3458, 3459, 3460,
    ];
    staking_ledger
}

parameter_types! {
    pub const StakingPalletId: PalletId = PalletId(*b"par/lqsk");
    pub const EraLength: BlockNumber = 10;
    pub SelfParaId: ParaId = para_a_id();
    pub const MinStake: Balance = 0;
    pub const MinUnstake: Balance = 0;
    pub const StakingCurrency: CurrencyId = KSM;
    pub const LiquidCurrency: CurrencyId = SKSM;
    pub const XcmFees: Balance = 0;
    pub const BondingDuration: EraIndex = 3;
    pub const MinNominatorBond: Balance = 0;
    pub const NumSlashingSpans: u32 = 0;
    pub static DerivativeIndexList: Vec<u16> = vec![0];
    pub static RelayChainValidationDataProvider: BlockNumber = 0;
}

impl crate::Config for Test {
    type Event = Event;
    type Origin = Origin;
    type Call = Call;
    type UpdateOrigin = UpdateOrigin;
    type PalletId = StakingPalletId;
    type SelfParaId = SelfParaId;
    type WeightInfo = ();
    type StakingCurrency = StakingCurrency;
    type LiquidCurrency = LiquidCurrency;
    type DerivativeIndexList = DerivativeIndexList;
    type XcmFees = XcmFees;
    type Assets = Assets;
    type RelayOrigin = RelayOrigin;
    type EraLength = EraLength;
    type MinStake = MinStake;
    type MinUnstake = MinUnstake;
    type XCM = XcmHelper;
    type BondingDuration = BondingDuration;
<<<<<<< HEAD
    type MinNominatorBond = MinNominatorBond;
    type RelayChainBlockNumberProvider = RelayChainBlockNumberProvider;
=======
    type RelayChainValidationDataProvider = RelayChainValidationDataProvider;
>>>>>>> b417b52d
    type Members = BobOrigin;
    type NumSlashingSpans = NumSlashingSpans;
}

parameter_types! {
    pub const AssetDeposit: Balance = KSM_DECIMAL;
    pub const ApprovalDeposit: Balance = 0;
    pub const AssetAccountDeposit: Balance = 0;
    pub const AssetsStringLimit: u32 = 50;
    pub const MetadataDepositBase: Balance = 0;
    pub const MetadataDepositPerByte: Balance = 0;
}

impl pallet_assets::Config for Test {
    type Event = Event;
    type Balance = Balance;
    type AssetId = CurrencyId;
    type Currency = Balances;
    type ForceOrigin = EnsureRoot<AccountId>;
    type AssetDeposit = AssetDeposit;
    type MetadataDepositBase = MetadataDepositBase;
    type MetadataDepositPerByte = MetadataDepositPerByte;
    type AssetAccountDeposit = AssetAccountDeposit;
    type ApprovalDeposit = ApprovalDeposit;
    type StringLimit = AssetsStringLimit;
    type Freezer = ();
    type WeightInfo = ();
    type Extra = ();
}

construct_runtime!(
    pub enum Test where
        Block = Block,
        NodeBlock = Block,
        UncheckedExtrinsic = UncheckedExtrinsic,
    {
        System: frame_system::{Pallet, Call, Config, Storage, Event<T>},
        Balances: pallet_balances::{Pallet, Call, Storage, Event<T>},
        Utility: pallet_utility::{Pallet, Call, Event},
        Assets: pallet_assets::{Pallet, Call, Storage, Event<T>},
        LiquidStaking: crate::{Pallet, Storage, Call, Event<T>},
        ParachainSystem: cumulus_pallet_parachain_system::{Pallet, Call, Config, Storage, Inherent, Event<T>},
        ParachainInfo: parachain_info::{Pallet, Storage, Config},
        XcmpQueue: cumulus_pallet_xcmp_queue::{Pallet, Call, Storage, Event<T>},
        DmpQueue: cumulus_pallet_dmp_queue::{Pallet, Call, Storage, Event<T>},
        CumulusXcm: cumulus_pallet_xcm::{Pallet, Event<T>, Origin},
        PolkadotXcm: pallet_xcm::{Pallet, Call, Event<T>, Origin},
        XcmHelper: pallet_xcm_helper::{Pallet, Storage, Call, Event<T>},
        XTokens: orml_xtokens::{Pallet, Storage, Call, Event<T>},
    }
);

pub const ALICE: AccountId32 = AccountId32::new([1u8; 32]);
pub const BOB: AccountId32 = AccountId32::new([2u8; 32]);
pub const RESERVE_FACTOR: Ratio = Ratio::from_perthousand(5);

pub(crate) fn new_test_ext() -> sp_io::TestExternalities {
    let mut t = frame_system::GenesisConfig::default()
        .build_storage::<Test>()
        .unwrap();

    let xcm_weight_fee_misc = XcmWeightFeeMisc {
        weight: 3_000_000_000,
        fee: ksm(10f64),
    };

    GenesisBuild::<Test>::assimilate_storage(
        &crate::GenesisConfig {
            exchange_rate: Rate::one(),
            reserve_factor: RESERVE_FACTOR,
        },
        &mut t,
    )
    .unwrap();

    let mut ext = sp_io::TestExternalities::new(t);
    ext.execute_with(|| {
        Assets::force_create(Origin::root(), KSM, Id(ALICE), true, 1).unwrap();
        Assets::force_set_metadata(
            Origin::root(),
            KSM,
            b"Kusama".to_vec(),
            b"KSM".to_vec(),
            12,
            false,
        )
        .unwrap();
        Assets::force_create(Origin::root(), SKSM, Id(ALICE), true, 1).unwrap();
        Assets::force_set_metadata(
            Origin::root(),
            SKSM,
            b"Parallel Kusama".to_vec(),
            b"sKSM".to_vec(),
            12,
            false,
        )
        .unwrap();
        Assets::mint(Origin::signed(ALICE), KSM, Id(ALICE), ksm(100f64)).unwrap();
        Assets::mint(Origin::signed(ALICE), SKSM, Id(ALICE), ksm(100f64)).unwrap();
        Assets::mint(Origin::signed(ALICE), KSM, Id(BOB), ksm(20000f64)).unwrap();

        LiquidStaking::update_staking_ledger_cap(Origin::signed(BOB), ksm(10000f64)).unwrap();
        Assets::mint(
            Origin::signed(ALICE),
            KSM,
            Id(XcmHelper::account_id()),
            ksm(100f64),
        )
        .unwrap();

        XcmHelper::update_xcm_weight_fee(Origin::root(), XcmCall::AddMemo, xcm_weight_fee_misc)
            .unwrap();
    });

    ext
}

//initial parchain and relaychain for testing
decl_test_parachain! {
    pub struct ParaA {
        Runtime = Test,
        XcmpMessageHandler = XcmpQueue,
        DmpMessageHandler = DmpQueue,
        new_ext = para_ext(2085),
    }
}

decl_test_relay_chain! {
    pub struct Relay {
        Runtime = kusama_runtime::Runtime,
        XcmConfig = kusama_runtime::xcm_config::XcmConfig,
        new_ext = relay_ext(),
    }
}

decl_test_network! {
    pub struct TestNet {
        relay_chain = Relay,
        parachains = vec![
            (1, ParaA),
        ],
    }
}

pub type KusamaRuntime = kusama_runtime::Runtime;
pub type RelayBalances = pallet_balances::Pallet<KusamaRuntime>;
pub type RelayStaking = pallet_staking::Pallet<KusamaRuntime>;
pub type RelayStakingEvent = pallet_staking::Event<KusamaRuntime>;
pub type RelaySystem = frame_system::Pallet<KusamaRuntime>;
pub type RelayEvent = kusama_runtime::Event;
pub type ParaSystem = frame_system::Pallet<Test>;

pub fn para_a_id() -> ParaId {
    ParaId::from(2085)
}

pub fn para_ext(para_id: u32) -> sp_io::TestExternalities {
    let mut t = frame_system::GenesisConfig::default()
        .build_storage::<Test>()
        .unwrap();

    let xcm_weight_fee_misc = XcmWeightFeeMisc {
        weight: 3_000_000_000,
        fee: ksm(10f64),
    };

    let parachain_info_config = parachain_info::GenesisConfig {
        parachain_id: para_id.into(),
    };
    <parachain_info::GenesisConfig as GenesisBuild<Test, _>>::assimilate_storage(
        &parachain_info_config,
        &mut t,
    )
    .unwrap();

    GenesisBuild::<Test>::assimilate_storage(
        &crate::GenesisConfig {
            exchange_rate: Rate::one(),
            reserve_factor: Ratio::from_perthousand(5),
        },
        &mut t,
    )
    .unwrap();

    let mut ext = sp_io::TestExternalities::new(t);
    ext.execute_with(|| {
        System::set_block_number(1);
        Assets::force_create(Origin::root(), KSM, Id(ALICE), true, 1).unwrap();
        Assets::force_set_metadata(
            Origin::root(),
            KSM,
            b"Kusama".to_vec(),
            b"KSM".to_vec(),
            12,
            false,
        )
        .unwrap();
        Assets::force_create(Origin::root(), SKSM, Id(ALICE), true, 1).unwrap();
        Assets::force_set_metadata(
            Origin::root(),
            SKSM,
            b"Parallel Kusama".to_vec(),
            b"sKSM".to_vec(),
            12,
            false,
        )
        .unwrap();
        Assets::mint(Origin::signed(ALICE), KSM, Id(ALICE), ksm(10000f64)).unwrap();
        Assets::mint(
            Origin::signed(ALICE),
            KSM,
            Id(XcmHelper::account_id()),
            ksm(30f64),
        )
        .unwrap();

        LiquidStaking::update_staking_ledger_cap(Origin::signed(BOB), ksm(10000f64)).unwrap();
        XcmHelper::update_xcm_weight_fee(Origin::root(), XcmCall::AddMemo, xcm_weight_fee_misc)
            .unwrap();
    });

    ext
}

pub fn relay_ext() -> sp_io::TestExternalities {
    use kusama_runtime::{Runtime, System};
    let mut t = frame_system::GenesisConfig::default()
        .build_storage::<Runtime>()
        .unwrap();

    pallet_balances::GenesisConfig::<Runtime> {
        balances: vec![
            (ALICE, ksm(100f64)),
            (para_a_id().into_account(), ksm(1_000_000f64)),
        ],
    }
    .assimilate_storage(&mut t)
    .unwrap();

    polkadot_runtime_parachains::configuration::GenesisConfig::<Runtime> {
        config: HostConfiguration {
            max_code_size: 1024u32,
            ..Default::default()
        },
    }
    .assimilate_storage(&mut t)
    .unwrap();

    let mut ext = sp_io::TestExternalities::new(t);
    ext.execute_with(|| System::set_block_number(1));
    ext
}

pub fn ksm(n: f64) -> Balance {
    ((n * 1000000f64) as u128) * KSM_DECIMAL / 1000000u128
}<|MERGE_RESOLUTION|>--- conflicted
+++ resolved
@@ -487,12 +487,8 @@
     type MinUnstake = MinUnstake;
     type XCM = XcmHelper;
     type BondingDuration = BondingDuration;
-<<<<<<< HEAD
     type MinNominatorBond = MinNominatorBond;
-    type RelayChainBlockNumberProvider = RelayChainBlockNumberProvider;
-=======
     type RelayChainValidationDataProvider = RelayChainValidationDataProvider;
->>>>>>> b417b52d
     type Members = BobOrigin;
     type NumSlashingSpans = NumSlashingSpans;
 }
