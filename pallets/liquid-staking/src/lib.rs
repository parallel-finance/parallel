// Copyright 2021 Parallel Finance Developer.
// This file is part of Parallel Finance.

// Licensed under the Apache License, Version 2.0 (the "License");
// you may not use this file except in compliance with the License.
// You may obtain a copy of the License at
// http://www.apache.org/licenses/LICENSE-2.0

// Unless required by applicable law or agreed to in writing, software
// distributed under the License is distributed on an "AS IS" BASIS,
// WITHOUT WARRANTIES OR CONDITIONS OF ANY KIND, either express or implied.
// See the License for the specific language governing permissions and
// limitations under the License.

//! # Liquid staking pallet
//!
//! ## Overview
//!
//! This pallet manages the NPoS operations for relay chain asset.

#![cfg_attr(not(feature = "std"), no_std)]

mod benchmarking;

#[cfg(test)]
mod mock;
#[cfg(test)]
mod tests;

pub mod types;
pub mod weights;

#[macro_use]
extern crate primitives;

use primitives::{ExchangeRateProvider, LiquidStakingCurrenciesProvider, Rate};

pub use pallet::*;

#[frame_support::pallet]
pub mod pallet {
    use frame_support::{
        dispatch::{DispatchResult, DispatchResultWithPostInfo},
        ensure, log,
        pallet_prelude::*,
        require_transactional,
        traits::{
            fungibles::{Inspect, Mutate, Transfer},
            Get, IsType,
        },
        transactional,
        weights::Weight,
        BoundedVec, PalletId,
    };
    use frame_system::{
        ensure_signed,
        pallet_prelude::{BlockNumberFor, OriginFor},
    };
    use sp_runtime::{
        traits::{AccountIdConversion, Convert, Zero},
        ArithmeticError, FixedPointNumber,
    };
    use sp_std::vec::Vec;
    use xcm::latest::prelude::*;

    use primitives::{ump::*, Balance, CurrencyId, ParaId, Rate, Ratio};

    use crate::{types::*, weights::WeightInfo};
    use pallet_xcm_helper::XcmHelper;

    pub type AssetIdOf<T> =
        <<T as Config>::Assets as Inspect<<T as frame_system::Config>::AccountId>>::AssetId;
    pub type BalanceOf<T> =
        <<T as Config>::Assets as Inspect<<T as frame_system::Config>::AccountId>>::Balance;

    #[pallet::pallet]
    #[pallet::generate_store(pub(super) trait Store)]
    pub struct Pallet<T>(_);

    #[pallet::config]
    pub trait Config: frame_system::Config + pallet_utility::Config + pallet_xcm::Config {
        type Event: From<Event<Self>> + IsType<<Self as frame_system::Config>::Event>;

        /// Assets for deposit/withdraw assets to/from pallet account
        type Assets: Transfer<Self::AccountId, AssetId = CurrencyId>
            + Mutate<Self::AccountId, Balance = Balance>;

        /// The origin which can do operation on relaychain using parachain's sovereign account
        type RelayOrigin: EnsureOrigin<<Self as frame_system::Config>::Origin>;

        /// The origin which can update liquid currency, staking currency and other parameters
        type UpdateOrigin: EnsureOrigin<<Self as frame_system::Config>::Origin>;

        /// The pallet id of liquid staking, keeps all the staking assets
        #[pallet::constant]
        type PalletId: Get<PalletId>;

        /// Returns the parachain ID we are running with.
        #[pallet::constant]
        type SelfParaId: Get<ParaId>;

        /// Account derivative index
        #[pallet::constant]
        type DerivativeIndex: Get<u16>;

        /// Convert `T::AccountId` to `MultiLocation`.
        type AccountIdToMultiLocation: Convert<Self::AccountId, MultiLocation>;

        /// Unstake queue capacity
        #[pallet::constant]
        type UnstakeQueueCapacity: Get<u32>;

        /// Minimum stake amount
        #[pallet::constant]
        type MinStakeAmount: Get<BalanceOf<Self>>;

        /// Minimum unstake amount
        #[pallet::constant]
        type MinUnstakeAmount: Get<BalanceOf<Self>>;

        /// Weight information
        type WeightInfo: WeightInfo;

        /// To expose XCM helper functions
        type XCM: XcmHelper<Self, BalanceOf<Self>, AssetIdOf<Self>, Self::AccountId>;
    }

    #[pallet::event]
    #[pallet::generate_deposit(pub(super) fn deposit_event)]
    pub enum Event<T: Config> {
        /// The assets get staked successfully
        Staked(T::AccountId, BalanceOf<T>),
        /// The derivative get unstaked successfully
        Unstaked(T::AccountId, BalanceOf<T>, BalanceOf<T>),
        /// Rewards/Slashes has been recorded.
        StakingSettlementRecorded(StakingSettlementKind, BalanceOf<T>),
        /// Request to perform bond/rebond/unbond on relay chain
        ///
        /// Send `(bond_amount, rebond_amount, unbond_amount)` as args.
        Settlement(BalanceOf<T>, BalanceOf<T>, BalanceOf<T>),
        /// Sent staking.bond call to relaychain
        Bonding(T::AccountId, BalanceOf<T>, RewardDestination<T::AccountId>),
        /// Sent staking.bond_extra call to relaychain
        BondingExtra(BalanceOf<T>),
        /// Sent staking.unbond call to relaychain
        Unbonding(BalanceOf<T>),
        /// Sent staking.rebond call to relaychain
        Rebonding(BalanceOf<T>),
        /// Sent staking.withdraw_unbonded call to relaychain
        WithdrawingUnbonded(u32),
        /// Sent staking.nominate call to relaychain
        Nominating(Vec<T::AccountId>),
        /// Compensation for extrinsics on relaychain was set to new value
        XcmFeesUpdated(BalanceOf<T>),
        /// Capacity of staking pool was set to new value
        StakingPoolCapacityUpdated(BalanceOf<T>),
        /// Xcm weight in BuyExecution message
        XcmWeightUpdated(XcmWeightMisc<Weight>),
        /// InsurancePool's reserve_factor updated
        ReserveFactorUpdated(Ratio),
        /// Add asset to insurance pool
        InsurancesAdded(T::AccountId, BalanceOf<T>),
        /// Slash was paid by insurance pool
        SlashPaid(BalanceOf<T>),
        /// Exchange rate was set to new value
        ExchangeRateUpdated(Rate),
    }

    #[pallet::error]
    pub enum Error<T> {
        /// Exchange rate is invalid.
        InvalidExchangeRate,
        /// Stake amount is too small
        StakeAmountTooSmall,
        /// Unstake amount is too small
        UnstakeAmountTooSmall,
        /// Failed to send staking.bond call
        BondFailed,
        /// Failed to send staking.bond_extra call
        BondExtraFailed,
        /// Failed to send staking.unbond call
        UnbondFailed,
        /// Failed to send staking.rebond call
        RebondFailed,
        /// Failed to send staking.withdraw_unbonded call
        WithdrawUnbondedFailed,
        /// Failed to send staking.nominate call
        NominateFailed,
        /// Liquid currency hasn't been set
        LiquidCurrencyNotReady,
        /// Staking currency hasn't been set
        StakingCurrencyNotReady,
        /// Exceeded unstake queue's capacity
        ExceededUnstakeQueueCapacity,
        /// The cap cannot be zero
        ZeroCap,
        /// The factor should be bigger than 0% and smaller than 100%
        InvalidFactor,
        /// fees cannot be zero
        ZeroFees,
    }

    /// The exchange rate between relaychain native asset and the voucher.
    #[pallet::storage]
    #[pallet::getter(fn exchange_rate)]
    pub type ExchangeRate<T: Config> = StorageValue<_, Rate, ValueQuery>;

    /// Fraction of reward currently set aside for reserves.
    #[pallet::storage]
    #[pallet::getter(fn reserve_factor)]
    pub type ReserveFactor<T: Config> = StorageValue<_, Ratio, ValueQuery>;

    /// Store total stake amount and unstake amount in each era,
    /// And will update when stake/unstake occurred.
    #[pallet::storage]
    #[pallet::getter(fn matching_pool)]
    pub type MatchingPool<T: Config> = StorageValue<_, MatchingLedger<BalanceOf<T>>, ValueQuery>;

    /// Manage which we should pay off to.
    ///
    /// Insert a new record while user can't be paid instantly in unstaking operation.
    #[pallet::storage]
    #[pallet::getter(fn unstake_queue)]
    pub type UnstakeQueue<T: Config> = StorageValue<
        _,
        BoundedVec<(T::AccountId, BalanceOf<T>), T::UnstakeQueueCapacity>,
        ValueQuery,
    >;

    /// Liquid currency asset id
    #[pallet::storage]
    pub type LiquidCurrency<T: Config> = StorageValue<_, AssetIdOf<T>, OptionQuery>;

    /// Staking currency asset id
    #[pallet::storage]
    pub type StakingCurrency<T: Config> = StorageValue<_, AssetIdOf<T>, OptionQuery>;

    /// Xcm weight in BuyExecution
    #[pallet::storage]
    #[pallet::getter(fn xcm_weight)]
    pub type XcmWeight<T: Config> = StorageValue<_, XcmWeightMisc<Weight>, ValueQuery>;

    /// Staking pool capacity
    #[pallet::storage]
    #[pallet::getter(fn staking_pool_capacity)]
    pub type StakingPoolCapacity<T: Config> = StorageValue<_, BalanceOf<T>, ValueQuery>;

    #[pallet::genesis_config]
    pub struct GenesisConfig {
        pub exchange_rate: Rate,
        pub reserve_factor: Ratio,
    }

    #[cfg(feature = "std")]
    impl Default for GenesisConfig {
        fn default() -> Self {
            Self {
                exchange_rate: Rate::default(),
                reserve_factor: Ratio::default(),
            }
        }
    }

    #[pallet::genesis_build]
    impl<T: Config> GenesisBuild<T> for GenesisConfig {
        fn build(&self) {
            ExchangeRate::<T>::put(self.exchange_rate);
            ReserveFactor::<T>::put(self.reserve_factor);
        }
    }

    #[pallet::hooks]
    impl<T: Config> Hooks<BlockNumberFor<T>> for Pallet<T> {
        /// Try to pay off over the `UnstakeQueue` while blockchain is on idle.
        ///
        /// It breaks when:
        ///     - Pallet's balance is insufficiant.
        ///     - Queue is empty.
        ///     - `remaining_weight` is less than one pop_queue needed.
        fn on_idle(_n: BlockNumberFor<T>, mut remaining_weight: Weight) -> Weight {
            // on_idle shouldn't run out of all remaining_weight normally
            let base_weight = <T as Config>::WeightInfo::on_idle();
            let staking_currency = Self::staking_currency();

            // return if staking_currency haven't been set.
            if staking_currency.is_err() {
                return remaining_weight;
            }

            let staking_currency = staking_currency.expect("It must be ok; qed");

            loop {
                // check weight is enough
                if remaining_weight < base_weight {
                    break;
                }

                if Self::unstake_queue().is_empty() {
                    break;
                }

                // get the front of the queue.
                let (who, amount) = &Self::unstake_queue()[0];
                let account_id = Self::account_id();

                // InsurancePool should not be embazzled.
                let free_balance =
                    T::Assets::reducible_balance(staking_currency, &account_id, false)
                        .saturating_sub(T::XCM::get_insurance_pool());

                log::trace!(
                    target: "liquidstaking::on_idle",
                    "account: {:?}, unstake_amount: {:?}, remaining_weight: {:?}, pallet_free_balance: {:?}",
                    who,
                    amount,
                    remaining_weight,
                    free_balance,
                );
                if free_balance < *amount {
                    return remaining_weight;
                }

                if let Err(err) =
                    T::Assets::transfer(staking_currency, &account_id, who, *amount, false)
                {
                    log::error!(target: "liquidstaking::on_idle", "Transfer failed {:?}", err);
                    // break if we cannot afford this
                    break;
                }

                // substract weight of this action if succeed.
                remaining_weight -= base_weight;

                // remove unstake request from queue
                Self::pop_unstake_task()
            }

            remaining_weight
        }
    }

    #[pallet::call]
    impl<T: Config> Pallet<T> {
        /// Put assets under staking, the native assets will be transferred to the account
        /// owned by the pallet, user receive derivative in return, such derivative can be
        /// further used as collateral for lending.
        ///
        /// - `amount`: the amount of staking assets
        #[pallet::weight(<T as Config>::WeightInfo::stake())]
        #[transactional]
        pub fn stake(
            origin: OriginFor<T>,
            #[pallet::compact] amount: BalanceOf<T>,
        ) -> DispatchResultWithPostInfo {
            let who = ensure_signed(origin)?;

            ensure!(
                amount > T::MinStakeAmount::get(),
                Error::<T>::StakeAmountTooSmall
            );

            T::Assets::transfer(
                Self::staking_currency()?,
                &who,
                &Self::account_id(),
                amount,
                false,
            )?;

            // calculate staking fee and add it to insurance pool
            let fees = Self::reserve_factor().mul_floor(amount);
            T::XCM::update_insurance_pool(fees)?;

            // amount that we should mint to user
            let amount = amount.checked_sub(fees).ok_or(ArithmeticError::Underflow)?;
            let liquid_amount = Self::exchange_rate()
                .reciprocal()
                .and_then(|r| r.checked_mul_int(amount))
                .ok_or(Error::<T>::InvalidExchangeRate)?;
            T::Assets::mint_into(Self::liquid_currency()?, &who, liquid_amount)?;

            MatchingPool::<T>::try_mutate(|p| -> DispatchResult {
                p.total_stake_amount = p
                    .total_stake_amount
                    .checked_add(amount)
                    .ok_or(ArithmeticError::Overflow)?;
                Ok(())
            })?;

            Self::deposit_event(Event::<T>::Staked(who, amount));
            Ok(().into())
        }

        /// Unstake by exchange derivative for assets, the assets will not be avaliable immediately.
        /// Instead, the request is recorded and pending for the nomination accounts on relaychain
        /// chain to do the `unbond` operation.
        ///
        /// - `amount`: the amount of derivative
        #[pallet::weight(<T as Config>::WeightInfo::unstake())]
        #[transactional]
        pub fn unstake(
            origin: OriginFor<T>,
            #[pallet::compact] liquid_amount: BalanceOf<T>,
        ) -> DispatchResultWithPostInfo {
            let who = ensure_signed(origin)?;

            ensure!(
                liquid_amount > T::MinUnstakeAmount::get(),
                Error::<T>::UnstakeAmountTooSmall
            );

            let exchange_rate = ExchangeRate::<T>::get();
            let asset_amount = exchange_rate
                .checked_mul_int(liquid_amount)
                .ok_or(Error::<T>::InvalidExchangeRate)?;

            if T::Assets::transfer(
                Self::staking_currency()?,
                &Self::account_id(),
                &who,
                asset_amount,
                false,
            )
            .is_err()
            {
                Self::push_unstake_task(&who, asset_amount)?;
            }

            T::Assets::burn_from(Self::liquid_currency()?, &who, liquid_amount)?;

            MatchingPool::<T>::try_mutate(|p| -> DispatchResult {
                p.total_unstake_amount = p
                    .total_unstake_amount
                    .checked_add(liquid_amount)
                    .ok_or(ArithmeticError::Overflow)?;
                Ok(())
            })?;

            Self::deposit_event(Event::<T>::Unstaked(who, liquid_amount, asset_amount));
            Ok(().into())
        }

        /// Update default xcm fees
        /// it reflects xcm fees consumed on relaychain
        #[pallet::weight(<T as Config>::WeightInfo::update_xcm_fees())]
        #[transactional]
        pub fn update_xcm_fees(
            origin: OriginFor<T>,
            #[pallet::compact] fees: BalanceOf<T>,
        ) -> DispatchResultWithPostInfo {
            T::UpdateOrigin::ensure_origin(origin)?;
<<<<<<< HEAD

            ensure!(fees > Zero::zero(), Error::<T>::ZeroFees);

            XcmFeesCompensation::<T>::mutate(|v| *v = fees);
            Self::deposit_event(Event::<T>::XcmFeesCompensationUpdated(fees));
=======
            T::XCM::update_xcm_fees(fees);
            Self::deposit_event(Event::<T>::XcmFeesUpdated(fees));
>>>>>>> 6b8994f0
            Ok(().into())
        }

        /// Update insurance pool's reserve_factor
        #[pallet::weight(<T as Config>::WeightInfo::update_reserve_factor())]
        #[transactional]
        pub fn update_reserve_factor(
            origin: OriginFor<T>,
            reserve_factor: Ratio,
        ) -> DispatchResultWithPostInfo {
            T::UpdateOrigin::ensure_origin(origin)?;

            ensure!(
                reserve_factor > Ratio::zero() && reserve_factor < Ratio::one(),
                Error::<T>::InvalidFactor,
            );

            ReserveFactor::<T>::mutate(|v| *v = reserve_factor);
            Self::deposit_event(Event::<T>::ReserveFactorUpdated(reserve_factor));
            Ok(().into())
        }

        /// Update xcm transact's weight configuration
        #[pallet::weight(<T as Config>::WeightInfo::update_xcm_weight())]
        #[transactional]
        pub fn update_xcm_weight(
            origin: OriginFor<T>,
            xcm_weight_misc: XcmWeightMisc<Weight>,
        ) -> DispatchResultWithPostInfo {
            T::UpdateOrigin::ensure_origin(origin)?;
            XcmWeight::<T>::mutate(|v| *v = xcm_weight_misc);
            Self::deposit_event(Event::<T>::XcmWeightUpdated(xcm_weight_misc));
            Ok(().into())
        }

        /// Update staking's market cap
        /// stake will be blocked if passed the cap
        #[pallet::weight(<T as Config>::WeightInfo::update_staking_pool_capacity())]
        #[transactional]
        pub fn update_staking_pool_capacity(
            origin: OriginFor<T>,
            #[pallet::compact] cap: BalanceOf<T>,
        ) -> DispatchResultWithPostInfo {
            T::UpdateOrigin::ensure_origin(origin)?;

            ensure!(cap > Zero::zero(), Error::<T>::ZeroCap);

            StakingPoolCapacity::<T>::mutate(|v| *v = cap);
            Self::deposit_event(Event::<T>::StakingPoolCapacityUpdated(cap));
            Ok(().into())
        }

        /// Payout slashed amount.
        ///
        /// Clear `TotalSlashed`, subtract `InsurancePool`, and bond corresponding amount in relay
        /// chain.
        #[pallet::weight(<T as Config>::WeightInfo::payout_slashed())]
        #[transactional]
        pub fn payout_slashed(
            origin: OriginFor<T>,
            #[pallet::compact] amount: BalanceOf<T>,
        ) -> DispatchResultWithPostInfo {
            T::RelayOrigin::ensure_origin(origin)?;
            T::XCM::reduce_insurance_pool(amount)?;
            Self::bond_extra_internal(amount)?;
            Self::deposit_event(Event::<T>::SlashPaid(amount));
            Ok(().into())
        }

        /// Do settlement for matching pool.
        ///
        /// The extrinsic does two things:
        /// 1. Update exchange rate
        /// 2. Calculate the imbalance of current matching state and send corresponding operations to
        /// relay-chain.
        #[pallet::weight(<T as Config>::WeightInfo::settlement())]
        #[transactional]
        pub fn settlement(
            origin: OriginFor<T>,
            #[pallet::compact] bonded_amount: BalanceOf<T>,
            #[pallet::compact] unbonding_amount: BalanceOf<T>,
        ) -> DispatchResultWithPostInfo {
            T::RelayOrigin::ensure_origin(origin)?;

            let bond_extra = !bonded_amount.is_zero();

            // Update exchange rate
            let matching_pool = MatchingPool::<T>::get();
            let old_exchange_rate = Self::exchange_rate();
            let exchange_rate = Rate::checked_from_rational(
                bonded_amount + matching_pool.total_stake_amount,
                T::Assets::total_issuance(Self::liquid_currency()?)
                    + matching_pool.total_unstake_amount,
            )
            .ok_or(Error::<T>::InvalidExchangeRate)?;
            if exchange_rate > old_exchange_rate {
                ExchangeRate::<T>::put(exchange_rate);
                Self::deposit_event(Event::<T>::ExchangeRateUpdated(exchange_rate));
            }

            let (bond_amount, rebond_amount, unbond_amount) =
                MatchingPool::<T>::take().matching::<Self>(unbonding_amount)?;
            let staking_currency = Self::staking_currency()?;
            let account_id = Self::account_id();

            if !bond_amount.is_zero() {
                T::Assets::burn_from(staking_currency, &account_id, bond_amount)?;

                if !bond_extra {
                    Self::bond_internal(bond_amount, RewardDestination::Staked)?;
                } else {
                    Self::bond_extra_internal(bond_amount)?;
                }
            }

            if !unbond_amount.is_zero() {
                Self::unbond_internal(unbond_amount)?;
            }

            if !rebond_amount.is_zero() {
                Self::rebond_internal(rebond_amount)?;
            }

            Self::deposit_event(Event::<T>::Settlement(
                bond_amount,
                rebond_amount,
                unbond_amount,
            ));

            Ok(().into())
        }

        /// Bond on relaychain via xcm.transact
        #[pallet::weight(<T as Config>::WeightInfo::bond())]
        #[transactional]
        pub fn bond(
            origin: OriginFor<T>,
            #[pallet::compact] value: BalanceOf<T>,
            payee: RewardDestination<T::AccountId>,
        ) -> DispatchResult {
            T::RelayOrigin::ensure_origin(origin)?;
            Self::bond_internal(value, payee)?;
            Ok(())
        }

        /// Bond_extra on relaychain via xcm.transact
        #[pallet::weight(<T as Config>::WeightInfo::bond_extra())]
        #[transactional]
        pub fn bond_extra(
            origin: OriginFor<T>,
            #[pallet::compact] value: BalanceOf<T>,
        ) -> DispatchResult {
            T::RelayOrigin::ensure_origin(origin)?;
            Self::bond_extra_internal(value)?;
            Ok(())
        }

        /// Unbond on relaychain via xcm.transact
        #[pallet::weight(<T as Config>::WeightInfo::unbond())]
        #[transactional]
        pub fn unbond(
            origin: OriginFor<T>,
            #[pallet::compact] value: BalanceOf<T>,
        ) -> DispatchResult {
            T::RelayOrigin::ensure_origin(origin)?;
            Self::unbond_internal(value)?;
            Ok(())
        }

        /// Rebond on relaychain via xcm.transact
        #[pallet::weight(<T as Config>::WeightInfo::rebond())]
        #[transactional]
        pub fn rebond(
            origin: OriginFor<T>,
            #[pallet::compact] value: BalanceOf<T>,
        ) -> DispatchResult {
            T::RelayOrigin::ensure_origin(origin)?;
            Self::rebond_internal(value)?;
            Ok(())
        }

        /// Withdraw unbonded on relaychain via xcm.transact
        #[pallet::weight(<T as Config>::WeightInfo::withdraw_unbonded())]
        #[transactional]
        pub fn withdraw_unbonded(
            origin: OriginFor<T>,
            num_slashing_spans: u32,
            #[pallet::compact] amount: BalanceOf<T>,
        ) -> DispatchResult {
            T::RelayOrigin::ensure_origin(origin)?;
            Self::withdraw_unbonded_internal(num_slashing_spans, amount)?;
            Ok(())
        }

        /// Nominate on relaychain via xcm.transact
        #[pallet::weight(<T as Config>::WeightInfo::nominate())]
        #[transactional]
        pub fn nominate(origin: OriginFor<T>, targets: Vec<T::AccountId>) -> DispatchResult {
            T::RelayOrigin::ensure_origin(origin)?;
            T::XCM::nominate(
                targets.clone(),
                Self::xcm_weight().nominate_weight,
                T::AccountIdToMultiLocation::convert(Self::para_account_id()),
                Self::staking_currency()?,
                Self::account_id(),
                T::DerivativeIndex::get(),
            )?;

            Self::deposit_event(Event::<T>::Nominating(targets));

            Ok(())
        }

        /// Set liquid currency via governance
        #[pallet::weight(<T as Config>::WeightInfo::set_liquid_currency())]
        #[transactional]
        pub fn set_liquid_currency(origin: OriginFor<T>, asset_id: AssetIdOf<T>) -> DispatchResult {
            T::UpdateOrigin::ensure_origin(origin)?;
            LiquidCurrency::<T>::put(asset_id);
            Ok(())
        }

        /// Set staking currency via governance
        #[pallet::weight(<T as Config>::WeightInfo::set_staking_currency())]
        #[transactional]
        pub fn set_staking_currency(
            origin: OriginFor<T>,
            asset_id: AssetIdOf<T>,
        ) -> DispatchResult {
            T::UpdateOrigin::ensure_origin(origin)?;
            StakingCurrency::<T>::put(asset_id);
            Ok(())
        }

        /// Anyone can transfer asset to the insurance pool
        #[pallet::weight(<T as Config>::WeightInfo::add_insurances())]
        #[transactional]
        pub fn add_insurances(
            origin: OriginFor<T>,
            #[pallet::compact] amount: BalanceOf<T>,
        ) -> DispatchResult {
            let who = ensure_signed(origin)?;

            T::Assets::transfer(
                Self::staking_currency()?,
                &who,
                &Self::account_id(),
                amount,
                false,
            )?;

            T::XCM::update_insurance_pool(amount)?;
            Self::deposit_event(Event::<T>::InsurancesAdded(who, amount));
            Ok(())
        }
    }

    impl<T: Config> Pallet<T> {
        /// Staking pool account
        pub fn account_id() -> T::AccountId {
            T::PalletId::get().into_account()
        }

        /// Parachain sovereign account
        pub fn para_account_id() -> T::AccountId {
            T::SelfParaId::get().into_account()
        }

        /// Get staking currency or return back an error
        pub fn staking_currency() -> Result<AssetIdOf<T>, DispatchError> {
            StakingCurrency::<T>::get()
                .ok_or(Error::<T>::StakingCurrencyNotReady)
                .map_err(Into::into)
        }

        /// Get liquid currency or return back an error
        pub fn liquid_currency() -> Result<AssetIdOf<T>, DispatchError> {
            LiquidCurrency::<T>::get()
                .ok_or(Error::<T>::LiquidCurrencyNotReady)
                .map_err(Into::into)
        }

        /// Derivative parachain account
        pub fn derivative_para_account_id() -> T::AccountId {
            let para_account = Self::para_account_id();
            let derivative_index = T::DerivativeIndex::get();
            pallet_utility::Pallet::<T>::derivative_account_id(para_account, derivative_index)
        }

        #[require_transactional]
        fn bond_internal(
            value: BalanceOf<T>,
            payee: RewardDestination<T::AccountId>,
        ) -> DispatchResult {
            T::XCM::bond_internal(
                value,
                payee.clone(),
                Self::derivative_para_account_id(),
                Self::xcm_weight().bond_weight,
                T::AccountIdToMultiLocation::convert(Self::para_account_id()),
                Self::staking_currency()?,
                Self::account_id(),
                T::DerivativeIndex::get(),
            )?;
            Self::deposit_event(Event::<T>::Bonding(
                Self::derivative_para_account_id(),
                value,
                payee,
            ));
            Ok(())
        }

        #[require_transactional]
        fn bond_extra_internal(value: BalanceOf<T>) -> DispatchResult {
            T::XCM::bond_extra_internal(
                value,
                Self::derivative_para_account_id(),
                Self::xcm_weight().bond_extra_weight,
                T::AccountIdToMultiLocation::convert(Self::para_account_id()),
                Self::staking_currency()?,
                Self::account_id(),
                T::DerivativeIndex::get(),
            )?;
            Self::deposit_event(Event::<T>::BondingExtra(value));
            Ok(())
        }

        #[require_transactional]
        fn unbond_internal(value: BalanceOf<T>) -> DispatchResult {
            T::XCM::unbond_internal(
                value,
                Self::xcm_weight().unbond_weight,
                T::AccountIdToMultiLocation::convert(Self::para_account_id()),
                Self::staking_currency()?,
                Self::account_id(),
                T::DerivativeIndex::get(),
            )?;

            Self::deposit_event(Event::<T>::Unbonding(value));

            Ok(())
        }

        #[require_transactional]
        fn rebond_internal(value: BalanceOf<T>) -> DispatchResult {
            T::XCM::rebond_internal(
                value,
                Self::xcm_weight().rebond_weight,
                T::AccountIdToMultiLocation::convert(Self::para_account_id()),
                Self::staking_currency()?,
                Self::account_id(),
                T::DerivativeIndex::get(),
            )?;

            Self::deposit_event(Event::<T>::Rebonding(value));

            Ok(())
        }

        #[require_transactional]
        fn withdraw_unbonded_internal(
            num_slashing_spans: u32,
            amount: BalanceOf<T>,
        ) -> DispatchResult {
            T::XCM::withdraw_unbonded_internal(
                num_slashing_spans,
                amount,
                Self::xcm_weight().withdraw_unbonded_weight,
                T::AccountIdToMultiLocation::convert(Self::para_account_id()),
                Self::staking_currency()?,
                Self::account_id(),
                Self::para_account_id(),
                T::DerivativeIndex::get(),
            )?;

            Self::deposit_event(Event::<T>::WithdrawingUnbonded(num_slashing_spans));

            Ok(())
        }

        #[inline]
        fn push_unstake_task(who: &T::AccountId, amount: BalanceOf<T>) -> DispatchResult {
            UnstakeQueue::<T>::try_mutate(|q| -> DispatchResult {
                q.try_push((who.clone(), amount))
                    .map_err(|_| Error::<T>::ExceededUnstakeQueueCapacity)?;
                Ok(())
            })
        }

        #[inline]
        fn pop_unstake_task() {
            UnstakeQueue::<T>::mutate(|v| v.remove(0));
        }
    }
}

impl<T: Config> ExchangeRateProvider for Pallet<T> {
    fn get_exchange_rate() -> Rate {
        ExchangeRate::<T>::get()
    }
}

impl<T: Config> LiquidStakingCurrenciesProvider<AssetIdOf<T>> for Pallet<T> {
    fn get_staking_currency() -> Option<AssetIdOf<T>> {
        StakingCurrency::<T>::get()
    }

    fn get_liquid_currency() -> Option<AssetIdOf<T>> {
        LiquidCurrency::<T>::get()
    }
}<|MERGE_RESOLUTION|>--- conflicted
+++ resolved
@@ -449,16 +449,13 @@
             #[pallet::compact] fees: BalanceOf<T>,
         ) -> DispatchResultWithPostInfo {
             T::UpdateOrigin::ensure_origin(origin)?;
-<<<<<<< HEAD
 
             ensure!(fees > Zero::zero(), Error::<T>::ZeroFees);
 
-            XcmFeesCompensation::<T>::mutate(|v| *v = fees);
-            Self::deposit_event(Event::<T>::XcmFeesCompensationUpdated(fees));
-=======
+            // XcmFeesCompensation::<T>::mutate(|v| *v = fees);
+            // Self::deposit_event(Event::<T>::XcmFeesCompensationUpdated(fees));
             T::XCM::update_xcm_fees(fees);
             Self::deposit_event(Event::<T>::XcmFeesUpdated(fees));
->>>>>>> 6b8994f0
             Ok(().into())
         }
 
