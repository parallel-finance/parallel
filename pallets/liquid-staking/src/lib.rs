--- conflicted
+++ resolved
@@ -367,12 +367,7 @@
             // TODO should use T::WeightInfo::on_idle instead
             // on_idle shouldn't run out of all remaining_weight normally
             let base_weight = T::WeightInfo::pop_queue();
-<<<<<<< HEAD
-            let staking_currency = Self::staking_currency();
-            if staking_currency.is_none() {
-=======
             if Self::staking_currency().is_err() {
->>>>>>> fcaafd8c
                 return remaining_weight;
             }
 
