--- conflicted
+++ resolved
@@ -209,8 +209,8 @@
         NominateCallSent(Vec<T::AccountId>),
         /// Send staking.payout_stakers call to relaychain
         PayoutStakersCallSent(T::AccountId, u32),
-        /// Teleport fee was set to new value
-        TeleportFeeUpdated(BalanceOf<T>),
+        /// Compensation for extrinsics in relaychain was set to new value
+        TransactionCompensationUpdated(BalanceOf<T>),
     }
 
     #[pallet::error]
@@ -266,7 +266,7 @@
     /// Total amount of charged assets to be used as xcm fees.
     #[pallet::storage]
     #[pallet::getter(fn charged_xcm_fees)]
-    pub type ChargedXcmFees<T: Config> = StorageValue<_, BalanceOf<T>, ValueQuery>;
+    pub type InsurancePool<T: Config> = StorageValue<_, BalanceOf<T>, ValueQuery>;
 
     /// Unbonding amount and withdrawable block number on relaychain
     ///
@@ -388,14 +388,14 @@
 
                 // Get the front of the queue.
                 let (who, amount) = &Self::unstake_queue()[0];
-                let left_staking =
-                    T::Assets::reducible_balance(staking_currency, &Self::account_id(), false)
-                        .checked_sub(&Self::charged_xcm_fees())
-                        .unwrap_or(Zero::zero());
-
-                if left_staking < *amount {
-                    break;
-                }
+                // let left_staking =
+                //     T::Assets::reducible_balance(staking_currency, &Self::account_id(), false)
+                //         .checked_sub(&Self::charged_xcm_fees())
+                //         .unwrap_or(Zero::zero());
+                //
+                // if left_staking < *amount {
+                //     break;
+                // }
 
                 if T::Assets::transfer(staking_currency, &Self::account_id(), who, *amount, false)
                     .is_err()
@@ -495,10 +495,10 @@
                 Ok(())
             })?;
 
-            ChargedXcmFees::<T>::try_mutate(|b| -> DispatchResult {
-                *b = b.checked_add(&fees).ok_or(ArithmeticError::Overflow)?;
-                Ok(())
-            })?;
+            // InsurancePool::<T>::try_mutate(|b| -> DispatchResult {
+            //     *b = b.checked_add(&fees).ok_or(ArithmeticError::Overflow)?;
+            //     Ok(())
+            // })?;
 
             MatchingPool::<T>::try_mutate(|p| -> DispatchResult {
                 p.total_stake_amount = p
@@ -602,7 +602,7 @@
         ) -> DispatchResultWithPostInfo {
             T::RelayOrigin::ensure_origin(origin)?;
             TransactionCompensation::<T>::mutate(|v| *v = fee);
-            Self::deposit_event(Event::<T>::TeleportFeeUpdated(fee));
+            Self::deposit_event(Event::<T>::TransactionCompensationUpdated(fee));
             Ok(().into())
         }
 
@@ -633,22 +633,12 @@
             let staking_currency =
                 Self::staking_currency().ok_or(Error::<T>::StakingCurrencyNotSet)?;
             let base_weight = T::BaseXcmWeight::get();
-<<<<<<< HEAD
 
             if !Self::transaction_compensation().is_zero() {
                 T::XcmTransfer::transfer(
                     Self::account_id(),
                     staking_currency,
                     Self::transaction_compensation(),
-=======
-            let accumulated_fees = ChargedXcmFees::<T>::take();
-
-            if !accumulated_fees.is_zero() {
-                T::XcmTransfer::transfer(
-                    Self::account_id(),
-                    staking_currency,
-                    accumulated_fees,
->>>>>>> 4b240826
                     beneficiary.clone(),
                     base_weight,
                 )?;
