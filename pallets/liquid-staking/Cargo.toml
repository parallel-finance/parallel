[package]
authors = ['Parallel Team']
edition = '2018'
name    = 'pallet-liquid-staking'
version = '3.0.0'

[package.metadata.docs.rs]
targets = ['x86_64-unknown-linux-gnu']

[dependencies]
<<<<<<< HEAD
codec                   = { package = 'parity-scale-codec', version = '2.0.0', default-features = false }
frame-benchmarking      = { git = 'https://github.com/paritytech/substrate.git', branch = 'polkadot-v0.9.5', default-features = false, version = '3.0.0', optional = true }
frame-support           = { git = 'https://github.com/paritytech/substrate.git', branch = 'polkadot-v0.9.5', default-features = false, version = '3.0.0' }
frame-system            = { git = 'https://github.com/paritytech/substrate.git', branch = 'polkadot-v0.9.5', default-features = false, version = '3.0.0' }
orml-currencies         = { git = 'https://github.com/open-web3-stack/open-runtime-module-library.git', default-features = false }
orml-tokens             = { git = 'https://github.com/open-web3-stack/open-runtime-module-library.git', default-features = false }
orml-traits             = { git = 'https://github.com/open-web3-stack/open-runtime-module-library.git', default-features = false }
orml-utilities          = { git = 'https://github.com/open-web3-stack/open-runtime-module-library.git', default-features = false }
pallet-timestamp        = { git = 'https://github.com/paritytech/substrate.git', branch = 'polkadot-v0.9.5', default-features = false, version = '3.0.0' }
primitives              = { package = 'parallel-primitives', path = '../../primitives', default-features = false }
serde                   = { version = '1', features = ['derive'] }
sp-runtime              = { git = 'https://github.com/paritytech/substrate.git', branch = 'polkadot-v0.9.5', version = '3.0.0', default-features = false }
sp-std                  = { git = 'https://github.com/paritytech/substrate.git', branch = 'polkadot-v0.9.5', version = '3.0.0', default-features = false }
=======
codec            = { package = 'parity-scale-codec', version = '2.0.0', default-features = false }
frame-support    = { git = 'https://github.com/paritytech/substrate.git', branch = 'polkadot-v0.9.5', default-features = false, version = '3.0.0' }
frame-system     = { git = 'https://github.com/paritytech/substrate.git', branch = 'polkadot-v0.9.5', default-features = false, version = '3.0.0' }
max-encoded-len  = { git = 'https://github.com/paritytech/substrate', branch = 'polkadot-v0.9.5', default-features = false }
orml-currencies  = { git = 'https://github.com/open-web3-stack/open-runtime-module-library.git', default-features = false }
orml-tokens      = { git = 'https://github.com/open-web3-stack/open-runtime-module-library.git', default-features = false }
orml-traits      = { git = 'https://github.com/open-web3-stack/open-runtime-module-library.git', default-features = false }
orml-utilities   = { git = 'https://github.com/open-web3-stack/open-runtime-module-library.git', default-features = false }
pallet-timestamp = { git = 'https://github.com/paritytech/substrate.git', branch = 'polkadot-v0.9.5', default-features = false, version = '3.0.0' }
primitives       = { package = 'parallel-primitives', path = '../../primitives', default-features = false }
serde            = { version = '1', features = ['derive'] }
sp-runtime       = { git = 'https://github.com/paritytech/substrate.git', branch = 'polkadot-v0.9.5', version = '3.0.0', default-features = false }
sp-std           = { git = 'https://github.com/paritytech/substrate.git', branch = 'polkadot-v0.9.5', version = '3.0.0', default-features = false }
xcm              = { git = 'https://github.com/paritytech/polkadot.git', branch = 'release-v0.9.5', default-features = false }
>>>>>>> 2bb80a4e

[dev-dependencies]
pallet-balances = { git = 'https://github.com/paritytech/substrate.git', branch = 'polkadot-v0.9.5', default-features = false, version = '3.0.0' }
serde           = { version = '1' }
sp-core         = { git = 'https://github.com/paritytech/substrate.git', branch = 'polkadot-v0.9.5', default-features = false, version = '3.0.0' }
sp-io           = { git = 'https://github.com/paritytech/substrate.git', branch = 'polkadot-v0.9.5', default-features = false, version = '3.0.0' }

[features]
default = ['std']
runtime-benchmarks = ['frame-benchmarking']
std     = [
  'codec/std',
  'frame-benchmarking/std',
  'frame-support/std',
  'frame-system/std',
  'orml-currencies/std',
  'orml-tokens/std',
  'orml-traits/std',
  'orml-utilities/std',
  'pallet-timestamp/std',
  'primitives/std',
  'sp-runtime/std',
  'sp-std/std',
  'xcm/std',
]<|MERGE_RESOLUTION|>--- conflicted
+++ resolved
@@ -8,11 +8,11 @@
 targets = ['x86_64-unknown-linux-gnu']
 
 [dependencies]
-<<<<<<< HEAD
 codec                   = { package = 'parity-scale-codec', version = '2.0.0', default-features = false }
 frame-benchmarking      = { git = 'https://github.com/paritytech/substrate.git', branch = 'polkadot-v0.9.5', default-features = false, version = '3.0.0', optional = true }
 frame-support           = { git = 'https://github.com/paritytech/substrate.git', branch = 'polkadot-v0.9.5', default-features = false, version = '3.0.0' }
 frame-system            = { git = 'https://github.com/paritytech/substrate.git', branch = 'polkadot-v0.9.5', default-features = false, version = '3.0.0' }
+max-encoded-len         = { git = 'https://github.com/paritytech/substrate', branch = 'polkadot-v0.9.5', default-features = false }
 orml-currencies         = { git = 'https://github.com/open-web3-stack/open-runtime-module-library.git', default-features = false }
 orml-tokens             = { git = 'https://github.com/open-web3-stack/open-runtime-module-library.git', default-features = false }
 orml-traits             = { git = 'https://github.com/open-web3-stack/open-runtime-module-library.git', default-features = false }
@@ -22,22 +22,7 @@
 serde                   = { version = '1', features = ['derive'] }
 sp-runtime              = { git = 'https://github.com/paritytech/substrate.git', branch = 'polkadot-v0.9.5', version = '3.0.0', default-features = false }
 sp-std                  = { git = 'https://github.com/paritytech/substrate.git', branch = 'polkadot-v0.9.5', version = '3.0.0', default-features = false }
-=======
-codec            = { package = 'parity-scale-codec', version = '2.0.0', default-features = false }
-frame-support    = { git = 'https://github.com/paritytech/substrate.git', branch = 'polkadot-v0.9.5', default-features = false, version = '3.0.0' }
-frame-system     = { git = 'https://github.com/paritytech/substrate.git', branch = 'polkadot-v0.9.5', default-features = false, version = '3.0.0' }
-max-encoded-len  = { git = 'https://github.com/paritytech/substrate', branch = 'polkadot-v0.9.5', default-features = false }
-orml-currencies  = { git = 'https://github.com/open-web3-stack/open-runtime-module-library.git', default-features = false }
-orml-tokens      = { git = 'https://github.com/open-web3-stack/open-runtime-module-library.git', default-features = false }
-orml-traits      = { git = 'https://github.com/open-web3-stack/open-runtime-module-library.git', default-features = false }
-orml-utilities   = { git = 'https://github.com/open-web3-stack/open-runtime-module-library.git', default-features = false }
-pallet-timestamp = { git = 'https://github.com/paritytech/substrate.git', branch = 'polkadot-v0.9.5', default-features = false, version = '3.0.0' }
-primitives       = { package = 'parallel-primitives', path = '../../primitives', default-features = false }
-serde            = { version = '1', features = ['derive'] }
-sp-runtime       = { git = 'https://github.com/paritytech/substrate.git', branch = 'polkadot-v0.9.5', version = '3.0.0', default-features = false }
-sp-std           = { git = 'https://github.com/paritytech/substrate.git', branch = 'polkadot-v0.9.5', version = '3.0.0', default-features = false }
-xcm              = { git = 'https://github.com/paritytech/polkadot.git', branch = 'release-v0.9.5', default-features = false }
->>>>>>> 2bb80a4e
+xcm                     = { git = 'https://github.com/paritytech/polkadot.git', branch = 'release-v0.9.5', default-features = false }
 
 [dev-dependencies]
 pallet-balances = { git = 'https://github.com/paritytech/substrate.git', branch = 'polkadot-v0.9.5', default-features = false, version = '3.0.0' }
