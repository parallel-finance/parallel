[package]
authors = ['Parallel Team']
edition = '2018'
name    = 'pallet-liquid-staking'
version = '1.7.1'

[package.metadata.docs.rs]
targets = ['x86_64-unknown-linux-gnu']

[dependencies]
codec              = { package = 'parity-scale-codec', version = '2.3.1', features = ['max-encoded-len'], default-features = false }
frame-benchmarking = { git = 'https://github.com/paritytech/substrate.git', branch = 'polkadot-v0.9.11', default-features = false, optional = true }
frame-support      = { git = 'https://github.com/paritytech/substrate.git', branch = 'polkadot-v0.9.11', default-features = false }
frame-system       = { git = 'https://github.com/paritytech/substrate.git', branch = 'polkadot-v0.9.11', default-features = false }
pallet-assets      = { git = 'https://github.com/paritytech/substrate.git', branch = 'polkadot-v0.9.11', default-features = false }
scale-info         = { version = '1.0', default-features = false, features = ['derive'] }
sp-runtime         = { git = 'https://github.com/paritytech/substrate.git', branch = 'polkadot-v0.9.11', default-features = false }
sp-std             = { git = 'https://github.com/paritytech/substrate.git', branch = 'polkadot-v0.9.11', default-features = false }
xcm                = { git = 'https://github.com/paritytech/polkadot.git', branch = 'release-v0.9.11', default-features = false }

cumulus-primitives-core = { git = 'https://github.com/paritytech/cumulus.git', branch = 'polkadot-v0.9.11', default-features = false }

# parallel pallets
primitives = { package = 'parallel-primitives', path = '../../primitives', default-features = false }

[dev-dependencies]
pallet-babe      = { git = 'https://github.com/paritytech/substrate.git', branch = 'polkadot-v0.9.11' }
pallet-balances  = { git = 'https://github.com/paritytech/substrate.git', branch = 'polkadot-v0.9.11' }
pallet-session   = { git = 'https://github.com/paritytech/substrate.git', branch = 'polkadot-v0.9.11' }
pallet-staking   = { git = 'https://github.com/paritytech/substrate.git', branch = 'polkadot-v0.9.11' }
pallet-timestamp = { git = 'https://github.com/paritytech/substrate.git', branch = 'polkadot-v0.9.11' }
pallet-utility   = { git = 'https://github.com/paritytech/substrate.git', branch = 'polkadot-v0.9.11' }
serde            = { version = '1' }
sp-core          = { git = 'https://github.com/paritytech/substrate.git', branch = 'polkadot-v0.9.11' }
sp-io            = { git = 'https://github.com/paritytech/substrate.git', branch = 'polkadot-v0.9.11' }

kusama-runtime              = { git = 'https://github.com/paritytech/polkadot.git', branch = 'release-v0.9.11' }
pallet-xcm                  = { git = 'https://github.com/paritytech/polkadot.git', branch = 'release-v0.9.11' }
polkadot-core-primitives    = { git = 'https://github.com/paritytech/polkadot.git', branch = 'release-v0.9.11' }
polkadot-parachain          = { git = 'https://github.com/paritytech/polkadot.git', branch = 'release-v0.9.11' }
polkadot-runtime-parachains = { git = 'https://github.com/paritytech/polkadot.git', branch = 'release-v0.9.11' }
<<<<<<< HEAD
westend-runtime             = { git = 'https://github.com/paritytech/polkadot.git', branch = 'release-v0.9.11', features=["runtime-benchmarks"] }
=======
>>>>>>> 4c7ab651
xcm-builder                 = { git = 'https://github.com/paritytech/polkadot.git', branch = 'release-v0.9.11' }
xcm-executor                = { git = 'https://github.com/paritytech/polkadot.git', branch = 'release-v0.9.11' }
xcm-simulator               = { git = 'https://github.com/paritytech/polkadot.git', branch = 'release-v0.9.11' }

cumulus-pallet-dmp-queue        = { git = 'https://github.com/paritytech/cumulus', branch = 'polkadot-v0.9.11' }
cumulus-pallet-parachain-system = { git = 'https://github.com/paritytech/cumulus', branch = 'polkadot-v0.9.11' }
cumulus-pallet-xcm              = { git = 'https://github.com/paritytech/cumulus', branch = 'polkadot-v0.9.11' }
cumulus-pallet-xcmp-queue       = { git = 'https://github.com/paritytech/cumulus', branch = 'polkadot-v0.9.11' }
cumulus-primitives-core         = { git = 'https://github.com/paritytech/cumulus', branch = 'polkadot-v0.9.11' }
parachain-info                  = { git = 'https://github.com/paritytech/cumulus', branch = 'polkadot-v0.9.11' }

orml-xcm-support = { git = 'https://github.com/open-web3-stack/open-runtime-module-library.git' }
orml-xtokens     = { git = 'https://github.com/open-web3-stack/open-runtime-module-library.git' }

[features]
default            = ['std']
runtime-benchmarks = ['frame-benchmarking']
std                = [
  'codec/std',
  'frame-support/std',
  'frame-system/std',
  'frame-benchmarking/std',
  'sp-runtime/std',
  'sp-std/std',
  'primitives/std',
  'pallet-assets/std',
  'xcm/std',
  'cumulus-primitives-core/std',
  'scale-info/std',
]
try-runtime        = ['frame-support/try-runtime']<|MERGE_RESOLUTION|>--- conflicted
+++ resolved
@@ -34,15 +34,11 @@
 sp-core          = { git = 'https://github.com/paritytech/substrate.git', branch = 'polkadot-v0.9.11' }
 sp-io            = { git = 'https://github.com/paritytech/substrate.git', branch = 'polkadot-v0.9.11' }
 
-kusama-runtime              = { git = 'https://github.com/paritytech/polkadot.git', branch = 'release-v0.9.11' }
+kusama-runtime              = { git = 'https://github.com/paritytech/polkadot.git', branch = 'release-v0.9.11', features = ['runtime-benchmarks'] }
 pallet-xcm                  = { git = 'https://github.com/paritytech/polkadot.git', branch = 'release-v0.9.11' }
 polkadot-core-primitives    = { git = 'https://github.com/paritytech/polkadot.git', branch = 'release-v0.9.11' }
 polkadot-parachain          = { git = 'https://github.com/paritytech/polkadot.git', branch = 'release-v0.9.11' }
 polkadot-runtime-parachains = { git = 'https://github.com/paritytech/polkadot.git', branch = 'release-v0.9.11' }
-<<<<<<< HEAD
-westend-runtime             = { git = 'https://github.com/paritytech/polkadot.git', branch = 'release-v0.9.11', features=["runtime-benchmarks"] }
-=======
->>>>>>> 4c7ab651
 xcm-builder                 = { git = 'https://github.com/paritytech/polkadot.git', branch = 'release-v0.9.11' }
 xcm-executor                = { git = 'https://github.com/paritytech/polkadot.git', branch = 'release-v0.9.11' }
 xcm-simulator               = { git = 'https://github.com/paritytech/polkadot.git', branch = 'release-v0.9.11' }
