--- conflicted
+++ resolved
@@ -14,11 +14,8 @@
 frame-system       = { git = 'https://github.com/paritytech/substrate.git', branch = 'polkadot-v0.9.12', default-features = false }
 pallet-assets      = { git = 'https://github.com/paritytech/substrate.git', branch = 'polkadot-v0.9.12', default-features = false }
 pallet-utility     = { git = 'https://github.com/paritytech/substrate.git', branch = 'polkadot-v0.9.12', default-features = false }
-<<<<<<< HEAD
-pallet-xcm         = { git = 'https://github.com/paritytech/polkadot.git', branch = 'release-v0.9.12', default-features = false }
+pallet-xcm         = { git = 'https://github.com/paritytech/polkadot.git', branch = 'release-v0.9.12' }
 pallet-xcm-helper  = { path = '../xcm-helper', default-features = false }
-=======
->>>>>>> 1a43f641
 scale-info         = { version = '1.0', default-features = false, features = ['derive'] }
 sp-runtime         = { git = 'https://github.com/paritytech/substrate.git', branch = 'polkadot-v0.9.12', default-features = false }
 sp-std             = { git = 'https://github.com/paritytech/substrate.git', branch = 'polkadot-v0.9.12', default-features = false }
@@ -33,7 +30,6 @@
 pallet-session   = { git = 'https://github.com/paritytech/substrate.git', branch = 'polkadot-v0.9.12' }
 pallet-staking   = { git = 'https://github.com/paritytech/substrate.git', branch = 'polkadot-v0.9.12' }
 pallet-timestamp = { git = 'https://github.com/paritytech/substrate.git', branch = 'polkadot-v0.9.12' }
-pallet-xcm       = { git = 'https://github.com/paritytech/polkadot.git', branch = 'release-v0.9.12' }
 serde            = { version = '1' }
 sp-core          = { git = 'https://github.com/paritytech/substrate.git', branch = 'polkadot-v0.9.12' }
 sp-io            = { git = 'https://github.com/paritytech/substrate.git', branch = 'polkadot-v0.9.12' }
@@ -70,11 +66,8 @@
   'xcm/std',
   'pallet-utility/std',
   'scale-info/std',
-<<<<<<< HEAD
   'pallet-xcm/std',
   'pallet-xcm-helper/std',
-=======
->>>>>>> 1a43f641
 ]
 try-runtime        = ['frame-support/try-runtime']
 
