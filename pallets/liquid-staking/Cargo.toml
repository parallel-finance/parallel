--- conflicted
+++ resolved
@@ -42,22 +42,11 @@
 xcm-executor                = { git = 'https://github.com/paritytech/polkadot.git', branch = 'release-v0.9.17' }
 xcm-simulator               = { git = 'https://github.com/paritytech/polkadot.git', branch = 'release-v0.9.17' }
 
-<<<<<<< HEAD
 cumulus-pallet-dmp-queue        = { git = 'https://github.com/paritytech/cumulus', branch = 'polkadot-v0.9.17' }
 cumulus-pallet-parachain-system = { git = 'https://github.com/paritytech/cumulus', branch = 'polkadot-v0.9.17' }
 cumulus-pallet-xcm              = { git = 'https://github.com/paritytech/cumulus', branch = 'polkadot-v0.9.17' }
 cumulus-pallet-xcmp-queue       = { git = 'https://github.com/paritytech/cumulus', branch = 'polkadot-v0.9.17' }
 parachain-info                  = { git = 'https://github.com/paritytech/cumulus', branch = 'polkadot-v0.9.17' }
-=======
-cumulus-pallet-dmp-queue              = { git = 'https://github.com/paritytech/cumulus.git', branch = 'polkadot-v0.9.16' }
-cumulus-pallet-parachain-system       = { git = 'https://github.com/paritytech/cumulus.git', branch = 'polkadot-v0.9.16' }
-cumulus-pallet-xcm                    = { git = 'https://github.com/paritytech/cumulus.git', branch = 'polkadot-v0.9.16' }
-cumulus-pallet-xcmp-queue             = { git = 'https://github.com/paritytech/cumulus.git', branch = 'polkadot-v0.9.16' }
-cumulus-primitives-core               = { git = 'https://github.com/paritytech/cumulus.git', branch = 'polkadot-v0.9.16' }
-cumulus-primitives-parachain-inherent = { git = 'https://github.com/paritytech/cumulus.git', branch = 'polkadot-v0.9.16' }
-cumulus-test-relay-sproof-builder     = { git = 'https://github.com/paritytech/cumulus.git', branch = 'polkadot-v0.9.16' }
-parachain-info                        = { git = 'https://github.com/paritytech/cumulus.git', branch = 'polkadot-v0.9.16' }
->>>>>>> 514b9e51
 
 orml-xcm-support = { git = 'https://github.com/open-web3-stack/open-runtime-module-library.git' }
 orml-xtokens     = { git = 'https://github.com/open-web3-stack/open-runtime-module-library.git' }
