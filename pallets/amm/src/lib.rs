// Copyright 2021 Parallel Finance Developer.
// This file is part of Parallel Finance.

// Licensed under the Apache License, Version 2.0 (the "License");
// you may not use this file except in compliance with the License.
// You may obtain a copy of the License at
// http://www.apache.org/licenses/LICENSE-2.0

// Unless required by applicable law or agreed to in writing, software
// distributed under the License is distributed on an "AS IS" BASIS,
// WITHOUT WARRANTIES OR CONDITIONS OF ANY KIND, either express or implied.
// See the License for the specific language governing permissions and
// limitations under the License.

//! # Automatic Market Maker (AMM)
//!
//! Given any [X, Y] asset pair, "base" is the `X` asset while "quote" is the `Y` asset.

#![cfg_attr(not(feature = "std"), no_std)]

extern crate alloc;

#[cfg(test)]
mod mock;
#[cfg(test)]
mod tests;

mod benchmarking;
mod types;
pub mod weights;

use frame_support::{
    dispatch::DispatchResult,
    log,
    pallet_prelude::*,
    require_transactional,
    traits::{
        fungibles::{Inspect, Mutate, Transfer},
        Get, IsType,
    },
    transactional, Blake2_128Concat, PalletId,
};
use frame_system::{ensure_signed, pallet_prelude::OriginFor};
use primitives::{Balance, CurrencyId, Ratio};
use sp_arithmetic::Perbill;
use sp_runtime::{
    traits::{
        AccountIdConversion, CheckedAdd, CheckedSub, IntegerSquareRoot, One, Saturating, Zero,
    },
    ArithmeticError, DispatchError, FixedPointNumber, FixedU128, SaturatedConversion,
};
use sp_std::{cmp::min, ops::Div, result::Result, vec::Vec};

pub use pallet::*;
use types::Pool;
pub use weights::WeightInfo;

pub type AccountIdOf<T> = <T as frame_system::Config>::AccountId;
pub type AssetIdOf<T, I = ()> =
    <<T as Config<I>>::Assets as Inspect<<T as frame_system::Config>::AccountId>>::AssetId;
pub type BalanceOf<T, I = ()> =
    <<T as Config<I>>::Assets as Inspect<<T as frame_system::Config>::AccountId>>::Balance;

#[frame_support::pallet]
pub mod pallet {
    use super::*;

    pub type Amounts<T, I> = sp_std::vec::Vec<BalanceOf<T, I>>;

    #[pallet::config]
    pub trait Config<I: 'static = ()>: frame_system::Config {
        type Event: From<Event<Self, I>> + IsType<<Self as frame_system::Config>::Event>;

        /// Currency type for deposit/withdraw assets to/from amm
        /// module
        type Assets: Transfer<Self::AccountId, AssetId = CurrencyId, Balance = Balance>
            + Inspect<Self::AccountId, AssetId = CurrencyId, Balance = Balance>
            + Mutate<Self::AccountId, AssetId = CurrencyId, Balance = Balance>;

        #[pallet::constant]
        type PalletId: Get<PalletId>;

        #[pallet::constant]
        type LockAccountId: Get<Self::AccountId>;

        /// Weight information for extrinsics in this pallet.
        type AMMWeightInfo: WeightInfo;

        /// Specify which origin is allowed to create new pools.
        type CreatePoolOrigin: EnsureOrigin<Self::Origin>;

        /// Defines the fees taken out of each trade and sent back to the AMM pool,
        /// typically 0.3%.
        #[pallet::constant]
        type LpFee: Get<Ratio>;

        /// How much the protocol is taking out of each trade.
        #[pallet::constant]
        type ProtocolFee: Get<Ratio>;

        /// Minimum amount of liquidty needed to init a new pool
        /// this amount is burned when the pool is created.
        ///
        /// It's important that we include this value in order to
        /// prevent attacks where a bad actor will create and
        /// remove pools with malious intentions. By requiring
        /// a `MinimumLiquidity`, a pool cannot be removed since
        /// a small amount of tokens are locked forever when liquidity
        /// is first added.
        #[pallet::constant]
        type MinimumLiquidity: Get<BalanceOf<Self, I>>;

        /// Who/where to send the protocol fees
        #[pallet::constant]
        type ProtocolFeeReceiver: Get<Self::AccountId>;

        /// How many routes we support at most
        #[pallet::constant]
        type MaxLengthRoute: Get<u32>;
    }

    #[pallet::error]
    pub enum Error<T, I = ()> {
        /// Pool does not exist
        PoolDoesNotExist,
        /// Insufficient liquidity
        InsufficientLiquidity,
        /// Not an ideal price ratio
        NotAnIdealPrice,
        /// Pool does not exist
        PoolAlreadyExists,
        /// Insufficient amount out
        InsufficientAmountOut,
        /// Insufficient amount in
        InsufficientAmountIn,
        /// Identical assets
        IdenticalAssets,
        /// LP token has already been minted
        LpTokenAlreadyExists,
    }

    #[pallet::event]
    #[pallet::generate_deposit(pub (crate) fn deposit_event)]
    pub enum Event<T: Config<I>, I: 'static = ()> {
        /// Add liquidity into pool
        /// [sender, base_currency_id, quote_currency_id, base_amount_added, quote_amount_added, lp_token_id, new_base_amount, new_quote_amount]
        LiquidityAdded(
            T::AccountId,
            AssetIdOf<T, I>,
            AssetIdOf<T, I>,
            BalanceOf<T, I>,
            BalanceOf<T, I>,
            AssetIdOf<T, I>,
            BalanceOf<T, I>,
            BalanceOf<T, I>,
        ),
        /// Remove liquidity from pool
        /// [sender, base_currency_id, quote_currency_id, liquidity, base_amount_removed, quote_amount_removed, lp_token_id, new_base_amount, new_quote_amount]
        LiquidityRemoved(
            T::AccountId,
            AssetIdOf<T, I>,
            AssetIdOf<T, I>,
            BalanceOf<T, I>,
            BalanceOf<T, I>,
            BalanceOf<T, I>,
            AssetIdOf<T, I>,
            BalanceOf<T, I>,
            BalanceOf<T, I>,
        ),
        /// A Pool has been created
        /// [trader, currency_id_in, currency_id_out, lp_token_id]
        PoolCreated(
            T::AccountId,
            AssetIdOf<T, I>,
            AssetIdOf<T, I>,
            AssetIdOf<T, I>,
        ),
        /// Trade using liquidity
        /// [trader, currency_id_in, currency_id_out, amount_in, amount_out, lp_token_id, new_quote_amount, new_base_amount]
        Traded(
            T::AccountId,
            AssetIdOf<T, I>,
            AssetIdOf<T, I>,
            BalanceOf<T, I>,
            BalanceOf<T, I>,
            AssetIdOf<T, I>,
            BalanceOf<T, I>,
            BalanceOf<T, I>,
        ),
    }

    #[pallet::pallet]
    pub struct Pallet<T, I = ()>(_);

    /// A bag of liquidity composed by two different assets
    #[pallet::storage]
    #[pallet::getter(fn pools)]
    pub type Pools<T: Config<I>, I: 'static = ()> = StorageDoubleMap<
        _,
        Blake2_128Concat,
        AssetIdOf<T, I>,
        Blake2_128Concat,
        AssetIdOf<T, I>,
        Pool<AssetIdOf<T, I>, BalanceOf<T, I>, T::BlockNumber>,
        OptionQuery,
    >;

    #[pallet::call]
    impl<T: Config<I>, I: 'static> Pallet<T, I> {
        /// Allow users to add liquidity to a given pool
        ///
        /// - `pool`: Currency pool, in which liquidity will be added
        /// - `liquidity_amounts`: Liquidity amounts to be added in pool
        /// - `minimum_amounts`: specifying its "worst case" ratio when pool already exists
        #[pallet::weight(T::AMMWeightInfo::add_liquidity())]
        #[transactional]
        pub fn add_liquidity(
            origin: OriginFor<T>,
            pair: (AssetIdOf<T, I>, AssetIdOf<T, I>),
            desired_amounts: (BalanceOf<T, I>, BalanceOf<T, I>),
            minimum_amounts: (BalanceOf<T, I>, BalanceOf<T, I>),
        ) -> DispatchResultWithPostInfo {
            let who = ensure_signed(origin)?;
            let (is_inverted, base_asset, quote_asset) = Self::sort_assets(pair)?;

            let (base_amount, quote_amount) = if is_inverted {
                (desired_amounts.1, desired_amounts.0)
            } else {
                (desired_amounts.0, desired_amounts.1)
            };

            let (minimum_base_amount, minimum_quote_amount) = if is_inverted {
                (minimum_amounts.1, minimum_amounts.0)
            } else {
                (minimum_amounts.0, minimum_amounts.1)
            };

            Pools::<T, I>::try_mutate(
                base_asset,
                quote_asset,
                |pool| -> DispatchResultWithPostInfo {
                    let pool = pool.as_mut().ok_or(Error::<T, I>::PoolDoesNotExist)?;

                    let (ideal_base_amount, ideal_quote_amount) =
                        Self::get_ideal_amounts(pool, (base_amount, quote_amount))?;

                    ensure!(
                        ideal_base_amount <= base_amount && ideal_quote_amount <= quote_amount,
                        Error::<T, I>::InsufficientAmountIn
                    );

                    ensure!(
                        ideal_base_amount >= minimum_base_amount
                            && ideal_quote_amount >= minimum_quote_amount,
                        Error::<T, I>::NotAnIdealPrice
                    );

                    Self::do_add_liquidity(
                        &who,
                        pool,
                        (ideal_base_amount, ideal_quote_amount),
                        (base_asset, quote_asset),
                    )?;

                    Self::do_mint_protocol_fee(pool)?;

                    log::trace!(
                        target: "amm::add_liquidity",
                        "who: {:?}, base_asset: {:?}, quote_asset: {:?}, ideal_amounts: {:?},\
                        desired_amounts: {:?}, minimum_amounts: {:?}",
                        &who,
                        &base_asset,
                        &quote_asset,
                        &(ideal_base_amount, ideal_quote_amount),
                        &desired_amounts,
                        &minimum_amounts
                    );

                    Self::deposit_event(Event::<T, I>::LiquidityAdded(
                        who,
                        base_asset,
                        quote_asset,
                        ideal_base_amount,
                        ideal_quote_amount,
                        pool.lp_token_id,
                        pool.base_amount,
                        pool.quote_amount,
                    ));

                    Ok(().into())
                },
            )
        }

        /// Allow users to remove liquidity from a given pool
        ///
        /// - `pair`: Currency pool, in which liquidity will be removed
        /// - `liquidity`: liquidity to be removed from user's liquidity
        #[pallet::weight(T::AMMWeightInfo::remove_liquidity())]
        #[transactional]
        pub fn remove_liquidity(
            origin: OriginFor<T>,
            pair: (AssetIdOf<T, I>, AssetIdOf<T, I>),
            #[pallet::compact] liquidity: BalanceOf<T, I>,
        ) -> DispatchResult {
            let who = ensure_signed(origin)?;

            let (_, base_asset, quote_asset) = Self::sort_assets(pair)?;

            Pools::<T, I>::try_mutate(base_asset, quote_asset, |pool| -> DispatchResult {
                let pool = pool.as_mut().ok_or(Error::<T, I>::PoolDoesNotExist)?;

                let (base_amount_removed, quote_amount_removed) =
                    Self::calculate_reserves_to_remove(pool, liquidity)?;
                Self::do_remove_liquidity(&who, pool, liquidity, (base_asset, quote_asset))?;
                Self::do_mint_protocol_fee(pool)?;

                log::trace!(
                    target: "amm::remove_liquidity",
                    "who: {:?}, base_asset: {:?}, quote_asset: {:?}, liquidity: {:?}",
                    &who,
                    &base_asset,
                    &quote_asset,
                    &liquidity
                );

                Self::deposit_event(Event::<T, I>::LiquidityRemoved(
                    who,
                    base_asset,
                    quote_asset,
                    liquidity,
                    base_amount_removed,
                    quote_amount_removed,
                    pool.lp_token_id,
                    pool.base_amount,
                    pool.quote_amount,
                ));

                Ok(())
            })
        }

        /// Create of a new pool, governance only
        ///
        /// - `pool`: Currency pool, in which liquidity will be added
        /// - `liquidity_amounts`: Liquidity amounts to be added in pool
        /// - `lptoken_receiver`: Allocate any liquidity tokens to lptoken_receiver
        /// - `lp_token_id`: Liquidity pool share representive token
        #[pallet::weight(T::AMMWeightInfo::create_pool())]
        #[transactional]
        pub fn create_pool(
            origin: OriginFor<T>,
            pair: (AssetIdOf<T, I>, AssetIdOf<T, I>),
            liquidity_amounts: (BalanceOf<T, I>, BalanceOf<T, I>),
            lptoken_receiver: T::AccountId,
            lp_token_id: AssetIdOf<T, I>,
        ) -> DispatchResultWithPostInfo {
            T::CreatePoolOrigin::ensure_origin(origin)?;

            let (is_inverted, base_asset, quote_asset) = Self::sort_assets(pair)?;
            ensure!(
                !Pools::<T, I>::contains_key(&base_asset, &quote_asset),
                Error::<T, I>::PoolAlreadyExists
            );

            let (base_amount, quote_amount) = if is_inverted {
                (liquidity_amounts.1, liquidity_amounts.0)
            } else {
                (liquidity_amounts.0, liquidity_amounts.1)
            };

            // check that this is a new asset to avoid using an asset that
            // already has tokens minted
            ensure!(
                T::Assets::total_issuance(lp_token_id).is_zero(),
                Error::<T, I>::LpTokenAlreadyExists
            );

            let mut pool = Pool::new(lp_token_id);

            Self::deposit_event(Event::<T, I>::PoolCreated(
                lptoken_receiver.clone(),
                base_asset,
                quote_asset,
                lp_token_id,
            ));

            Self::do_add_liquidity(
                &lptoken_receiver,
                &mut pool,
                (base_amount, quote_amount),
                (base_asset, quote_asset),
            )?;

            Pools::<T, I>::insert(&base_asset, &quote_asset, pool);

            log::trace!(
                target: "amm::create_pool",
                "lptoken_receiver: {:?}, base_asset: {:?}, quote_asset: {:?}, base_amount: {:?}, quote_amount: {:?},\
                 liquidity_amounts: {:?}",
                &lptoken_receiver,
                &base_asset,
                &quote_asset,
                &base_amount,
                &quote_amount,
                &liquidity_amounts
            );

            Self::deposit_event(Event::<T, I>::LiquidityAdded(
                lptoken_receiver,
                base_asset,
                quote_asset,
                base_amount,
                quote_amount,
                pool.lp_token_id,
                pool.base_amount,
                pool.quote_amount,
            ));

            Ok(().into())
        }
    }
}

impl<T: Config<I>, I: 'static> Pallet<T, I> {
    pub fn account_id() -> T::AccountId {
        T::PalletId::get().into_account()
    }

    pub fn lock_account_id() -> T::AccountId {
        T::LockAccountId::get()
    }

    fn quote(
        base_amount: BalanceOf<T, I>,
        base_pool: BalanceOf<T, I>,
        quote_pool: BalanceOf<T, I>,
    ) -> Result<BalanceOf<T, I>, DispatchError> {
        log::trace!(
            target: "amm::quote",
            "base_amount: {:?}, base_pool: {:?}, quote_pool: {:?}",
            &base_amount,
            &base_pool,
            &quote_pool
        );

        Ok(base_amount
            .checked_mul(quote_pool)
            .and_then(|r| r.checked_div(base_pool))
            .ok_or(ArithmeticError::Underflow)?)
    }

    fn sort_assets(
        (curr_a, curr_b): (AssetIdOf<T, I>, AssetIdOf<T, I>),
    ) -> Result<(bool, AssetIdOf<T, I>, AssetIdOf<T, I>), DispatchError> {
        if curr_a > curr_b {
            return Ok((false, curr_a, curr_b));
        }

        if curr_a < curr_b {
            return Ok((true, curr_b, curr_a));
        }

        log::trace!(
            target: "amm::sort_assets",
            "pair: {:?}",
            &(curr_a, curr_b)
        );

        Err(Error::<T, I>::IdenticalAssets.into())
    }

    // given a pool, calculate the ideal liquidity amounts as a function of the current
    // pool reserves ratio
    fn get_ideal_amounts(
        pool: &Pool<AssetIdOf<T, I>, BalanceOf<T, I>, T::BlockNumber>,
        (base_amount, quote_amount): (BalanceOf<T, I>, BalanceOf<T, I>),
    ) -> Result<(BalanceOf<T, I>, BalanceOf<T, I>), DispatchError> {
        log::trace!(
            target: "amm::get_ideal_amounts",
            "pair: {:?}",
            &(base_amount, quote_amount)
        );

        if pool.is_empty() {
            return Ok((base_amount, quote_amount));
        }

        let ideal_quote_amount = Self::quote(base_amount, pool.base_amount, pool.quote_amount)?;
        if ideal_quote_amount <= quote_amount {
            Ok((base_amount, ideal_quote_amount))
        } else {
            let ideal_base_amount = Self::quote(quote_amount, pool.quote_amount, pool.base_amount)?;
            Ok((ideal_base_amount, quote_amount))
        }
    }

    fn protocol_fee_on() -> bool {
        !T::ProtocolFee::get().is_zero()
    }

    fn get_protocol_fee_reciprocal_proportion() -> Result<BalanceOf<T, I>, DispatchError> {
        Ok(T::ProtocolFee::get()
            .checked_add(&T::LpFee::get())
            .map(|r| T::ProtocolFee::get().div(r))
            .map(|r| r.saturating_reciprocal_mul::<BalanceOf<T, I>>(One::one()))
            .ok_or(ArithmeticError::Underflow)?)
    }

    // given an input amount and a vector of assets, return a vector of output
    // amounts
    fn get_amounts_out(
        amount_in: BalanceOf<T, I>,
        path: Vec<AssetIdOf<T, I>>,
    ) -> Result<Amounts<T, I>, DispatchError> {
        let mut amounts_out: Amounts<T, I> = Vec::new();
        amounts_out.resize(path.len(), 0u128);

        amounts_out[0] = amount_in;
        for i in 0..(path.len() - 1) {
            let (reserve_in, reserve_out) = Self::get_reserves(path[i], path[i + 1])?;
            let amount_out = Self::get_amount_out(amounts_out[i], reserve_in, reserve_out)?;
            amounts_out[i + 1] = amount_out;
        }

        Ok(amounts_out)
    }

    // given an output amount and a vector of assets, return a vector of required input
    // amounts to return the expected output amount
    fn get_amounts_in(
        amount_out: BalanceOf<T, I>,
        path: Vec<AssetIdOf<T, I>>,
    ) -> Result<Amounts<T, I>, DispatchError> {
        let mut amounts_in: Amounts<T, I> = Vec::new();
        amounts_in.resize(path.len(), 0u128);
        let amount_len = amounts_in.len();

        amounts_in[amount_len - 1] = amount_out;
        for i in (1..(path.len())).rev() {
            let (reserve_in, reserve_out) = Self::get_reserves(path[i - 1], path[i])?;
            let amount_in = Self::get_amount_in(amounts_in[i], reserve_in, reserve_out)?;
            amounts_in[i - 1] = amount_in;
        }

        Ok(amounts_in)
    }

    // extract the reserves from a pool after sorting assets
    fn get_reserves(
        asset_in: AssetIdOf<T, I>,
        asset_out: AssetIdOf<T, I>,
    ) -> Result<(BalanceOf<T, I>, BalanceOf<T, I>), DispatchError> {
        let (is_inverted, base_asset, quote_asset) = Self::sort_assets((asset_in, asset_out))?;

        let pool = Pools::<T, I>::try_get(base_asset, quote_asset)
            .map_err(|_err| Error::<T, I>::PoolDoesNotExist)?;

        if is_inverted {
            Ok((pool.quote_amount, pool.base_amount))
        } else {
            Ok((pool.base_amount, pool.quote_amount))
        }
    }

    // given an input amount of an asset and pair reserves, returns the maximum output amount of the other asset
    //
    // reserveIn * reserveOut = (reserveIn + amountIn) * (reserveOut - amountOut)
    // reserveIn * reserveOut = reserveIn * reserveOut + amountIn * reserveOut - (reserveIn + amountIn) * amountOut
    // amountIn * reserveOut = (reserveIn + amountIn) * amountOut
    //
    // amountOut = amountIn * reserveOut / (reserveIn + amountIn)
    // amountOut  = amountOut * (1 - fee_percent)
    fn get_amount_out(
        amount_in: BalanceOf<T, I>,
        reserve_in: BalanceOf<T, I>,
        reserve_out: BalanceOf<T, I>,
    ) -> Result<BalanceOf<T, I>, DispatchError> {
        let fees = T::LpFee::get()
            .checked_add(&T::ProtocolFee::get())
            .map(|r| r.mul_floor(amount_in))
            .ok_or(ArithmeticError::Overflow)?;

        let amount_in = amount_in
            .checked_sub(fees)
            .ok_or(ArithmeticError::Underflow)?;
        let numerator = amount_in
            .checked_mul(reserve_out)
            .ok_or(ArithmeticError::Overflow)?;

        let denominator = reserve_in
            .checked_add(amount_in)
            .ok_or(ArithmeticError::Overflow)?;

        let amount_out = numerator
            .checked_div(denominator)
            .ok_or(ArithmeticError::Underflow)?;

        log::trace!(
            target: "amm::get_amount_out",
            "amount_in: {:?}, reserve_in: {:?}, reserve_out: {:?}, fees: {:?}, numerator: {:?}, denominator: {:?},\
             amount_out: {:?}",
            &amount_in,
            &reserve_in,
            &reserve_out,
            &fees,
            &numerator,
            &denominator,
            &amount_out
        );

        Ok(amount_out)
    }

    // given an output amount of an asset and pair reserves, returns a required input amount of the other asset
    //
    // amountOut = amountIn * reserveOut / reserveIn + amountIn
    // amountOut * reserveIn + amountOut * amountIn  = amountIn * reserveOut
    // amountOut * reserveIn = amountIn * (reserveOut - amountOut)
    //
    // amountIn = amountOut * reserveIn / (reserveOut - amountOut)
    // amountIn = (amountIn / (1 - fee_percent)) + 1
    fn get_amount_in(
        amount_out: BalanceOf<T, I>,
        reserve_in: BalanceOf<T, I>,
        reserve_out: BalanceOf<T, I>,
    ) -> Result<BalanceOf<T, I>, DispatchError> {
        let numerator = reserve_in
            .checked_mul(amount_out)
            .ok_or(ArithmeticError::Overflow)?;

        let denominator = reserve_out
            .checked_sub(amount_out)
            .ok_or(ArithmeticError::Underflow)?;

        let amount_in = numerator
            .checked_div(denominator)
            .ok_or(ArithmeticError::Underflow)?;

        let fee_percent = T::LpFee::get()
            .checked_add(&T::ProtocolFee::get())
            .and_then(|r| Ratio::from_percent(100).checked_sub(&r))
            .ok_or(ArithmeticError::Underflow)?;

        log::trace!(
            target: "amm::get_amount_in",
            "amount_out: {:?}, reserve_in: {:?}, reserve_out: {:?}, numerator: {:?}, denominator: {:?}, amount_in: {:?}",
            &amount_out,
            &reserve_in,
            &reserve_out,
            &numerator,
            &denominator,
            &amount_in
        );

        Ok(fee_percent
            .saturating_reciprocal_mul(amount_in)
            .checked_add(One::one())
            .ok_or(ArithmeticError::Overflow)?)
    }

    // update internal twap price oracle by calculating the number of blocks elapsed
    // and update the pools cumulative prices
    fn do_update_oracle(
        pool: &mut Pool<AssetIdOf<T, I>, BalanceOf<T, I>, T::BlockNumber>,
    ) -> Result<(), DispatchError> {
        let block_timestamp = frame_system::Pallet::<T>::block_number();

        if pool.block_timestamp_last != block_timestamp {
            let time_elapsed: BalanceOf<T, I> = block_timestamp
                .saturating_sub(pool.block_timestamp_last)
                .saturated_into();

<<<<<<< HEAD
            let price0_fraction: BalanceOf<T, I> =
                FixedU128::saturating_from_rational(pool.quote_amount, pool.base_amount)
                    .into_inner();
            let price1_fraction: BalanceOf<T, I> =
                FixedU128::saturating_from_rational(pool.base_amount, pool.quote_amount)
                    .into_inner();

            // ********************************************************
            // TODO:: Remove this after fix
            println!("\npool price 0 last: {:?}", pool.price_0_cumulative_last);
            println!("pool price 1 last: {:?}", pool.price_1_cumulative_last);
            println!("quote: {:?}", pool.quote_amount);
            println!("base: {:?}", pool.base_amount);
            println!("price0_fraction: {:?}", price0_fraction);
            println!("price1_fraction: {:?}", price1_fraction);
            println!("elap: {:?}", time_elapsed);

            // TODO:: This is not helpful
            // let x = Perbill::from_rational(
            //     pool.quote_amount % pool.base_amount,   1_000_000_000u128);

            //
            // let  y = Perbill::from_rational(
            //     pool.base_amount % pool.quote_amount,  1_000_000_000u128);

            // ********************************************************

            // TODO:: Workaround
            // >>> x = 30001050999997008791 // pool.quote_amount
            // >>> y = 9999650729874433 // pool.base_amount
            // >>> p = x / y
            // >>> print(p)
            // 3000.2098883681447   // <- actual
            // >>> k = 3000209888368144648793    // <- FixedU128::saturating_from_rational
            // >>> l = k / p
            // >>> print(l)
            // 1e+18  // 1,000,000,000,000,000,000

            let alpha = price0_fraction
                .checked_div(1_000_000_000_000_000_000u128)
                .unwrap();
            let beta = price1_fraction
                .checked_div(1_000_000_000_000_000_000u128)
                .unwrap();

            // pool.price_0_cumulative_last = pool
            //     .price_0_cumulative_last
            //     .checked_add(price0_fraction)
            //     .and_then(|r| time_elapsed.checked_mul(r))
            //     .ok_or(ArithmeticError::Overflow)?;
            //
            // pool.price_1_cumulative_last = pool
            //     .price_1_cumulative_last
            //     .checked_add(price1_fraction)
            //     .and_then(|r| time_elapsed.checked_mul(r))
            //     .ok_or(ArithmeticError::Overflow)?;

            pool.price_0_cumulative_last = pool
                .price_0_cumulative_last
                .checked_add(alpha)
                .and_then(|r| time_elapsed.checked_mul(r))
                .ok_or(ArithmeticError::Overflow)?;

            pool.price_1_cumulative_last = pool
                .price_1_cumulative_last
                .checked_add(beta)
                .and_then(|r| time_elapsed.checked_mul(r))
                .ok_or(ArithmeticError::Overflow)?;
=======
            // compute by multipling the numerator with the time elpased
            let price0_fraction = FixedU128::saturating_from_rational(
                time_elapsed
                    .checked_mul(pool.quote_amount)
                    .ok_or(ArithmeticError::Overflow)?,
                pool.base_amount,
            );
            let price1_fraction = FixedU128::saturating_from_rational(
                time_elapsed
                    .checked_mul(pool.base_amount)
                    .ok_or(ArithmeticError::Overflow)?,
                pool.quote_amount,
            );

            // convert stored u128 into FixedU128 before add
            pool.price_0_cumulative_last = FixedU128::from_inner(pool.price_0_cumulative_last)
                .checked_add(&price0_fraction)
                .ok_or(ArithmeticError::Overflow)?
                .into_inner();

            pool.price_1_cumulative_last = FixedU128::from_inner(pool.price_1_cumulative_last)
                .checked_add(&price1_fraction)
                .ok_or(ArithmeticError::Overflow)?
                .into_inner();
>>>>>>> f61f134a

            // updates timestamp last so `time_elapsed` is correctly calculated
            pool.block_timestamp_last = block_timestamp;
        }

        Ok(())
    }

    #[require_transactional]
    fn do_add_liquidity(
        who: &T::AccountId,
        pool: &mut Pool<AssetIdOf<T, I>, BalanceOf<T, I>, T::BlockNumber>,
        (ideal_base_amount, ideal_quote_amount): (BalanceOf<T, I>, BalanceOf<T, I>),
        (base_asset, quote_asset): (AssetIdOf<T, I>, AssetIdOf<T, I>),
    ) -> Result<(), DispatchError> {
        let total_supply = T::Assets::total_issuance(pool.lp_token_id);
        pool.base_amount = pool
            .base_amount
            .checked_add(ideal_base_amount)
            .ok_or(ArithmeticError::Overflow)?;
        pool.quote_amount = pool
            .quote_amount
            .checked_add(ideal_quote_amount)
            .ok_or(ArithmeticError::Overflow)?;

        // lock a small amount of liquidty if the pool is first intitalized
        let liquidity = if total_supply.is_zero() {
            T::Assets::mint_into(
                pool.lp_token_id,
                &Self::lock_account_id(),
                T::MinimumLiquidity::get(),
            )?;

            ideal_base_amount
                .checked_mul(ideal_quote_amount)
                .map(|r| r.integer_sqrt())
                .and_then(|r| r.checked_sub(T::MinimumLiquidity::get()))
                .ok_or(ArithmeticError::Underflow)?
        } else {
            min(
                ideal_base_amount
                    .checked_mul(total_supply)
                    .and_then(|r| r.checked_div(pool.base_amount))
                    .ok_or(ArithmeticError::Overflow)?,
                ideal_quote_amount
                    .checked_mul(total_supply)
                    .and_then(|r| r.checked_div(pool.quote_amount))
                    .ok_or(ArithmeticError::Overflow)?,
            )
        };

        T::Assets::mint_into(pool.lp_token_id, who, liquidity)?;

        T::Assets::transfer(
            base_asset,
            who,
            &Self::account_id(),
            ideal_base_amount,
            true,
        )?;
        T::Assets::transfer(
            quote_asset,
            who,
            &Self::account_id(),
            ideal_quote_amount,
            true,
        )?;

        log::trace!(
            target: "amm::do_add_liquidity",
            "who: {:?}, total_supply: {:?}, liquidity: {:?}, base_asset: {:?}, quote_asset: {:?}, ideal_base_amount: {:?},\
             ideal_quote_amount: {:?}",
            &who,
            &total_supply,
            &liquidity,
            &base_asset,
            &quote_asset,
            &ideal_base_amount,
            &ideal_quote_amount
        );

        Ok(())
    }

    fn calculate_reserves_to_remove(
        pool: &mut Pool<AssetIdOf<T, I>, BalanceOf<T, I>, T::BlockNumber>,
        liquidity: BalanceOf<T, I>,
    ) -> Result<(BalanceOf<T, I>, BalanceOf<T, I>), DispatchError> {
        let total_supply = T::Assets::total_issuance(pool.lp_token_id);

        let base_amount = liquidity
            .checked_mul(pool.base_amount)
            .and_then(|r| r.checked_div(total_supply))
            .ok_or(ArithmeticError::Underflow)?;
        let quote_amount = liquidity
            .checked_mul(pool.quote_amount)
            .and_then(|r| r.checked_div(total_supply))
            .ok_or(ArithmeticError::Underflow)?;

        Ok((base_amount, quote_amount))
    }

    #[require_transactional]
    fn do_remove_liquidity(
        who: &T::AccountId,
        pool: &mut Pool<AssetIdOf<T, I>, BalanceOf<T, I>, T::BlockNumber>,
        liquidity: BalanceOf<T, I>,
        (base_asset, quote_asset): (AssetIdOf<T, I>, AssetIdOf<T, I>),
    ) -> Result<(BalanceOf<T, I>, BalanceOf<T, I>), DispatchError> {
        let (base_amount, quote_amount) = Self::calculate_reserves_to_remove(pool, liquidity)?;

        pool.base_amount = pool
            .base_amount
            .checked_sub(base_amount)
            .ok_or(Error::<T, I>::InsufficientLiquidity)?;

        pool.quote_amount = pool
            .quote_amount
            .checked_sub(quote_amount)
            .ok_or(Error::<T, I>::InsufficientLiquidity)?;

        T::Assets::burn_from(pool.lp_token_id, who, liquidity)?;
        T::Assets::transfer(base_asset, &Self::account_id(), who, base_amount, false)?;
        T::Assets::transfer(quote_asset, &Self::account_id(), who, quote_amount, false)?;

        log::trace!(
            target: "amm::do_remove_liquidity",
            "who: {:?}, liquidity: {:?}, base_asset: {:?}, quote_asset: {:?}, base_amount: {:?}, quote_amount: {:?}",
            &who,
            &liquidity,
            &base_asset,
            &quote_asset,
            &base_amount,
            &quote_amount
        );

        Ok((base_amount, quote_amount))
    }

    #[require_transactional]
    pub fn do_mint_protocol_fee(
        pool: &mut Pool<AssetIdOf<T, I>, BalanceOf<T, I>, T::BlockNumber>,
    ) -> Result<BalanceOf<T, I>, DispatchError> {
        // TODO: If we turn off protocol_fee later in runtime upgrade
        // this will reset root_k_last to zero which may not be good
        if !Self::protocol_fee_on() || pool.root_k_last.is_zero() {
            if !pool.root_k_last.is_zero() {
                pool.root_k_last = Zero::zero();
            }
            return Ok(Zero::zero());
        }

        let root_k = pool
            .base_amount
            .checked_mul(pool.quote_amount)
            .map(|r| r.integer_sqrt())
            .ok_or(ArithmeticError::Overflow)?;

        if root_k <= pool.root_k_last {
            return Ok(Zero::zero());
        }

        let total_supply = T::Assets::total_issuance(pool.lp_token_id);

        let numerator = root_k
            .checked_sub(pool.root_k_last)
            .and_then(|r| r.checked_mul(total_supply))
            .ok_or(ArithmeticError::Overflow)?;

        let denominator = root_k
            .checked_mul(Self::get_protocol_fee_reciprocal_proportion()?)
            .and_then(|r| r.checked_add(pool.root_k_last))
            .ok_or(ArithmeticError::Overflow)?;

        let protocol_fees = numerator
            .checked_div(denominator)
            .ok_or(ArithmeticError::Underflow)?;

        T::Assets::mint_into(
            pool.lp_token_id,
            &T::ProtocolFeeReceiver::get(),
            protocol_fees,
        )?;

        pool.root_k_last = root_k;

        log::trace!(
            target: "amm::do_mint_protocol_fee",
            "root_k: {:?}, total_supply: {:?}, numerator: {:?}, denominator: {:?}, protocol_fees: {:?}",
            &root_k,
            &total_supply,
            &numerator,
            &denominator,
            &protocol_fees
        );

        Ok(protocol_fees)
    }

    fn do_swap(
        who: &T::AccountId,
        (asset_in, asset_out): (AssetIdOf<T, I>, AssetIdOf<T, I>),
        amount_in: BalanceOf<T, I>,
    ) -> Result<BalanceOf<T, I>, DispatchError> {
        let (is_inverted, base_asset, quote_asset) = Self::sort_assets((asset_in, asset_out))?;

        Pools::<T, I>::try_mutate(
            &base_asset,
            &quote_asset,
            |pool| -> Result<BalanceOf<T, I>, DispatchError> {
                let pool = pool.as_mut().ok_or(Error::<T, I>::PoolDoesNotExist)?;

                let (supply_in, supply_out) = if is_inverted {
                    (pool.quote_amount, pool.base_amount)
                } else {
                    (pool.base_amount, pool.quote_amount)
                };

                ensure!(
                    amount_in >= T::LpFee::get().saturating_reciprocal_mul(One::one()),
                    Error::<T, I>::InsufficientAmountIn
                );
                ensure!(!supply_out.is_zero(), Error::<T, I>::InsufficientAmountOut);

                let amount_out = Self::get_amount_out(amount_in, supply_in, supply_out)?;

                let (new_supply_in, new_supply_out) = (
                    supply_in
                        .checked_add(amount_in)
                        .ok_or(ArithmeticError::Overflow)?,
                    supply_out
                        .checked_sub(amount_out)
                        .ok_or(ArithmeticError::Underflow)?,
                );

                if is_inverted {
                    pool.quote_amount = new_supply_in;
                    pool.base_amount = new_supply_out;
                } else {
                    pool.base_amount = new_supply_in;
                    pool.quote_amount = new_supply_out;
                }

                Self::do_update_oracle(pool)?;

                T::Assets::transfer(asset_in, who, &Self::account_id(), amount_in, true)?;
                T::Assets::transfer(asset_out, &Self::account_id(), who, amount_out, false)?;

                log::trace!(
                    target: "amm::do_trade",
                    "who: {:?}, asset_in: {:?}, asset_out: {:?}, amount_in: {:?}, amount_out: {:?}",
                    &who,
                    &asset_in,
                    &asset_out,
                    &amount_in,
                    &amount_out,
                );

                Self::deposit_event(Event::<T, I>::Traded(
                    who.clone(),
                    asset_in,
                    asset_out,
                    amount_in,
                    amount_out,
                    pool.lp_token_id,
                    pool.quote_amount,
                    pool.base_amount,
                ));

                Ok(amount_out)
            },
        )
    }
}

impl<T: Config<I>, I: 'static> primitives::AMM<AccountIdOf<T>, AssetIdOf<T, I>, BalanceOf<T, I>>
    for Pallet<T, I>
{
    /// Based on the path specified and the available pool balances
    /// this will return the amounts outs when trading the specified
    /// amount in
    fn get_amounts_out(
        amount_in: BalanceOf<T, I>,
        path: Vec<AssetIdOf<T, I>>,
    ) -> Result<Vec<BalanceOf<T, I>>, DispatchError> {
        let balances = Self::get_amounts_out(amount_in, path)?;
        Ok(balances)
    }

    /// Based on the path specified and the available pool balances
    /// this will return the amounts in needed to produce the specified
    /// amount out
    fn get_amounts_in(
        amount_out: BalanceOf<T, I>,
        path: Vec<AssetIdOf<T, I>>,
    ) -> Result<Vec<BalanceOf<T, I>>, DispatchError> {
        let balances = Self::get_amounts_in(amount_out, path)?;
        Ok(balances)
    }

    /// Handles a "swap" on the AMM side for "who".
    /// This will move the `amount_in` funds to the AMM PalletId,
    /// trade `pair.0` to `pair.1` and return a result with the amount
    /// of currency that was sent back to the user.
    fn swap(
        who: &AccountIdOf<T>,
        pair: (AssetIdOf<T, I>, AssetIdOf<T, I>),
        amount_in: BalanceOf<T, I>,
    ) -> Result<(), DispatchError> {
        Self::do_swap(who, pair, amount_in)?;
        Ok(())
    }

    /// Returns a vector of all of the pools in storage
    fn get_pools() -> Result<Vec<(AssetIdOf<T, I>, AssetIdOf<T, I>)>, DispatchError> {
        Ok(Pools::<T, I>::iter_keys().collect())
    }
}<|MERGE_RESOLUTION|>--- conflicted
+++ resolved
@@ -42,7 +42,6 @@
 };
 use frame_system::{ensure_signed, pallet_prelude::OriginFor};
 use primitives::{Balance, CurrencyId, Ratio};
-use sp_arithmetic::Perbill;
 use sp_runtime::{
     traits::{
         AccountIdConversion, CheckedAdd, CheckedSub, IntegerSquareRoot, One, Saturating, Zero,
@@ -671,77 +670,7 @@
                 .saturating_sub(pool.block_timestamp_last)
                 .saturated_into();
 
-<<<<<<< HEAD
-            let price0_fraction: BalanceOf<T, I> =
-                FixedU128::saturating_from_rational(pool.quote_amount, pool.base_amount)
-                    .into_inner();
-            let price1_fraction: BalanceOf<T, I> =
-                FixedU128::saturating_from_rational(pool.base_amount, pool.quote_amount)
-                    .into_inner();
-
-            // ********************************************************
-            // TODO:: Remove this after fix
-            println!("\npool price 0 last: {:?}", pool.price_0_cumulative_last);
-            println!("pool price 1 last: {:?}", pool.price_1_cumulative_last);
-            println!("quote: {:?}", pool.quote_amount);
-            println!("base: {:?}", pool.base_amount);
-            println!("price0_fraction: {:?}", price0_fraction);
-            println!("price1_fraction: {:?}", price1_fraction);
-            println!("elap: {:?}", time_elapsed);
-
-            // TODO:: This is not helpful
-            // let x = Perbill::from_rational(
-            //     pool.quote_amount % pool.base_amount,   1_000_000_000u128);
-
-            //
-            // let  y = Perbill::from_rational(
-            //     pool.base_amount % pool.quote_amount,  1_000_000_000u128);
-
-            // ********************************************************
-
-            // TODO:: Workaround
-            // >>> x = 30001050999997008791 // pool.quote_amount
-            // >>> y = 9999650729874433 // pool.base_amount
-            // >>> p = x / y
-            // >>> print(p)
-            // 3000.2098883681447   // <- actual
-            // >>> k = 3000209888368144648793    // <- FixedU128::saturating_from_rational
-            // >>> l = k / p
-            // >>> print(l)
-            // 1e+18  // 1,000,000,000,000,000,000
-
-            let alpha = price0_fraction
-                .checked_div(1_000_000_000_000_000_000u128)
-                .unwrap();
-            let beta = price1_fraction
-                .checked_div(1_000_000_000_000_000_000u128)
-                .unwrap();
-
-            // pool.price_0_cumulative_last = pool
-            //     .price_0_cumulative_last
-            //     .checked_add(price0_fraction)
-            //     .and_then(|r| time_elapsed.checked_mul(r))
-            //     .ok_or(ArithmeticError::Overflow)?;
-            //
-            // pool.price_1_cumulative_last = pool
-            //     .price_1_cumulative_last
-            //     .checked_add(price1_fraction)
-            //     .and_then(|r| time_elapsed.checked_mul(r))
-            //     .ok_or(ArithmeticError::Overflow)?;
-
-            pool.price_0_cumulative_last = pool
-                .price_0_cumulative_last
-                .checked_add(alpha)
-                .and_then(|r| time_elapsed.checked_mul(r))
-                .ok_or(ArithmeticError::Overflow)?;
-
-            pool.price_1_cumulative_last = pool
-                .price_1_cumulative_last
-                .checked_add(beta)
-                .and_then(|r| time_elapsed.checked_mul(r))
-                .ok_or(ArithmeticError::Overflow)?;
-=======
-            // compute by multipling the numerator with the time elpased
+            // compute by multiplying the numerator with the time elapsed
             let price0_fraction = FixedU128::saturating_from_rational(
                 time_elapsed
                     .checked_mul(pool.quote_amount)
@@ -765,7 +694,6 @@
                 .checked_add(&price1_fraction)
                 .ok_or(ArithmeticError::Overflow)?
                 .into_inner();
->>>>>>> f61f134a
 
             // updates timestamp last so `time_elapsed` is correctly calculated
             pool.block_timestamp_last = block_timestamp;
@@ -791,7 +719,7 @@
             .checked_add(ideal_quote_amount)
             .ok_or(ArithmeticError::Overflow)?;
 
-        // lock a small amount of liquidty if the pool is first intitalized
+        // lock a small amount of liquidity if the pool is first initialized
         let liquidity = if total_supply.is_zero() {
             T::Assets::mint_into(
                 pool.lp_token_id,
