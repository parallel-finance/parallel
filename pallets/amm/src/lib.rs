--- conflicted
+++ resolved
@@ -52,13 +52,7 @@
 use sp_std::vec::Vec;
 use sp_std::{cmp::min, ops::Div, result::Result};
 
-<<<<<<< HEAD
-use primitives::{Balance, CurrencyId};
-=======
-pub use pallet::*;
-
 use primitives::{Balance, CurrencyId, Ratio};
->>>>>>> 544d96f2
 use types::Pool;
 pub use weights::WeightInfo;
 
