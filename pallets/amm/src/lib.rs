--- conflicted
+++ resolved
@@ -45,21 +45,12 @@
 use scale_info::TypeInfo;
 #[cfg(feature = "std")]
 use serde::{Deserialize, Serialize};
-<<<<<<< HEAD
-use sp_runtime::traits::{CheckedAdd, CheckedDiv, CheckedSub, Saturating};
-use sp_runtime::FixedU128;
-use sp_runtime::SaturatedConversion;
-use sp_runtime::{
-    traits::{AccountIdConversion, AtLeast32BitUnsigned, IntegerSquareRoot, One, Zero},
-    ArithmeticError, DispatchError, FixedPointOperand, Perbill,
-=======
 use sp_runtime::{
     traits::{
-        AccountIdConversion, CheckedDiv, IntegerSquareRoot, One, StaticLookup, UniqueSaturatedInto,
+        AccountIdConversion, AtLeast32BitUnsigned, CheckedAdd, CheckedDiv, CheckedSub, Saturating, IntegerSquareRoot, One,
         Zero,
     },
-    ArithmeticError, DispatchError, FixedU128, Perbill, SaturatedConversion,
->>>>>>> 29257ba7
+    ArithmeticError, DispatchError, FixedPointOperand, FixedU128, Perbill, SaturatedConversion,
 };
 pub use weights::WeightInfo;
 
@@ -81,13 +72,9 @@
 
         /// Currency type for deposit/withdraw assets to/from amm
         /// module
-<<<<<<< HEAD
-        type Assets: Transfer<Self::AccountId> + Inspect<Self::AccountId> + Mutate<Self::AccountId>;
-=======
         type Assets: Transfer<Self::AccountId, AssetId = CurrencyId, Balance = Balance>
             + Inspect<Self::AccountId, AssetId = CurrencyId, Balance = Balance>
             + Mutate<Self::AccountId, AssetId = CurrencyId, Balance = Balance>;
->>>>>>> 29257ba7
 
         #[pallet::constant]
         type PalletId: Get<PalletId>;
@@ -233,7 +220,6 @@
                         liquidity_amount.quote_amount,
                     );
 
-<<<<<<< HEAD
                     let (ideal_base_amount, ideal_quote_amount): (
                         BalanceOf<T, I>,
                         BalanceOf<T, I>,
@@ -244,25 +230,35 @@
                             quote_amount,
                             liquidity_amount.quote_amount,
                             liquidity_amount.base_amount,
-=======
-                        let (base_amount, quote_amount) = (ideal_base_amount, ideal_quote_amount);
-                        let total_ownership = T::Assets::total_issuance(asset_id);
-                        let ownership = sp_std::cmp::min(
-                            (base_amount.saturating_mul(total_ownership))
-                                .checked_div(liquidity_amount.base_amount)
-                                .ok_or(ArithmeticError::Overflow)?,
-                            (quote_amount.saturating_mul(total_ownership))
-                                .checked_div(liquidity_amount.quote_amount)
-                                .ok_or(ArithmeticError::Overflow)?,
->>>>>>> 29257ba7
                         );
                         (optimal_base_amount, quote_amount)
                     };
 
-<<<<<<< HEAD
                     let (minimum_base_amount, minimum_quote_amount) = if is_inverted {
                         (minimum_amounts.1, minimum_amounts.0)
-=======
+                    } else {
+                        (minimum_amounts.0, minimum_amounts.1)
+                    };
+
+                    ensure!(
+                        ideal_base_amount >= minimum_base_amount
+                            && ideal_quote_amount >= minimum_quote_amount
+                            && ideal_base_amount <= base_amount
+                            && ideal_quote_amount <= quote_amount,
+                        Error::<T, I>::NotAIdealPriceRatio
+                    );
+
+                    let (base_amount, quote_amount) = (ideal_base_amount, ideal_quote_amount);
+                    let total_ownership = T::Assets::total_issuance(liquidity_amount.pool_assets);
+                    let ownership = sp_std::cmp::min(
+                        (base_amount.saturating_mul(total_ownership))
+                            .checked_div(&liquidity_amount.base_amount)
+                            .ok_or(ArithmeticError::Overflow)?,
+                        (quote_amount.saturating_mul(total_ownership))
+                            .checked_div(&liquidity_amount.quote_amount)
+                            .ok_or(ArithmeticError::Overflow)?,
+                    );
+
                         liquidity_amount.base_amount = liquidity_amount
                             .base_amount
                             .checked_add(base_amount)
@@ -272,7 +268,7 @@
                             .checked_add(quote_amount)
                             .ok_or(ArithmeticError::Overflow)?;
 
-                        *pool_liquidity_amount = Some(*liquidity_amount);
+                    *pool_liquidity_amount = Some(liquidity_amount);
 
                         LiquidityProviders::<T, I>::try_mutate(
                             (&who, &base_asset, &quote_asset),
@@ -291,69 +287,6 @@
                                 Ok(())
                             },
                         )?;
-
-                        Self::mint_transfer_liquidity(
-                            who,
-                            ownership,
-                            asset_id,
-                            base_asset,
-                            quote_asset,
-                            base_amount,
-                            quote_amount,
-                        )?;
-                        Ok(Some(T::AMMWeightInfo::add_liquidity_non_existing_pool()).into())
->>>>>>> 29257ba7
-                    } else {
-                        (minimum_amounts.0, minimum_amounts.1)
-                    };
-
-                    ensure!(
-                        ideal_base_amount >= minimum_base_amount
-                            && ideal_quote_amount >= minimum_quote_amount
-                            && ideal_base_amount <= base_amount
-                            && ideal_quote_amount <= quote_amount,
-                        Error::<T, I>::NotAIdealPriceRatio
-                    );
-
-                    let (base_amount, quote_amount) = (ideal_base_amount, ideal_quote_amount);
-                    let total_ownership = T::Assets::total_issuance(liquidity_amount.pool_assets);
-                    let ownership = sp_std::cmp::min(
-                        (base_amount.saturating_mul(total_ownership))
-                            .checked_div(&liquidity_amount.base_amount)
-                            .ok_or(ArithmeticError::Overflow)?,
-                        (quote_amount.saturating_mul(total_ownership))
-                            .checked_div(&liquidity_amount.quote_amount)
-                            .ok_or(ArithmeticError::Overflow)?,
-                    );
-
-                    liquidity_amount.base_amount = liquidity_amount
-                        .base_amount
-                        .checked_add(&base_amount)
-                        .ok_or(ArithmeticError::Overflow)?;
-                    liquidity_amount.quote_amount = liquidity_amount
-                        .quote_amount
-                        .checked_add(&quote_amount)
-                        .ok_or(ArithmeticError::Overflow)?;
-
-                    *pool_liquidity_amount = Some(liquidity_amount);
-
-                    LiquidityProviders::<T, I>::try_mutate(
-                        (&who, &base_asset, &quote_asset),
-                        |pool_liquidity_amount| -> DispatchResult {
-                            if let Some(liquidity_amount) = pool_liquidity_amount {
-                                liquidity_amount.base_amount = liquidity_amount
-                                    .base_amount
-                                    .checked_add(&base_amount)
-                                    .ok_or(ArithmeticError::Overflow)?;
-                                liquidity_amount.quote_amount = liquidity_amount
-                                    .quote_amount
-                                    .checked_add(&quote_amount)
-                                    .ok_or(ArithmeticError::Overflow)?;
-                                *pool_liquidity_amount = Some(*liquidity_amount);
-                            }
-                            Ok(())
-                        },
-                    )?;
 
                     Self::mint_transfer_liquidity(
                         who,
