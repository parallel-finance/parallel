--- conflicted
+++ resolved
@@ -40,7 +40,6 @@
     transactional, Blake2_128Concat, PalletId, Twox64Concat,
 };
 use frame_system::{ensure_signed, pallet_prelude::OriginFor, RawOrigin};
-<<<<<<< HEAD
 pub use pallet::*;
 use primitives::{Balance, Rate};
 #[cfg(feature = "std")]
@@ -49,10 +48,6 @@
 use sp_runtime::traits::{CheckedAdd, CheckedDiv, CheckedSub, Saturating};
 use sp_runtime::FixedU128;
 use sp_runtime::SaturatedConversion;
-=======
-use pool_structs::PoolLiquidityAmount;
-use primitives::{Balance, CurrencyId, Rate};
->>>>>>> 5900e4b6
 use sp_runtime::{
     traits::{
         AccountIdConversion, AtLeast32BitUnsigned, IntegerSquareRoot, One, StaticLookup, Zero,
@@ -70,24 +65,17 @@
 pub mod pallet {
     use super::*;
     use frame_system::ensure_root;
-    use primitives::CurrencyId;
+    use primitives::AssetId;
 
     #[pallet::config]
     pub trait Config<I: 'static = ()>:
-        frame_system::Config + pallet_assets::Config<AssetId = CurrencyId, Balance = Balance>
+        frame_system::Config + pallet_assets::Config<AssetId = AssetId, Balance = Balance>
     {
         type Event: From<Event<Self, I>> + IsType<<Self as frame_system::Config>::Event>;
 
         /// Currency type for deposit/withdraw assets to/from amm
         /// module
-<<<<<<< HEAD
-        type Assets: Transfer<Self::AccountId> + Inspect<Self::AccountId> + Mutate<Self::AccountId>;
-=======
-        type Assets: fungibles::Inspect<Self::AccountId, AssetId = CurrencyId, Balance = Balance>
-            + fungibles::Mutate<Self::AccountId, AssetId = CurrencyId, Balance = Balance>
-            + fungibles::Transfer<Self::AccountId, AssetId = CurrencyId, Balance = Balance>;
->>>>>>> 5900e4b6
-
+		type Assets: Transfer<Self::AccountId> + Inspect<Self::AccountId> + Mutate<Self::AccountId>;
         #[pallet::constant]
         type PalletId: Get<PalletId>;
 
@@ -136,7 +124,6 @@
     pub enum Event<T: Config<I>, I: 'static = ()> {
         /// Add liquidity into pool
         /// [sender, currency_id, currency_id]
-<<<<<<< HEAD
         LiquidityAdded(T::AccountId, AssetIdOf<T, I>, AssetIdOf<T, I>),
         /// Remove liquidity from pool
         /// [sender, currency_id, currency_id]
@@ -144,15 +131,6 @@
         /// Trade using liquidity
         /// [trader, currency_id_in, currency_id_out, rate_out_for_in]
         Trade(T::AccountId, AssetIdOf<T, I>, AssetIdOf<T, I>, Rate),
-=======
-        LiquidityAdded(T::AccountId, CurrencyId, CurrencyId),
-        /// Remove liquidity from pool
-        /// [sender, currency_id, currency_id]
-        LiquidityRemoved(T::AccountId, CurrencyId, CurrencyId),
-        /// Trade using liquidity
-        /// [trader, currency_id_in, currency_id_out, rate_out_for_in]
-        Trade(T::AccountId, CurrencyId, CurrencyId, Rate),
->>>>>>> 5900e4b6
     }
 
     #[pallet::hooks]
@@ -180,13 +158,8 @@
         _,
         (
             NMapKey<Blake2_128Concat, T::AccountId>,
-<<<<<<< HEAD
             NMapKey<Blake2_128Concat, AssetIdOf<T, I>>,
             NMapKey<Blake2_128Concat, AssetIdOf<T, I>>,
-=======
-            NMapKey<Blake2_128Concat, CurrencyId>,
-            NMapKey<Blake2_128Concat, CurrencyId>,
->>>>>>> 5900e4b6
         ),
         PoolLiquidityAmount<AssetIdOf<T, I>, BalanceOf<T, I>>,
         OptionQuery,
@@ -199,17 +172,10 @@
     pub type Pools<T: Config<I>, I: 'static = ()> = StorageDoubleMap<
         _,
         Twox64Concat,
-<<<<<<< HEAD
         AssetIdOf<T, I>,
         Twox64Concat,
         AssetIdOf<T, I>,
         PoolLiquidityAmount<AssetIdOf<T, I>, BalanceOf<T, I>>,
-=======
-        CurrencyId,
-        Twox64Concat,
-        CurrencyId,
-        PoolLiquidityAmount,
->>>>>>> 5900e4b6
         OptionQuery,
     >;
 
@@ -231,17 +197,10 @@
         #[transactional]
         pub fn add_liquidity(
             origin: OriginFor<T>,
-<<<<<<< HEAD
             pool: (AssetIdOf<T, I>, AssetIdOf<T, I>),
             liquidity_amounts: (BalanceOf<T, I>, BalanceOf<T, I>),
             minimum_amounts: (BalanceOf<T, I>, BalanceOf<T, I>),
             asset_id: AssetIdOf<T, I>,
-=======
-            pool: (CurrencyId, CurrencyId),
-            liquidity_amounts: (Balance, Balance),
-            minimum_amounts: (Balance, Balance),
-            asset_id: CurrencyId,
->>>>>>> 5900e4b6
         ) -> DispatchResultWithPostInfo {
             let who = ensure_signed(origin)?;
             let (is_inverted, base_asset, quote_asset) = Self::get_upper_currency(pool.0, pool.1);
@@ -367,13 +326,8 @@
         #[transactional]
         pub fn remove_liquidity(
             origin: OriginFor<T>,
-<<<<<<< HEAD
             pool: (AssetIdOf<T, I>, AssetIdOf<T, I>),
             ownership_to_remove: BalanceOf<T, I>,
-=======
-            pool: (CurrencyId, CurrencyId),
-            ownership_to_remove: Balance,
->>>>>>> 5900e4b6
         ) -> DispatchResult {
             let who = ensure_signed(origin)?;
 
@@ -457,13 +411,8 @@
         #[transactional]
         pub fn force_create_pool(
             origin: OriginFor<T>,
-<<<<<<< HEAD
             pool: (AssetIdOf<T, I>, AssetIdOf<T, I>),
             liquidity_amounts: (BalanceOf<T, I>, BalanceOf<T, I>),
-=======
-            pool: (CurrencyId, CurrencyId),
-            liquidity_amounts: (Balance, Balance),
->>>>>>> 5900e4b6
             lptoken_receiver: T::AccountId,
             asset_id: AssetIdOf<T, I>,
         ) -> DispatchResultWithPostInfo {
@@ -520,15 +469,9 @@
     }
 
     pub fn get_upper_currency(
-<<<<<<< HEAD
         curr_a: AssetIdOf<T, I>,
         curr_b: AssetIdOf<T, I>,
     ) -> (bool, AssetIdOf<T, I>, AssetIdOf<T, I>) {
-=======
-        curr_a: CurrencyId,
-        curr_b: CurrencyId,
-    ) -> (bool, CurrencyId, CurrencyId) {
->>>>>>> 5900e4b6
         if curr_a > curr_b {
             (false, curr_a, curr_b)
         } else {
@@ -548,21 +491,12 @@
 
     fn mint_transfer_liquidity(
         who: T::AccountId,
-<<<<<<< HEAD
         ownership: BalanceOf<T, I>,
         currency_asset: AssetIdOf<T, I>,
         base_asset: AssetIdOf<T, I>,
         quote_asset: AssetIdOf<T, I>,
         base_amount: BalanceOf<T, I>,
         quote_amount: BalanceOf<T, I>,
-=======
-        ownership: u128,
-        currency_asset: CurrencyId,
-        base_asset: CurrencyId,
-        quote_asset: CurrencyId,
-        base_amount: Balance,
-        quote_amount: Balance,
->>>>>>> 5900e4b6
     ) -> DispatchResult {
         T::Assets::mint_into(currency_asset, &who, ownership)?;
         T::Assets::transfer(base_asset, &who, &Self::account_id(), base_amount, true)?;
@@ -575,17 +509,10 @@
 
     fn insert_into_liquidity_providers(
         lptoken_receiver: &T::AccountId,
-<<<<<<< HEAD
         asset_id: AssetIdOf<T, I>,
         base_asset: &AssetIdOf<T, I>,
         quote_asset: &AssetIdOf<T, I>,
         amm_pool: PoolLiquidityAmount<AssetIdOf<T, I>, BalanceOf<T, I>>,
-=======
-        asset_id: T::AssetId,
-        base_asset: &CurrencyId,
-        quote_asset: &CurrencyId,
-        amm_pool: PoolLiquidityAmount,
->>>>>>> 5900e4b6
     ) -> DispatchResult {
         LiquidityProviders::<T, I>::insert(
             (&lptoken_receiver, &base_asset, &quote_asset),
@@ -606,21 +533,12 @@
     fn add_new_liquidity(
         asset_id: AssetIdOf<T, I>,
         who: T::AccountId,
-<<<<<<< HEAD
         base_asset: AssetIdOf<T, I>,
         quote_asset: AssetIdOf<T, I>,
         base_amount: BalanceOf<T, I>,
         quote_amount: BalanceOf<T, I>,
         currency_asset: AssetIdOf<T, I>,
         pool_liquidity_amount: &mut Option<PoolLiquidityAmount<AssetIdOf<T, I>, BalanceOf<T, I>>>,
-=======
-        base_asset: CurrencyId,
-        quote_asset: CurrencyId,
-        base_amount: u128,
-        quote_amount: u128,
-        currency_asset: CurrencyId,
-        pool_liquidity_amount: &mut Option<PoolLiquidityAmount>,
->>>>>>> 5900e4b6
     ) -> DispatchResult {
         ensure!(
             T::AllowPermissionlessPoolCreation::get(),
@@ -657,17 +575,10 @@
 {
     fn trade(
         who: &T::AccountId,
-<<<<<<< HEAD
         pair: (AssetIdOf<T, I>, AssetIdOf<T, I>),
         amount_in: BalanceOf<T, I>,
         minimum_amount_out: BalanceOf<T, I>,
     ) -> Result<BalanceOf<T, I>, sp_runtime::DispatchError> {
-=======
-        pair: (CurrencyId, CurrencyId),
-        amount_in: Balance,
-        minimum_amount_out: Balance,
-    ) -> Result<Balance, sp_runtime::DispatchError> {
->>>>>>> 5900e4b6
         // expand variables
         let (input_token, output_token) = pair;
 
