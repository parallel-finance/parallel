--- conflicted
+++ resolved
@@ -48,13 +48,9 @@
 use sp_runtime::traits::StaticLookup;
 use sp_runtime::ArithmeticError;
 pub use sp_runtime::Perbill;
-<<<<<<< HEAD
-=======
+use sp_runtime::SaturatedConversion;
 use sp_std::convert::TryFrom;
->>>>>>> b807f872
 pub use weights::WeightInfo;
-use sp_runtime::SaturatedConversion;
-use sp_runtime::traits::Saturating;
 
 #[frame_support::pallet]
 pub mod pallet {
@@ -167,7 +163,10 @@
     >;
 
     #[pallet::call]
-    impl<T: Config<I>, I: 'static> Pallet<T, I> {
+    impl<T: Config<I>, I: 'static> Pallet<T, I>
+    where
+        u32: From<<T as pallet_assets::Config>::AssetId>,
+    {
         /// Allow users to add liquidity to a given pool
         ///
         /// - `pool`: Currency pool, in which liquidity will be added
@@ -311,10 +310,10 @@
 
                         pallet_assets::Pallet::<T>::force_create(
                             RawOrigin::Root.into(),
-                            asset_id.into(),
+                            asset_id,
                             T::Lookup::unlookup(Self::account_id()),
                             false,
-                            1.into(),
+                            1u128,
                         );
 
                         T::AMMCurrency::mint_into(currency_asset, &who, ownership)?;
@@ -455,7 +454,7 @@
             ensure_root(origin)?;
 
             let (is_inverted, base_asset, quote_asset) = Self::get_upper_currency(pool.0, pool.1);
-            let currency_asset = CurrencyOrAsset::Asset(asset_id);
+            let currency_asset = CurrencyOrAsset::Asset(asset_id.saturated_into::<u32>());
             ensure!(
                 !Pools::<T, I>::contains_key(&base_asset, &quote_asset),
                 Error::<T, I>::PoolAlreadyExists
@@ -466,19 +465,7 @@
             } else {
                 (liquidity_amounts.0, liquidity_amounts.1)
             };
-<<<<<<< HEAD
-=======
-            let lp_token = CurrencyId::LPToken(
-                Blake2_256::hash(&Self::account_id().encode()),
-                TokenSymbol::try_from(base_asset)
-                    .ok()
-                    .ok_or(Error::<T, I>::InvalidCurrencyId)?,
-                TokenSymbol::try_from(quote_asset)
-                    .ok()
-                    .ok_or(Error::<T, I>::InvalidCurrencyId)?,
-            );
-
->>>>>>> b807f872
+
             let ownership = base_amount.saturating_mul(quote_amount).integer_sqrt();
             let amm_pool = PoolLiquidityAmount {
                 base_amount,
@@ -493,7 +480,7 @@
 
             pallet_assets::Pallet::<T>::force_create(
                 RawOrigin::Root.into(),
-                asset_id.into(),
+                asset_id,
                 T::Lookup::unlookup(Self::account_id()),
                 false,
                 1.into(),
