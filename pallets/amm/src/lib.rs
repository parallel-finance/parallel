--- conflicted
+++ resolved
@@ -45,17 +45,14 @@
 use sp_runtime::traits::AccountIdConversion;
 use sp_runtime::traits::IntegerSquareRoot;
 use sp_runtime::ArithmeticError;
-<<<<<<< HEAD
+pub use sp_runtime::Perbill;
 use std::convert::TryFrom;
-=======
-pub use sp_runtime::Perbill;
->>>>>>> 9e761334
 pub use weights::WeightInfo;
 
 #[frame_support::pallet]
 pub mod pallet {
     use super::*;
-    use frame_benchmarking::frame_support::StorageHasher;
+    use frame_support::StorageHasher;
     use frame_system::ensure_root;
     use primitives::TokenSymbol;
 
