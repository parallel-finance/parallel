--- conflicted
+++ resolved
@@ -3,7 +3,7 @@
 use frame_support::{assert_noop, assert_ok};
 use frame_system::RawOrigin;
 
-const MINIMUM_LIQUIDITY: u128 = 1_000;
+const MINIMUM_LIQUIDITY: u128 = 10_000_000_000;
 
 #[test]
 fn create_pool_should_work() {
@@ -11,28 +11,17 @@
         assert_ok!(AMM::create_pool(
             RawOrigin::Signed(ALICE).into(),
             (DOT, XDOT),
-<<<<<<< HEAD
-            (Reserve::from_inner(10), Reserve::from_inner(20)),
-=======
-            (1_000, 2_000),
->>>>>>> c9473f96
+            (Reserve::from_inner(1_000), Reserve::from_inner(2_000)),
             BOB,
             SAMPLE_LP_TOKEN,
         ));
 
-<<<<<<< HEAD
         assert_eq!(
             AMM::pools(XDOT, DOT).unwrap().base_amount,
-            Reserve::from_inner(20)
-        );
-        assert_eq!(Assets::total_issuance(SAMPLE_LP_TOKEN), 14);
-        assert_eq!(Assets::balance(SAMPLE_LP_TOKEN, BOB), 14);
-=======
-        assert_eq!(AMM::pools(XDOT, DOT).unwrap().base_amount, 2_000);
+            Reserve::from_inner(2_000)
+        );
         assert_eq!(Assets::total_issuance(SAMPLE_LP_TOKEN), 1_414);
-        // should be issuance minus the min liq locked
         assert_eq!(Assets::balance(SAMPLE_LP_TOKEN, BOB), 414);
->>>>>>> c9473f96
     })
 }
 
@@ -42,21 +31,16 @@
         assert_ok!(AMM::create_pool(
             RawOrigin::Signed(ALICE).into(),
             (DOT, XDOT),
-<<<<<<< HEAD
             (
                 Reserve::from_inner(10_000_000_000),
                 Reserve::from_inner(20_000_000_000)
             ),
-=======
-            (1_000, 2_000),
->>>>>>> c9473f96
             ALICE,
             SAMPLE_LP_TOKEN,
         ));
         assert_ok!(AMM::add_liquidity(
             RawOrigin::Signed(ALICE).into(),
             (DOT, XDOT),
-<<<<<<< HEAD
             (
                 Reserve::from_inner(10_000_000_000),
                 Reserve::from_inner(20_000_000_000)
@@ -71,13 +55,6 @@
             AMM::pools(XDOT, DOT).unwrap().base_amount,
             Reserve::from_inner(40_000_000_000)
         );
-=======
-            (1_000, 2_000),
-            (5, 5),
-        ));
-
-        assert_eq!(AMM::pools(XDOT, DOT).unwrap().base_amount, 4_000);
->>>>>>> c9473f96
     })
 }
 
@@ -87,14 +64,10 @@
         assert_ok!(AMM::create_pool(
             RawOrigin::Signed(ALICE).into(),
             (DOT, XDOT),
-<<<<<<< HEAD
             (
                 Reserve::from_inner(10_000_000_000),
                 Reserve::from_inner(20_000_000_000)
             ),
-=======
-            (1_000, 2_000),
->>>>>>> c9473f96
             ALICE,
             SAMPLE_LP_TOKEN
         ));
@@ -102,7 +75,6 @@
         assert_ok!(AMM::add_liquidity(
             RawOrigin::Signed(ALICE).into(),
             (DOT, XDOT),
-<<<<<<< HEAD
             (
                 Reserve::from_inner(30_000_000_000),
                 Reserve::from_inner(40_000_000_000)
@@ -126,14 +98,6 @@
             AMM::pools(XDOT, DOT).unwrap().quote_amount,
             Reserve::from_inner(30_000_000_000)
         );
-=======
-            (3_000, 4_000),
-            (5, 5),
-        ));
-
-        assert_eq!(AMM::pools(XDOT, DOT).unwrap().base_amount, 6_000);
-        assert_eq!(AMM::pools(XDOT, DOT).unwrap().quote_amount, 3_000);
->>>>>>> c9473f96
     })
 }
 
@@ -143,14 +107,10 @@
         assert_ok!(AMM::create_pool(
             RawOrigin::Signed(ALICE).into(),
             (DOT, XDOT),
-<<<<<<< HEAD
             (
                 Reserve::from_inner(10_000_000_000),
                 Reserve::from_inner(20_000_000_000)
             ),
-=======
-            (1_000, 2_000),
->>>>>>> c9473f96
             ALICE,
             SAMPLE_LP_TOKEN
         ));
@@ -159,7 +119,6 @@
             AMM::add_liquidity(
                 RawOrigin::Signed(ALICE).into(),
                 (DOT, XDOT),
-<<<<<<< HEAD
                 (
                     Reserve::from_inner(30_000_000_000),
                     Reserve::from_inner(40_000_000_000)
@@ -168,10 +127,6 @@
                     Reserve::from_inner(55_000_000_000),
                     Reserve::from_inner(5_000_000_000)
                 ),
-=======
-                (3_000, 4_000),
-                (5_500, 5_00)
->>>>>>> c9473f96
             ),
             Error::<Test>::NotAIdealPriceRatio
         );
@@ -184,14 +139,10 @@
         assert_ok!(AMM::create_pool(
             RawOrigin::Signed(ALICE).into(),
             (DOT, XDOT),
-<<<<<<< HEAD
             (
                 Reserve::from_inner(10_000_000_000),
                 Reserve::from_inner(20_000_000_000)
             ),
-=======
-            (1_000, 2_000),
->>>>>>> c9473f96
             ALICE,
             SAMPLE_LP_TOKEN
         ));
@@ -199,7 +150,6 @@
         assert_ok!(AMM::add_liquidity(
             RawOrigin::Signed(ALICE).into(),
             (DOT, XDOT),
-<<<<<<< HEAD
             (
                 Reserve::from_inner(30_000_000_000),
                 Reserve::from_inner(40_000_000_000)
@@ -208,10 +158,6 @@
                 Reserve::from_inner(1_000_000_000),
                 Reserve::from_inner(1_000_000_000)
             ),
-=======
-            (3_000, 4_000),
-            (1, 1),
->>>>>>> c9473f96
         ));
 
         assert_noop!(
@@ -238,14 +184,10 @@
         assert_ok!(AMM::create_pool(
             RawOrigin::Signed(ALICE).into(),
             (DOT, XDOT),
-<<<<<<< HEAD
             (
                 Reserve::from_inner(10_000_000_000),
                 Reserve::from_inner(20_000_000_000)
             ),
-=======
-            (1_000, 2_000),
->>>>>>> c9473f96
             ALICE,
             SAMPLE_LP_TOKEN
         ));
@@ -253,7 +195,6 @@
         assert_ok!(AMM::add_liquidity(
             RawOrigin::Signed(ALICE).into(),
             (DOT, XDOT),
-<<<<<<< HEAD
             (
                 Reserve::from_inner(30_000_000_000),
                 Reserve::from_inner(40_000_000_000)
@@ -262,16 +203,11 @@
                 Reserve::from_inner(5_000_000_000),
                 Reserve::from_inner(5_000_000_000)
             ),
-=======
-            (3_000, 4_000),
-            (5, 5),
->>>>>>> c9473f96
         ));
 
         assert_ok!(AMM::add_liquidity(
             RawOrigin::Signed(BOB).into(),
             (DOT, XDOT),
-<<<<<<< HEAD
             (
                 Reserve::from_inner(5_000_000_000),
                 Reserve::from_inner(10_000_000_000)
@@ -286,13 +222,6 @@
             AMM::pools(XDOT, DOT).unwrap().base_amount.into_inner(),
             70_000_000_000
         );
-=======
-            (500, 1_000),
-            (5, 5),
-        ));
-
-        assert_eq!(AMM::pools(XDOT, DOT).unwrap().base_amount, 7_000);
->>>>>>> c9473f96
     })
 }
 
@@ -302,14 +231,10 @@
         assert_ok!(AMM::create_pool(
             RawOrigin::Signed(ALICE).into(),
             (DOT, XDOT),
-<<<<<<< HEAD
             (
                 Reserve::from_inner(10_000_000_000),
                 Reserve::from_inner(20_000_000_000)
             ),
-=======
-            (1_000, 2_000),
->>>>>>> c9473f96
             ALICE,
             SAMPLE_LP_TOKEN
         ));
@@ -318,14 +243,10 @@
             AMM::create_pool(
                 RawOrigin::Signed(ALICE).into(),
                 (DOT, XDOT),
-<<<<<<< HEAD
                 (
                     Reserve::from_inner(10_000_000_000),
                     Reserve::from_inner(20_000_000_000)
                 ),
-=======
-                (1_000, 2_000),
->>>>>>> c9473f96
                 ALICE,
                 SAMPLE_LP_TOKEN
             ),
@@ -344,14 +265,10 @@
         let _ = AMM::create_pool(
             RawOrigin::Signed(ALICE).into(),
             (DOT, XDOT),
-<<<<<<< HEAD
             (
                 Reserve::from_inner(10_000_000_000),
                 Reserve::from_inner(90_000_000_000),
             ),
-=======
-            (1_000, 9_000),
->>>>>>> c9473f96
             ALICE,
             SAMPLE_LP_TOKEN,
         );
@@ -359,11 +276,7 @@
         assert_ok!(AMM::remove_liquidity(
             RawOrigin::Signed(ALICE).into(),
             (DOT, XDOT),
-<<<<<<< HEAD
-            Reserve::from_inner(30_000_000_000)
-=======
-            3_000 - MINIMUM_LIQUIDITY
->>>>>>> c9473f96
+            Reserve::from_inner(30_000_000_000) - Reserve::from_inner(MINIMUM_LIQUIDITY)
         ));
     })
 }
@@ -378,19 +291,14 @@
         let _ = AMM::create_pool(
             RawOrigin::Signed(ALICE).into(),
             (DOT, XDOT),
-<<<<<<< HEAD
             (
                 Reserve::from_inner(10_000_000_000),
                 Reserve::from_inner(90_000_000_000),
             ),
-=======
-            (1_000, 9_000),
->>>>>>> c9473f96
             ALICE,
             SAMPLE_LP_TOKEN,
         );
 
-<<<<<<< HEAD
         assert_eq!(
             AMM::pools(XDOT, DOT).unwrap().base_amount.into_inner(),
             90_000_000_000
@@ -400,15 +308,10 @@
             AMM::pools(XDOT, DOT).unwrap().quote_amount.into_inner(),
             10_000_000_000
         );
-=======
-        assert_eq!(AMM::pools(XDOT, DOT).unwrap().base_amount, 9_000);
-        assert_eq!(AMM::pools(XDOT, DOT).unwrap().quote_amount, 1_000);
->>>>>>> c9473f96
 
         assert_ok!(AMM::remove_liquidity(
             RawOrigin::Signed(ALICE).into(),
             (DOT, XDOT),
-<<<<<<< HEAD
             Reserve::from_inner(15_000_000_000)
         ));
 
@@ -421,13 +324,6 @@
             AMM::pools(XDOT, DOT).unwrap().quote_amount.into_inner(),
             5_000_000_000
         );
-=======
-            1_500
-        ));
-
-        assert_eq!(AMM::pools(XDOT, DOT).unwrap().base_amount, 4_500);
-        assert_eq!(AMM::pools(XDOT, DOT).unwrap().quote_amount, 500);
->>>>>>> c9473f96
     })
 }
 
@@ -437,21 +333,16 @@
         assert_ok!(AMM::create_pool(
             RawOrigin::Signed(ALICE).into(),
             (DOT, XDOT),
-<<<<<<< HEAD
             (
                 Reserve::from_inner(10_000_000_000),
                 Reserve::from_inner(25_000_000_000)
             ),
-=======
-            (1_000, 2_500),
->>>>>>> c9473f96
             ALICE,
             SAMPLE_LP_TOKEN
         ));
         assert_ok!(AMM::add_liquidity(
             RawOrigin::Signed(ALICE).into(),
             (DOT, XDOT),
-<<<<<<< HEAD
             (
                 Reserve::from_inner(15_000_000_000),
                 Reserve::from_inner(30_000_000_000)
@@ -460,20 +351,12 @@
                 Reserve::from_inner(5_000_000_000),
                 Reserve::from_inner(5_000_000_000)
             ),
-=======
-            (1_500, 3_000),
-            (5, 5),
->>>>>>> c9473f96
         ));
 
         assert_ok!(AMM::remove_liquidity(
             RawOrigin::Signed(ALICE).into(),
             (DOT, XDOT),
-<<<<<<< HEAD
             Reserve::from_inner(15_000_000_000)
-=======
-            1_500
->>>>>>> c9473f96
         ));
     })
 }
@@ -502,28 +385,20 @@
         let _ = AMM::create_pool(
             RawOrigin::Signed(ALICE).into(),
             (DOT, XDOT),
-<<<<<<< HEAD
             (
                 Reserve::from_inner(10_000_000_000),
                 Reserve::from_inner(90_000_000_000),
             ),
-=======
-            (1_000, 9_000),
->>>>>>> c9473f96
             ALICE,
             SAMPLE_LP_TOKEN,
         );
 
         assert_noop!(
-<<<<<<< HEAD
             AMM::remove_liquidity(
                 RawOrigin::Signed(ALICE).into(),
                 (DOT, XDOT),
                 Reserve::from_inner(300_000_000_000)
             ),
-=======
-            AMM::remove_liquidity(RawOrigin::Signed(ALICE).into(), (DOT, XDOT), 3_0000),
->>>>>>> c9473f96
             Error::<Test>::MoreLiquidity
         );
     })
@@ -725,11 +600,7 @@
         assert_ok!(AMM::create_pool(
             RawOrigin::Signed(ALICE).into(),
             (DOT, XDOT),
-<<<<<<< HEAD
-            (Reserve::from_inner(100), Reserve::from_inner(100)),
-=======
-            (1_000, 1_000),
->>>>>>> c9473f96
+            (Reserve::from_inner(1_000), Reserve::from_inner(1_000)),
             ALICE,
             SAMPLE_LP_TOKEN
         ));
