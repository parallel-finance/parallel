--- conflicted
+++ resolved
@@ -844,260 +844,6 @@
     })
 }
 
-<<<<<<< HEAD
-#[test]
-fn oracle_huge_block_should_work() {
-    // we may want to omit this test because it take >5 minutes to run
-    new_test_ext().execute_with(|| {
-        let trader = FRANK;
-
-        assert_ok!(AMM::create_pool(
-            RawOrigin::Signed(ALICE).into(),                     // Origin
-            (DOT, KSM), // Currency pool, in which liquidity will be added
-            (9_999_650_729_873_433, 30_001_051_000_000_000_000), // Liquidity amounts to be added in pool
-            FRANK,                                               // LPToken receiver
-            SAMPLE_LP_TOKEN, // Liquidity pool share representative token
-        ));
-
-        assert_eq!(AMM::pools(DOT, KSM).unwrap().block_timestamp_last, 0);
-        assert_eq!(AMM::pools(DOT, KSM).unwrap().price_0_cumulative_last, 0);
-        assert_eq!(AMM::pools(DOT, KSM).unwrap().price_1_cumulative_last, 0);
-
-        // let mut big_block = 100_000_000;
-        let mut big_block = 10_000_000;
-
-        // 100 Million blocks should take ~42.5 years to create at ~12 seconds a block
-
-        // Calculations
-        // avg_block_time = (1645493658865 - 1639798590500) / (424950 - 1)
-        // avg_block_time == 13401.769071112063 == 13.4 seconds per block
-        // total_time = (avg_block_time * 100_000_000) / (1000 * 60 * 60 * 24 * 365)
-        // total_time == 42.496730945941344
-
-        run_to_block(big_block);
-
-        for _ in 0..5 {
-            big_block += 100_000;
-            run_to_block(big_block);
-            assert_ok!(AMM::swap(&trader, (DOT, KSM), 1000));
-        }
-
-        assert_eq!(
-            AMM::pools(DOT, KSM).unwrap().block_timestamp_last,
-            big_block
-        );
-        assert_eq!(
-            AMM::pools(DOT, KSM).unwrap().price_0_cumulative_last,
-            // 301521093780_997938040922975491
-            31502203827_864919649515113416
-        );
-        assert_eq!(
-            AMM::pools(DOT, KSM).unwrap().price_1_cumulative_last,
-            // 33497_656410519841854583
-            3499_755147367804281224
-        );
-    })
-}
-
-#[test]
-fn create_pool_large_amount_should_work() {
-    /*
-    With ample supplies
-    Recheck values
-    */
-    new_test_ext().execute_with(|| {
-        Assets::mint(
-            RawOrigin::Signed(ALICE).into(),
-            tokens::DOT,
-            ALICE,
-            3_000_000_000_000_000_000_000,
-        )
-        .ok();
-        Assets::mint(
-            RawOrigin::Signed(ALICE).into(),
-            tokens::XDOT,
-            ALICE,
-            2_000_000_000_000_000_000_000,
-        )
-        .ok();
-
-        assert_ok!(AMM::create_pool(
-            RawOrigin::Signed(ALICE).into(),                            // Origin
-            (DOT, XDOT), // Currency pool, in which liquidity will be added
-            (1_000_000_000_000_000_000, 2_000_000_000_000_000_000_000), // Liquidity amounts to be added in pool
-            ALICE,                                                      // LPToken receiver
-            SAMPLE_LP_TOKEN, // Liquidity pool share representative token
-        ));
-
-        assert_eq!(
-            AMM::pools(XDOT, DOT).unwrap().base_amount,
-            2_000_000_000_000_000_000_000
-        );
-        assert_eq!(
-            Assets::total_issuance(SAMPLE_LP_TOKEN),
-            447_213_595_499_957_939_28
-        );
-        // should be issuance minus the min liq locked
-        // Not sure if this is correct
-        assert_eq!(
-            Assets::balance(SAMPLE_LP_TOKEN, ALICE),
-            447_213_595_499_957_939_28
-        );
-    })
-}
-
-#[test]
-fn create_pool_large_amount_from_an_account_without_sufficient_amount_of_tokens_should_not_panic() {
-    /*
-    With ample supplies for Alice and less for Bob :'(
-    `create_pool` with Large amount panic for Bob
-    Recheck values
-    */
-    new_test_ext().execute_with(|| {
-        Assets::mint(
-            RawOrigin::Signed(ALICE).into(),
-            tokens::DOT,
-            ALICE,
-            3_000_000_000_000_000_000_000,
-        )
-        .ok();
-        Assets::mint(
-            RawOrigin::Signed(ALICE).into(),
-            tokens::XDOT,
-            ALICE,
-            2_000_000_000_000_000_000_000,
-        )
-        .ok();
-
-        // Creating for BOB
-        // This Panics!
-        assert_ok!(AMM::create_pool(
-            RawOrigin::Signed(ALICE).into(),                            // Origin
-            (DOT, XDOT), // Currency pool, in which liquidity will be added
-            (1_000_000_000_000_000_000, 2_000_000_000_000_000_000_000), // Liquidity amounts to be added in pool
-            BOB,                                                        // LPToken receiver
-            SAMPLE_LP_TOKEN, // Liquidity pool share representative token
-        ));
-
-        assert_eq!(
-            AMM::pools(XDOT, DOT).unwrap().base_amount,
-            2_000_000_000_000_000_000_000
-        );
-        assert_eq!(
-            Assets::total_issuance(SAMPLE_LP_TOKEN),
-            447_213_595_499_957_939_28
-        );
-        // should be issuance minus the min liq locked
-        // Not sure if this is correct
-        assert_eq!(
-            Assets::balance(SAMPLE_LP_TOKEN, ALICE),
-            447_213_595_499_957_939_28
-        );
-    })
-}
-
-#[test]
-fn add_large_liquidity_with_less_supplies_should_not_panic() {
-    /*
-    Fails in T:Assets:transfer
-    */
-    new_test_ext().execute_with(|| {
-        assert_ok!(AMM::create_pool(
-            RawOrigin::Signed(ALICE).into(), // Origin
-            (DOT, XDOT),                     // Currency pool, in which liquidity will be added
-            (1_000, 2_000),                  // Liquidity amounts to be added in pool
-            ALICE,                           // LPToken receiver
-            SAMPLE_LP_TOKEN,                 // Liquidity pool share representative token
-        ));
-        assert_ok!(AMM::add_liquidity(
-            RawOrigin::Signed(ALICE).into(),                            // Origin
-            (DOT, XDOT), // Currency pool, in which liquidity will be added
-            (1_000_000_000_000_000_000, 2_000_000_000_000_000_000_000), // Liquidity amounts to be added in pool
-            (5, 5), // specifying its worst case ratio when pool already
-        ));
-
-        assert_eq!(AMM::pools(XDOT, DOT).unwrap().base_amount, 4_000);
-    })
-}
-
-#[test]
-fn do_add_liquidity_exact_amounts_should_work() {
-    /*
-    substrate->frame->assets->src->functions.rs
-    ensure!(f.best_effort || actual >= amount, Error::<T, I>::BalanceLow);   // Fails here
-    replica of `add_liquidity_should_work` with larger values
-    */
-    new_test_ext().execute_with(|| {
-        // Already deposit 100000000
-        Assets::mint(
-            RawOrigin::Signed(ALICE).into(),
-            tokens::DOT,
-            ALICE,
-            999_999_999_999_900_000_000,
-        )
-        .ok();
-
-        // Already deposit 100000000
-        Assets::mint(
-            RawOrigin::Signed(ALICE).into(),
-            tokens::XDOT,
-            ALICE,
-            199_999_999_999_990_000_000_0,
-        )
-        .ok();
-
-        assert_ok!(AMM::create_pool(
-            RawOrigin::Signed(ALICE).into(),                            // Origin
-            (DOT, XDOT), // Currency pool, in which liquidity will be added
-            (1_000_000_000_000_000_000, 2_000_000_000_000_000_000_000), // Liquidity amounts to be added in pool
-            ALICE,                                                      // LPToken receiver
-            SAMPLE_LP_TOKEN, // Liquidity pool share representative token
-        ));
-        assert_ok!(AMM::add_liquidity(
-            RawOrigin::Signed(ALICE).into(),                            // Origin
-            (DOT, XDOT), // Currency pool, in which liquidity will be added
-            (1_000_000_000_000_000_000, 2_000_000_000_000_000_000_000), // Liquidity amounts to be added in pool
-            (5, 5), // specifying its worst case ratio when pool already
-        ));
-
-        assert_eq!(AMM::pools(XDOT, DOT).unwrap().base_amount, 4_000);
-    })
-}
-#[test]
-fn do_add_liquidity_large_amounts_should_work() {
-    /*
-    With ample supplies
-     */
-
-    new_test_ext().execute_with(|| {
-        Assets::mint(
-            RawOrigin::Signed(ALICE).into(),
-            tokens::DOT,
-            ALICE,
-            3_000_000_000_000_000_000_000,
-        )
-        .ok();
-        Assets::mint(
-            RawOrigin::Signed(ALICE).into(),
-            tokens::XDOT,
-            ALICE,
-            2_000_000_000_000_000_000_000,
-        )
-        .ok();
-
-        assert_ok!(AMM::create_pool(
-            RawOrigin::Signed(ALICE).into(), // Origin
-            (DOT, XDOT),                     // Currency pool, in which liquidity will be added
-            (
-                1_000_000_000_000_000_000_000, // Either base amount or quote amount
-                2_000_000_000_000_000_000_000
-            ), // Liquidity amounts to be added in pool
-            ALICE,                           // LPToken receiver
-            SAMPLE_LP_TOKEN,                 // Liquidity pool share representative token
-        ));
-    })
-}
-=======
 // #[test]
 // fn oracle_huge_block_should_work() {
 //     // we may want to omit this test because it take >5 minutes to run
@@ -1151,4 +897,202 @@
 //         );
 //     })
 // }
->>>>>>> 74c0e495
+
+#[test]
+fn create_pool_large_amount_should_work() {
+    /*
+    With ample supplies
+    Recheck values
+    */
+    new_test_ext().execute_with(|| {
+        Assets::mint(
+            RawOrigin::Signed(ALICE).into(),
+            tokens::DOT,
+            ALICE,
+            3_000_000_000_000_000_000_000,
+        )
+        .ok();
+        Assets::mint(
+            RawOrigin::Signed(ALICE).into(),
+            tokens::XDOT,
+            ALICE,
+            2_000_000_000_000_000_000_000,
+        )
+        .ok();
+
+        assert_ok!(AMM::create_pool(
+            RawOrigin::Signed(ALICE).into(),                            // Origin
+            (DOT, XDOT), // Currency pool, in which liquidity will be added
+            (1_000_000_000_000_000_000, 2_000_000_000_000_000_000_000), // Liquidity amounts to be added in pool
+            ALICE,                                                      // LPToken receiver
+            SAMPLE_LP_TOKEN, // Liquidity pool share representative token
+        ));
+
+        assert_eq!(
+            AMM::pools(XDOT, DOT).unwrap().base_amount,
+            2_000_000_000_000_000_000_000
+        );
+        assert_eq!(
+            Assets::total_issuance(SAMPLE_LP_TOKEN),
+            447_213_595_499_957_939_28
+        );
+        // should be issuance minus the min liq locked
+        // Not sure if this is correct
+        assert_eq!(
+            Assets::balance(SAMPLE_LP_TOKEN, ALICE),
+            447_213_595_499_957_939_28
+        );
+    })
+}
+
+#[test]
+fn create_pool_large_amount_from_an_account_without_sufficient_amount_of_tokens_should_not_panic() {
+    /*
+    With ample supplies for Alice and less for Bob :'(
+    `create_pool` with Large amount panic for Bob
+    Recheck values
+    */
+    new_test_ext().execute_with(|| {
+        Assets::mint(
+            RawOrigin::Signed(ALICE).into(),
+            tokens::DOT,
+            ALICE,
+            3_000_000_000_000_000_000_000,
+        )
+        .ok();
+        Assets::mint(
+            RawOrigin::Signed(ALICE).into(),
+            tokens::XDOT,
+            ALICE,
+            2_000_000_000_000_000_000_000,
+        )
+        .ok();
+
+        // Creating for BOB
+        // This Panics!
+        assert_ok!(AMM::create_pool(
+            RawOrigin::Signed(ALICE).into(),                            // Origin
+            (DOT, XDOT), // Currency pool, in which liquidity will be added
+            (1_000_000_000_000_000_000, 2_000_000_000_000_000_000_000), // Liquidity amounts to be added in pool
+            BOB,                                                        // LPToken receiver
+            SAMPLE_LP_TOKEN, // Liquidity pool share representative token
+        ));
+
+        assert_eq!(
+            AMM::pools(XDOT, DOT).unwrap().base_amount,
+            2_000_000_000_000_000_000_000
+        );
+        assert_eq!(
+            Assets::total_issuance(SAMPLE_LP_TOKEN),
+            447_213_595_499_957_939_28
+        );
+        // should be issuance minus the min liq locked
+        // Not sure if this is correct
+        assert_eq!(
+            Assets::balance(SAMPLE_LP_TOKEN, ALICE),
+            447_213_595_499_957_939_28
+        );
+    })
+}
+
+#[test]
+fn add_large_liquidity_with_less_supplies_should_not_panic() {
+    /*
+    Fails in T:Assets:transfer
+    */
+    new_test_ext().execute_with(|| {
+        assert_ok!(AMM::create_pool(
+            RawOrigin::Signed(ALICE).into(), // Origin
+            (DOT, XDOT),                     // Currency pool, in which liquidity will be added
+            (1_000, 2_000),                  // Liquidity amounts to be added in pool
+            ALICE,                           // LPToken receiver
+            SAMPLE_LP_TOKEN,                 // Liquidity pool share representative token
+        ));
+        assert_ok!(AMM::add_liquidity(
+            RawOrigin::Signed(ALICE).into(),                            // Origin
+            (DOT, XDOT), // Currency pool, in which liquidity will be added
+            (1_000_000_000_000_000_000, 2_000_000_000_000_000_000_000), // Liquidity amounts to be added in pool
+            (5, 5), // specifying its worst case ratio when pool already
+        ));
+
+        assert_eq!(AMM::pools(XDOT, DOT).unwrap().base_amount, 4_000);
+    })
+}
+
+#[test]
+fn do_add_liquidity_exact_amounts_should_work() {
+    /*
+    substrate->frame->assets->src->functions.rs
+    ensure!(f.best_effort || actual >= amount, Error::<T, I>::BalanceLow);   // Fails here
+    replica of `add_liquidity_should_work` with larger values
+    */
+    new_test_ext().execute_with(|| {
+        // Already deposited 100000000
+        Assets::mint(
+            RawOrigin::Signed(ALICE).into(),
+            tokens::DOT,
+            ALICE,
+            999_999_999_999_900_000_000,
+        )
+        .ok();
+
+        // Already deposited 100000000
+        Assets::mint(
+            RawOrigin::Signed(ALICE).into(),
+            tokens::XDOT,
+            ALICE,
+            199_999_999_999_990_000_000_0,
+        )
+        .ok();
+
+        assert_ok!(AMM::create_pool(
+            RawOrigin::Signed(ALICE).into(),                            // Origin
+            (DOT, XDOT), // Currency pool, in which liquidity will be added
+            (1_000_000_000_000_000_000, 2_000_000_000_000_000_000_000), // Liquidity amounts to be added in pool
+            ALICE,                                                      // LPToken receiver
+            SAMPLE_LP_TOKEN, // Liquidity pool share representative token
+        ));
+        assert_ok!(AMM::add_liquidity(
+            RawOrigin::Signed(ALICE).into(),                            // Origin
+            (DOT, XDOT), // Currency pool, in which liquidity will be added
+            (1_000_000_000_000_000_000, 2_000_000_000_000_000_000_000), // Liquidity amounts to be added in pool
+            (5, 5), // specifying its worst case ratio when pool already
+        ));
+
+        assert_eq!(AMM::pools(XDOT, DOT).unwrap().base_amount, 4_000);
+    })
+}
+#[test]
+fn do_add_liquidity_large_amounts_should_work() {
+    /*
+    With ample supplies
+     */
+
+    new_test_ext().execute_with(|| {
+        Assets::mint(
+            RawOrigin::Signed(ALICE).into(),
+            tokens::DOT,
+            ALICE,
+            3_000_000_000_000_000_000_000,
+        )
+        .ok();
+        Assets::mint(
+            RawOrigin::Signed(ALICE).into(),
+            tokens::XDOT,
+            ALICE,
+            2_000_000_000_000_000_000_000,
+        )
+        .ok();
+
+        assert_ok!(AMM::create_pool(
+            RawOrigin::Signed(ALICE).into(), // Origin
+            (DOT, XDOT),                     // Currency pool, in which liquidity will be added
+            (
+                1_000_000_000_000_000_000_000, // Either base amount or quote amount
+                2_000_000_000_000_000_000_000
+            ), // Liquidity amounts to be added in pool
+            ALICE,                           // LPToken receiver
+            SAMPLE_LP_TOKEN,                 // Liquidity pool share representative token
+        ));
+    })
+}