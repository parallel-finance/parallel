--- conflicted
+++ resolved
@@ -8,41 +8,24 @@
 targets = ['x86_64-unknown-linux-gnu']
 
 [dependencies]
-<<<<<<< HEAD
-codec                   = { package = 'parity-scale-codec', version = '2.0.0', default-features = false }
-frame-support           = { branch = 'polkadot-v0.9.8', default-features = false, git = 'https://github.com/paritytech/substrate' }
-frame-system            = { branch = 'polkadot-v0.9.8', default-features = false, git = 'https://github.com/paritytech/substrate' }
-max-encoded-len         = { git = 'https://github.com/paritytech/substrate', branch = 'polkadot-v0.9.8', default-features = false }
+codec                   = { package = 'parity-scale-codec', version = '2.0.0', features = ['max-encoded-len'], default-features = false }
+frame-support           = { branch = 'polkadot-v0.9.9', default-features = false, git = 'https://github.com/paritytech/substrate' }
+frame-system            = { branch = 'polkadot-v0.9.9', default-features = false, git = 'https://github.com/paritytech/substrate' }
 orml-currencies         = { git = 'https://github.com/open-web3-stack/open-runtime-module-library.git', default-features = false }
 orml-tokens             = { git = 'https://github.com/open-web3-stack/open-runtime-module-library.git', default-features = false }
 orml-traits             = { default-features = false, git = 'https://github.com/open-web3-stack/open-runtime-module-library.git' }
 primitives              = { package = 'parallel-primitives', path = '../../primitives', default-features = false }
-sp-arithmetic           = { branch = 'polkadot-v0.9.8', default-features = false, git = 'https://github.com/paritytech/substrate' }
-sp-std                  = { git = 'https://github.com/paritytech/substrate.git', branch = 'polkadot-v0.9.8', version = '3.0.0', default-features = false }
-sp-runtime              = { branch = 'polkadot-v0.9.8', default-features = false, git = 'https://github.com/paritytech/substrate' }
+sp-arithmetic           = { branch = 'polkadot-v0.9.9', default-features = false, git = 'https://github.com/paritytech/substrate' }
+sp-std                  = { git = 'https://github.com/paritytech/substrate', branch = 'polkadot-v0.9.9', default-features = false }
+sp-runtime              = { branch = 'polkadot-v0.9.9', default-features = false, git = 'https://github.com/paritytech/substrate' }
 serde                   = { version = '1', features = ['derive'] }
 
 [dev-dependencies]
 orml-tokens         = { git = 'https://github.com/open-web3-stack/open-runtime-module-library.git' }
-pallet-balances     = { branch = 'polkadot-v0.9.8', git = 'https://github.com/paritytech/substrate' }
-sp-core             = { branch = 'polkadot-v0.9.8', git = 'https://github.com/paritytech/substrate' }
-sp-io               = { branch = 'polkadot-v0.9.8', git = 'https://github.com/paritytech/substrate' }
+pallet-balances     = { branch = 'polkadot-v0.9.9', git = 'https://github.com/paritytech/substrate' }
+sp-core             = { branch = 'polkadot-v0.9.9', git = 'https://github.com/paritytech/substrate' }
+sp-io               = { branch = 'polkadot-v0.9.9', git = 'https://github.com/paritytech/substrate' }
 serde               = { version = '1' }
-=======
-frame-support = { branch = 'polkadot-v0.9.9', default-features = false, git = 'https://github.com/paritytech/substrate' }
-frame-system = { branch = 'polkadot-v0.9.9', default-features = false, git = 'https://github.com/paritytech/substrate' }
-orml-traits = { default-features = false, git = 'https://github.com/open-web3-stack/open-runtime-module-library.git' }
-parallel-primitives = { default-features = false, path = '../../primitives' }
-parity-scale-codec = { default-features = false, features = ['derive'], version = '2.0' }
-sp-arithmetic = { branch = 'polkadot-v0.9.9', default-features = false, git = 'https://github.com/paritytech/substrate' }
-sp-runtime = { branch = 'polkadot-v0.9.9', default-features = false, git = 'https://github.com/paritytech/substrate' }
-
-[dev-dependencies]
-orml-tokens = { git = 'https://github.com/open-web3-stack/open-runtime-module-library.git' }
-pallet-balances = { branch = 'polkadot-v0.9.9', git = 'https://github.com/paritytech/substrate' }
-sp-core = { branch = 'polkadot-v0.9.9', git = 'https://github.com/paritytech/substrate' }
-sp-io = { branch = 'polkadot-v0.9.9', git = 'https://github.com/paritytech/substrate' }
->>>>>>> 95653303
 
 [features]
 default = ['std']
