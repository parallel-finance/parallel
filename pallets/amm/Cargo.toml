[package]
authors = ['Parallel Team']
edition = '2018'
name    = 'pallet-amm'
version = '3.0.0'

[package.metadata.docs.rs]
targets = ['x86_64-unknown-linux-gnu']

[dependencies]
<<<<<<< HEAD
codec                   = { package = 'parity-scale-codec', version = '2.0.0', features = ['max-encoded-len'], default-features = false }
frame-benchmarking      = { git = 'https://github.com/paritytech/substrate.git', branch = 'polkadot-v0.9.9', default-features = false, optional = true }
frame-support           = { branch = 'polkadot-v0.9.9', default-features = false, git = 'https://github.com/paritytech/substrate' }
frame-system            = { branch = 'polkadot-v0.9.9', default-features = false, git = 'https://github.com/paritytech/substrate' }
orml-currencies         = { git = 'https://github.com/open-web3-stack/open-runtime-module-library.git', default-features = false }
orml-tokens             = { git = 'https://github.com/open-web3-stack/open-runtime-module-library.git', default-features = false }
orml-traits             = { default-features = false, git = 'https://github.com/open-web3-stack/open-runtime-module-library.git' }
primitives              = { package = 'parallel-primitives', path = '../../primitives', default-features = false }
sp-arithmetic           = { branch = 'polkadot-v0.9.9', default-features = false, git = 'https://github.com/paritytech/substrate' }
sp-std                  = { git = 'https://github.com/paritytech/substrate', branch = 'polkadot-v0.9.9', default-features = false }
sp-runtime              = { branch = 'polkadot-v0.9.9', default-features = false, git = 'https://github.com/paritytech/substrate' }
serde                   = { version = '1', features = ['derive'] }
=======
codec           = { package = 'parity-scale-codec', version = '2.2.0', features = ['max-encoded-len'], default-features = false }
frame-support   = { branch = 'polkadot-v0.9.9', default-features = false, git = 'https://github.com/paritytech/substrate' }
frame-system    = { branch = 'polkadot-v0.9.9', default-features = false, git = 'https://github.com/paritytech/substrate' }
orml-currencies = { git = 'https://github.com/open-web3-stack/open-runtime-module-library.git', default-features = false }
orml-tokens     = { git = 'https://github.com/open-web3-stack/open-runtime-module-library.git', default-features = false }
orml-traits     = { default-features = false, git = 'https://github.com/open-web3-stack/open-runtime-module-library.git' }
primitives      = { package = 'parallel-primitives', path = '../../primitives', default-features = false }
serde           = { version = '1', features = ['derive'] }
sp-arithmetic   = { branch = 'polkadot-v0.9.9', default-features = false, git = 'https://github.com/paritytech/substrate' }
sp-runtime      = { branch = 'polkadot-v0.9.9', default-features = false, git = 'https://github.com/paritytech/substrate' }
sp-std          = { git = 'https://github.com/paritytech/substrate', branch = 'polkadot-v0.9.9', default-features = false }
>>>>>>> 099393de

[dev-dependencies]
orml-tokens     = { git = 'https://github.com/open-web3-stack/open-runtime-module-library.git' }
pallet-balances = { branch = 'polkadot-v0.9.9', git = 'https://github.com/paritytech/substrate' }
serde           = { version = '1' }
sp-core         = { branch = 'polkadot-v0.9.9', git = 'https://github.com/paritytech/substrate' }
sp-io           = { branch = 'polkadot-v0.9.9', git = 'https://github.com/paritytech/substrate' }

[features]
default = ['std']
<<<<<<< HEAD
runtime-benchmarks = ['frame-benchmarking']
std = [
    'codec/std',
    'frame-benchmarking/std',
    'frame-support/std',
    'frame-system/std',
    'orml-traits/std',
    'primitives/std',
    'sp-arithmetic/std',
    'sp-runtime/std',
    'orml-currencies/std',
    'orml-tokens/std',
    'sp-std/std',
=======
std     = [
  'codec/std',
  'frame-support/std',
  'frame-system/std',
  'orml-traits/std',
  'primitives/std',
  'sp-arithmetic/std',
  'sp-runtime/std',
  'orml-currencies/std',
  'orml-tokens/std',
  'sp-std/std',
>>>>>>> 099393de
]<|MERGE_RESOLUTION|>--- conflicted
+++ resolved
@@ -8,7 +8,6 @@
 targets = ['x86_64-unknown-linux-gnu']
 
 [dependencies]
-<<<<<<< HEAD
 codec                   = { package = 'parity-scale-codec', version = '2.0.0', features = ['max-encoded-len'], default-features = false }
 frame-benchmarking      = { git = 'https://github.com/paritytech/substrate.git', branch = 'polkadot-v0.9.9', default-features = false, optional = true }
 frame-support           = { branch = 'polkadot-v0.9.9', default-features = false, git = 'https://github.com/paritytech/substrate' }
@@ -21,19 +20,6 @@
 sp-std                  = { git = 'https://github.com/paritytech/substrate', branch = 'polkadot-v0.9.9', default-features = false }
 sp-runtime              = { branch = 'polkadot-v0.9.9', default-features = false, git = 'https://github.com/paritytech/substrate' }
 serde                   = { version = '1', features = ['derive'] }
-=======
-codec           = { package = 'parity-scale-codec', version = '2.2.0', features = ['max-encoded-len'], default-features = false }
-frame-support   = { branch = 'polkadot-v0.9.9', default-features = false, git = 'https://github.com/paritytech/substrate' }
-frame-system    = { branch = 'polkadot-v0.9.9', default-features = false, git = 'https://github.com/paritytech/substrate' }
-orml-currencies = { git = 'https://github.com/open-web3-stack/open-runtime-module-library.git', default-features = false }
-orml-tokens     = { git = 'https://github.com/open-web3-stack/open-runtime-module-library.git', default-features = false }
-orml-traits     = { default-features = false, git = 'https://github.com/open-web3-stack/open-runtime-module-library.git' }
-primitives      = { package = 'parallel-primitives', path = '../../primitives', default-features = false }
-serde           = { version = '1', features = ['derive'] }
-sp-arithmetic   = { branch = 'polkadot-v0.9.9', default-features = false, git = 'https://github.com/paritytech/substrate' }
-sp-runtime      = { branch = 'polkadot-v0.9.9', default-features = false, git = 'https://github.com/paritytech/substrate' }
-sp-std          = { git = 'https://github.com/paritytech/substrate', branch = 'polkadot-v0.9.9', default-features = false }
->>>>>>> 099393de
 
 [dev-dependencies]
 orml-tokens     = { git = 'https://github.com/open-web3-stack/open-runtime-module-library.git' }
@@ -44,7 +30,6 @@
 
 [features]
 default = ['std']
-<<<<<<< HEAD
 runtime-benchmarks = ['frame-benchmarking']
 std = [
     'codec/std',
@@ -58,17 +43,4 @@
     'orml-currencies/std',
     'orml-tokens/std',
     'sp-std/std',
-=======
-std     = [
-  'codec/std',
-  'frame-support/std',
-  'frame-system/std',
-  'orml-traits/std',
-  'primitives/std',
-  'sp-arithmetic/std',
-  'sp-runtime/std',
-  'orml-currencies/std',
-  'orml-tokens/std',
-  'sp-std/std',
->>>>>>> 099393de
 ]