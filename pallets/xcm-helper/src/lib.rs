--- conflicted
+++ resolved
@@ -76,10 +76,7 @@
         type NotifyTimeout: Get<BlockNumberFor<Self>>;
 
         /// The block number provider
-<<<<<<< HEAD
         type BlockNumberProvider: BlockNumberProvider<BlockNumber = BlockNumberFor<Self>>;
-=======
-        type BlockNumberProvider: BlockNumberProvider<BlockNumber = Self::BlockNumber>;
 
         /// The origin which can update reserve_factor, xcm_fees etc
         type UpdateOrigin: EnsureOrigin<<Self as frame_system::Config>::Origin>;
@@ -95,7 +92,6 @@
         XcmWeightUpdated(XcmWeightMisc<Weight>),
         /// Fees for extrinsics on relaychain were set to new value
         XcmFeesUpdated(BalanceOf<T>),
->>>>>>> f3c5aa5d
     }
 
     #[pallet::storage]
