--- conflicted
+++ resolved
@@ -8,35 +8,19 @@
 targets = ['x86_64-unknown-linux-gnu']
 
 [dependencies]
-<<<<<<< HEAD
-codec         		= { package = 'parity-scale-codec', version = '2.3.1', features = ['max-encoded-len'], default-features = false }
-frame-benchmarking 	= { git = 'https://github.com/paritytech/substrate.git', branch = 'polkadot-v0.9.17', default-features = false, optional = true }
-frame-support 		= { git = 'https://github.com/paritytech/substrate.git', branch = 'polkadot-v0.9.17', default-features = false }
-frame-system  		= { git = 'https://github.com/paritytech/substrate.git', branch = 'polkadot-v0.9.17', default-features = false }
-pallet-assets 		= { git = 'https://github.com/paritytech/substrate.git', branch = 'polkadot-v0.9.17', default-features = false }
-pallet-xcm    		= { git = 'https://github.com/paritytech/polkadot.git', branch = 'release-v0.9.17', default-features = false }
-primitives    		= { package = 'parallel-primitives', path = '../../primitives', default-features = false }
-scale-info    		= { version = '1.0', default-features = false, features = ['derive'] }
-sp-io         		= { git = 'https://github.com/paritytech/substrate.git', branch = 'polkadot-v0.9.17', default-features = false }
-sp-runtime    		= { git = 'https://github.com/paritytech/substrate.git', branch = 'polkadot-v0.9.17', default-features = false }
-sp-std        		= { git = 'https://github.com/paritytech/substrate.git', branch = 'polkadot-v0.9.17', default-features = false }
-xcm           		= { git = 'https://github.com/paritytech/polkadot.git', branch = 'release-v0.9.17', default-features = false }
-xcm-executor  		= { git = 'https://github.com/paritytech/polkadot.git', branch = 'release-v0.9.17', default-features = false }
-=======
 codec              = { package = 'parity-scale-codec', version = '2.3.1', features = ['max-encoded-len'], default-features = false }
-frame-benchmarking = { git = 'https://github.com/paritytech/substrate.git', branch = 'polkadot-v0.9.16', default-features = false, optional = true }
-frame-support      = { git = 'https://github.com/paritytech/substrate.git', branch = 'polkadot-v0.9.16', default-features = false }
-frame-system       = { git = 'https://github.com/paritytech/substrate.git', branch = 'polkadot-v0.9.16', default-features = false }
-pallet-assets      = { git = 'https://github.com/paritytech/substrate.git', branch = 'polkadot-v0.9.16', default-features = false }
-pallet-xcm         = { git = 'https://github.com/paritytech/polkadot.git', branch = 'release-v0.9.16', default-features = false }
+frame-benchmarking = { git = 'https://github.com/paritytech/substrate.git', branch = 'polkadot-v0.9.17', default-features = false, optional = true }
+frame-support      = { git = 'https://github.com/paritytech/substrate.git', branch = 'polkadot-v0.9.17', default-features = false }
+frame-system       = { git = 'https://github.com/paritytech/substrate.git', branch = 'polkadot-v0.9.17', default-features = false }
+pallet-assets      = { git = 'https://github.com/paritytech/substrate.git', branch = 'polkadot-v0.9.17', default-features = false }
+pallet-xcm         = { git = 'https://github.com/paritytech/polkadot.git', branch = 'release-v0.9.17', default-features = false }
 primitives         = { package = 'parallel-primitives', path = '../../primitives', default-features = false }
 scale-info         = { version = '1.0', default-features = false, features = ['derive'] }
-sp-io              = { git = 'https://github.com/paritytech/substrate.git', branch = 'polkadot-v0.9.16', default-features = false }
-sp-runtime         = { git = 'https://github.com/paritytech/substrate.git', branch = 'polkadot-v0.9.16', default-features = false }
-sp-std             = { git = 'https://github.com/paritytech/substrate.git', branch = 'polkadot-v0.9.16', default-features = false }
-xcm                = { git = 'https://github.com/paritytech/polkadot.git', branch = 'release-v0.9.16', default-features = false }
-xcm-executor       = { git = 'https://github.com/paritytech/polkadot.git', branch = 'release-v0.9.16', default-features = false }
->>>>>>> 514b9e51
+sp-io              = { git = 'https://github.com/paritytech/substrate.git', branch = 'polkadot-v0.9.17', default-features = false }
+sp-runtime         = { git = 'https://github.com/paritytech/substrate.git', branch = 'polkadot-v0.9.17', default-features = false }
+sp-std             = { git = 'https://github.com/paritytech/substrate.git', branch = 'polkadot-v0.9.17', default-features = false }
+xcm                = { git = 'https://github.com/paritytech/polkadot.git', branch = 'release-v0.9.17', default-features = false }
+xcm-executor       = { git = 'https://github.com/paritytech/polkadot.git', branch = 'release-v0.9.17', default-features = false }
 
 [dev-dependencies]
 cumulus-pallet-dmp-queue        = { git = 'https://github.com/paritytech/cumulus.git', branch = 'polkadot-v0.9.17' }
