[package]
authors = ['Parallel Team']
edition = '2021'
name    = 'pallet-farming'
version = '1.8.0'

[package.metadata.docs.rs]
targets = ['x86_64-unknown-linux-gnu']

[dependencies]
codec              = { package = 'parity-scale-codec', version = '2.3.1', features = ['max-encoded-len'], default-features = false }
frame-benchmarking = { git = 'https://github.com/paritytech/substrate.git', branch = 'polkadot-v0.9.17', default-features = false, optional = true }
frame-support      = { git = 'https://github.com/paritytech/substrate.git', branch = 'polkadot-v0.9.17', default-features = false }
frame-system       = { git = 'https://github.com/paritytech/substrate.git', branch = 'polkadot-v0.9.17', default-features = false }
pallet-assets      = { git = 'https://github.com/paritytech/substrate.git', branch = 'polkadot-v0.9.17', default-features = false }
primitives         = { package = 'parallel-primitives', path = '../../primitives', default-features = false }
scale-info         = { version = '1.0', default-features = false, features = ['derive'] }
serde              = { version = '1', features = ['derive'], optional = true }
<<<<<<< HEAD
sp-io              = { git = 'https://github.com/paritytech/substrate.git', branch = 'polkadot-v0.9.17', default-features = false }
sp-runtime         = { git = 'https://github.com/paritytech/substrate.git', branch = 'polkadot-v0.9.17', default-features = false }
sp-std             = { git = 'https://github.com/paritytech/substrate.git', branch = 'polkadot-v0.9.17', default-features = false }
=======
sp-io              = { git = 'https://github.com/paritytech/substrate.git', branch = 'polkadot-v0.9.16', default-features = false }
sp-runtime         = { git = 'https://github.com/paritytech/substrate.git', branch = 'polkadot-v0.9.16', default-features = false }
sp-std             = { git = 'https://github.com/paritytech/substrate.git', branch = 'polkadot-v0.9.16', default-features = false }
num-traits         = { default-features = false, version = '0.2' }
>>>>>>> 514b9e51


[dev-dependencies]
pallet-balances         = { branch = 'polkadot-v0.9.17', git = 'https://github.com/paritytech/substrate.git' }
pallet-currency-adapter = { path = '../currency-adapter' }
sp-core                 = { branch = 'polkadot-v0.9.17', git = 'https://github.com/paritytech/substrate.git' }

[features]
default            = ['std']
runtime-benchmarks = ['frame-benchmarking', 'frame-system/runtime-benchmarks']
std                = [
  'serde',
  'codec/std',
  'frame-benchmarking/std',
  'frame-support/std',
  'frame-system/std',
  'primitives/std',
  'sp-runtime/std',
  'pallet-assets/std',
  'scale-info/std',
  'sp-std/std',
  'num-traits/std',
]
try-runtime        = ['frame-support/try-runtime']

[lib]
doctest = false<|MERGE_RESOLUTION|>--- conflicted
+++ resolved
@@ -12,21 +12,14 @@
 frame-benchmarking = { git = 'https://github.com/paritytech/substrate.git', branch = 'polkadot-v0.9.17', default-features = false, optional = true }
 frame-support      = { git = 'https://github.com/paritytech/substrate.git', branch = 'polkadot-v0.9.17', default-features = false }
 frame-system       = { git = 'https://github.com/paritytech/substrate.git', branch = 'polkadot-v0.9.17', default-features = false }
+num-traits         = { default-features = false, version = '0.2' }
 pallet-assets      = { git = 'https://github.com/paritytech/substrate.git', branch = 'polkadot-v0.9.17', default-features = false }
 primitives         = { package = 'parallel-primitives', path = '../../primitives', default-features = false }
 scale-info         = { version = '1.0', default-features = false, features = ['derive'] }
 serde              = { version = '1', features = ['derive'], optional = true }
-<<<<<<< HEAD
 sp-io              = { git = 'https://github.com/paritytech/substrate.git', branch = 'polkadot-v0.9.17', default-features = false }
 sp-runtime         = { git = 'https://github.com/paritytech/substrate.git', branch = 'polkadot-v0.9.17', default-features = false }
 sp-std             = { git = 'https://github.com/paritytech/substrate.git', branch = 'polkadot-v0.9.17', default-features = false }
-=======
-sp-io              = { git = 'https://github.com/paritytech/substrate.git', branch = 'polkadot-v0.9.16', default-features = false }
-sp-runtime         = { git = 'https://github.com/paritytech/substrate.git', branch = 'polkadot-v0.9.16', default-features = false }
-sp-std             = { git = 'https://github.com/paritytech/substrate.git', branch = 'polkadot-v0.9.16', default-features = false }
-num-traits         = { default-features = false, version = '0.2' }
->>>>>>> 514b9e51
-
 
 [dev-dependencies]
 pallet-balances         = { branch = 'polkadot-v0.9.17', git = 'https://github.com/paritytech/substrate.git' }
