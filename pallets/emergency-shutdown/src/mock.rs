use crate as pallet_emergency_shutdown;
use crate::EmergencyCallFilter;
use frame_support::{parameter_types, traits::Contains};
use frame_system::EnsureRoot;
use sp_core::H256;
use sp_runtime::{
    testing::Header,
    traits::{BlakeTwo256, IdentityLookup},
};

type UncheckedExtrinsic = frame_system::mocking::MockUncheckedExtrinsic<Test>;
type Block = frame_system::mocking::MockBlock<Test>;

// Configure a mock runtime to test the pallet.
frame_support::construct_runtime!(
    pub enum Test where
        Block = Block,
        NodeBlock = Block,
        UncheckedExtrinsic = UncheckedExtrinsic,
    {
        System: frame_system::{Pallet, Call, Config, Storage, Event<T>},
        EmergencyShutdown: pallet_emergency_shutdown::{Pallet, Call, Event<T>},
    }
);

parameter_types! {
    pub const BlockHashCount: u64 = 250;
    pub const SS58Prefix: u8 = 42;
}

pub struct BaseCallFilter;
impl Contains<Call> for BaseCallFilter {
<<<<<<< HEAD
    fn contains(call: &Call) -> bool {
        EmergencyShutdown::contains(call)
=======
    fn contains(c: &Call) -> bool {
        EmergencyShutdown::contains(c)
>>>>>>> 56a780e8
    }
}

pub struct WhiteListFilter;
impl Contains<Call> for WhiteListFilter {
    fn contains(_c: &Call) -> bool {
        false
    }
}

impl frame_system::Config for Test {
    type BaseCallFilter = BaseCallFilter;
    type BlockWeights = ();
    type BlockLength = ();
    type DbWeight = ();
    type Origin = Origin;
    type Call = Call;
    type Index = u64;
    type BlockNumber = u64;
    type Hash = H256;
    type Hashing = BlakeTwo256;
    type AccountId = u64;
    type Lookup = IdentityLookup<Self::AccountId>;
    type Header = Header;
    type Event = Event;
    type BlockHashCount = BlockHashCount;
    type Version = ();
    type PalletInfo = PalletInfo;
    type AccountData = ();
    type OnNewAccount = ();
    type OnKilledAccount = ();
    type SystemWeightInfo = ();
    type SS58Prefix = SS58Prefix;
    type OnSetCode = ();
    type MaxConsumers = frame_support::traits::ConstU32<16>;
}

impl pallet_emergency_shutdown::Config for Test {
    type Event = Event;
    type Whitelist = WhiteListFilter;
    type ShutdownOrigin = EnsureRoot<u64>;
    type Call = Call;
}

// Build genesis storage according to the mock runtime.
pub fn new_test_ext() -> sp_io::TestExternalities {
    frame_system::GenesisConfig::default()
        .build_storage::<Test>()
        .unwrap()
        .into()
}<|MERGE_RESOLUTION|>--- conflicted
+++ resolved
@@ -30,13 +30,8 @@
 
 pub struct BaseCallFilter;
 impl Contains<Call> for BaseCallFilter {
-<<<<<<< HEAD
-    fn contains(call: &Call) -> bool {
-        EmergencyShutdown::contains(call)
-=======
     fn contains(c: &Call) -> bool {
         EmergencyShutdown::contains(c)
->>>>>>> 56a780e8
     }
 }
 
