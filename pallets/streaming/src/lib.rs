--- conflicted
+++ resolved
@@ -77,6 +77,10 @@
         #[pallet::constant]
         type MaxStreamsCount: Get<u32>;
 
+        /// Specify max count of streams that has been cancelled or completed for an account
+        #[pallet::constant]
+        type MaxFinisehdStreamsCount: Get<u32>;
+
         /// Unix time
         type UnixTime: UnixTime;
 
@@ -97,16 +101,20 @@
         StartBeforeBlockTime,
         /// Stop time is before start time
         StopBeforeStart,
+        /// The duration calculated is too short or too long
+        InvalidDuration,
+        /// The stream id is not found
+        InvalidStreamId,
         /// Caller is not the streamer
         NotTheStreamer,
         /// Caller is not the recipient
         NotTheRecipient,
         /// Amount exceeds balance
-        LowRemainingBalance,
+        InsufficientStreamBalance,
         /// Excess max streams count
         ExcessMaxStreamsCount,
-        /// Stream was completed
-        StreamCompleted,
+        /// Stream was cancelled or completed
+        StreamHasFinished,
     }
 
     #[pallet::event]
@@ -151,11 +159,7 @@
     #[pallet::getter(fn get_stream)]
     pub type Streams<T: Config> = StorageMap<_, Blake2_128Concat, StreamId, Stream<T>, OptionQuery>;
 
-<<<<<<< HEAD
     /// Streams holds by each account
-=======
-    /// Streaming holds by account
->>>>>>> 017c1db7
     /// account_id => stream_kind => stream_id
     #[pallet::storage]
     #[pallet::getter(fn stream_library)]
@@ -203,7 +207,8 @@
             stop_time: Timestamp,
         ) -> DispatchResultWithPostInfo {
             let sender = ensure_signed(origin)?;
-            ensure!(recipient != sender, Error::<T>::RecipientIsAlsoSender);
+
+            ensure!(sender != recipient, Error::<T>::RecipientIsAlsoSender);
             ensure!(
                 start_time >= T::UnixTime::now().as_secs(),
                 Error::<T>::StartBeforeBlockTime
@@ -218,26 +223,24 @@
 
             let duration = stop_time
                 .checked_sub(start_time)
-                .ok_or(ArithmeticError::Underflow)?;
+                .ok_or(Error::<T>::InvalidDuration)?;
             let rate_per_sec = deposit
                 .checked_div(duration as u128)
-                .ok_or(ArithmeticError::DivisionByZero)?;
+                .ok_or(Error::<T>::InvalidDuration)?;
 
             // Transfer deposit asset from sender to global EOA
             T::Assets::transfer(asset_id, &sender, &Self::account_id(), deposit, false)?;
 
             // The remaining balance will be the same value as the deposit due to initialization
-            let stream: Stream<T> = Stream {
-                remaining_balance: deposit,
+            let stream: Stream<T> = Stream::new(
                 deposit,
                 asset_id,
                 rate_per_sec,
-                recipient: recipient.clone(),
-                sender: sender.clone(),
+                sender.clone(),
+                recipient.clone(),
                 start_time,
                 stop_time,
-                status: StreamStatus::Ongoing,
-            };
+            );
 
             let stream_id = NextStreamId::<T>::get();
             // Increment next stream id and store the new created stream
@@ -246,20 +249,14 @@
                     .checked_add(One::one())
                     .ok_or(ArithmeticError::Overflow)?,
             );
-            Streams::<T>::insert(stream_id, stream);
-
-            // Add the stream to stream_library for both the sender and receiver.
-            let checked_push =
-                |r: &mut Option<BoundedVec<StreamId, T::MaxStreamsCount>>| -> DispatchResult {
-                    let mut registry = r.take().unwrap_or_default();
-                    registry
-                        .try_push(stream_id)
-                        .map_err(|_| Error::<T>::ExcessMaxStreamsCount)?;
-                    *r = Some(registry);
-                    Ok(())
-                };
-            StreamLibrary::<T>::try_mutate(&sender, &StreamKind::Send, checked_push)?;
-            StreamLibrary::<T>::try_mutate(&recipient, &StreamKind::Receive, checked_push)?;
+            Streams::<T>::insert(stream_id.clone(), stream);
+
+            // Remove the outdated and finished streams
+            Self::update_finished_stream_library(&sender)?;
+            Self::update_finished_stream_library(&recipient)?;
+            // Add the stream_id to stream_library for both the sender and receiver.
+            Self::try_push_stream_library(&sender, StreamKind::Send, stream_id)?;
+            Self::try_push_stream_library(&recipient, StreamKind::Receive, stream_id)?;
 
             Self::deposit_event(Event::<T>::StreamCreated(
                 stream_id, sender, recipient, deposit, asset_id, start_time, stop_time,
@@ -267,7 +264,7 @@
             Ok(().into())
         }
 
-        /// Cancel a existed stream and return the deposit to sender
+        /// Cancel a existed stream and return back the deposit to sender and recipient
         ///
         /// Can only be called by the sender
         ///
@@ -280,19 +277,21 @@
         ) -> DispatchResultWithPostInfo {
             let sender = ensure_signed(origin)?;
 
-            let mut stream = Streams::<T>::get(stream_id).ok_or(DispatchError::CannotLookup)?;
-            ensure!(sender == stream.sender, Error::<T>::NotTheStreamer);
+            let mut stream = Streams::<T>::get(stream_id).ok_or(Error::<T>::InvalidStreamId)?;
+            ensure!(stream.is_sender(&sender), Error::<T>::NotTheStreamer);
 
             // calculate the balance to return
-<<<<<<< HEAD
-            let sender_balance = stream.balance_of(&sender)?;
-            let recipient_balance = stream.balance_of(&stream.recipient)?;
-=======
-            let sender_balance = Self::balance_of(&stream, &sender)?;
-            let recipient_balance = Self::balance_of(&stream, &stream.recipient)?;
->>>>>>> 017c1db7
+            let sender_balance = stream.sender_balance()?;
+            let recipient_balance = stream.recipient_balance()?;
 
             // return funds back to sender and recipient
+            T::Assets::transfer(
+                stream.asset_id,
+                &Self::account_id(),
+                &sender,
+                sender_balance,
+                false,
+            )?;
             T::Assets::transfer(
                 stream.asset_id,
                 &Self::account_id(),
@@ -300,15 +299,12 @@
                 recipient_balance,
                 false,
             )?;
-            T::Assets::transfer(
-                stream.asset_id,
-                &Self::account_id(),
-                &sender,
-                sender_balance,
-                false,
-            )?;
-
-            stream.status = StreamStatus::Completed;
+
+            // Will keep remaining_balance in the stream
+            stream.status = StreamStatus::Cancelled;
+            Self::try_push_stream_library(&stream.sender, StreamKind::Finish, stream_id)?;
+            Self::try_push_stream_library(&stream.recipient, StreamKind::Finish, stream_id)?;
+
             Streams::<T>::insert(stream_id, stream.clone());
 
             Self::deposit_event(Event::<T>::StreamCanceled(
@@ -336,23 +332,33 @@
             stream_id: StreamId,
             amount: BalanceOf<T>,
         ) -> DispatchResultWithPostInfo {
-            let sender = ensure_signed(origin)?;
-
-            let mut stream = Streams::<T>::get(stream_id).ok_or(DispatchError::CannotLookup)?;
+            let recipient = ensure_signed(origin)?;
+
+            let mut stream = Streams::<T>::get(stream_id).ok_or(Error::<T>::InvalidStreamId)?;
+            ensure!(!stream.has_finished(), Error::<T>::StreamHasFinished);
+            ensure!(stream.is_recipient(&recipient), Error::<T>::NotTheRecipient);
+            let recipient_balance = stream.recipient_balance()?;
             ensure!(
-                stream.status != StreamStatus::Completed,
-                Error::<T>::StreamCompleted
+                recipient_balance >= amount,
+                Error::<T>::InsufficientStreamBalance
             );
-            ensure!(sender == stream.recipient, Error::<T>::NotTheRecipient);
-
-            let balance = stream.balance_of(&stream.recipient)?;
-            ensure!(balance >= amount, Error::<T>::LowRemainingBalance);
+
             stream.try_deduct(amount)?;
             stream.try_complete()?;
+            if stream.has_finished() {
+                Self::try_push_stream_library(&stream.sender, StreamKind::Finish, stream_id)?;
+                Self::try_push_stream_library(&recipient, StreamKind::Finish, stream_id)?;
+            }
             Streams::<T>::insert(stream_id, stream.clone());
 
-            // withdraw deposit from stream
-            T::Assets::transfer(stream.asset_id, &Self::account_id(), &sender, amount, false)?;
+            // Withdraw deposit from stream
+            T::Assets::transfer(
+                stream.asset_id,
+                &Self::account_id(),
+                &recipient,
+                amount,
+                false,
+            )?;
             Self::deposit_event(Event::<T>::StreamWithdrawn(
                 stream_id,
                 stream.recipient,
@@ -389,4 +395,47 @@
     pub fn account_id() -> AccountOf<T> {
         T::PalletId::get().into_account()
     }
+
+    pub fn update_finished_stream_library(account: &AccountOf<T>) -> DispatchResult {
+        let checked_pop =
+            |regisry: &mut Option<BoundedVec<StreamId, T::MaxStreamsCount>>| -> DispatchResult {
+                let mut r = regisry.take().unwrap_or_default();
+                r.as_mut().sort_unstable_by(|a, b| b.cmp(a));
+
+                let len = r.len() as u32;
+                match len {
+                    _x if len >= T::MaxFinisehdStreamsCount::get() => {
+                        if let Some(index) = r.pop() {
+                            Streams::<T>::remove(index);
+                        }
+                    }
+                    _ => {}
+                }
+
+                *regisry = Some(r);
+                Ok(())
+            };
+
+        StreamLibrary::<T>::try_mutate(account, &StreamKind::Finish, checked_pop)?;
+
+        Ok(())
+    }
+
+    pub fn try_push_stream_library(
+        account: &AccountOf<T>,
+        kind: StreamKind,
+        stream_id: StreamId,
+    ) -> DispatchResult {
+        let checked_push =
+            |regisry: &mut Option<BoundedVec<StreamId, T::MaxStreamsCount>>| -> DispatchResult {
+                let mut r = regisry.take().unwrap_or_default();
+                r.try_push(stream_id)
+                    .map_err(|_| Error::<T>::ExcessMaxStreamsCount)?;
+                *regisry = Some(r);
+                Ok(())
+            };
+
+        StreamLibrary::<T>::try_mutate(account, &kind, checked_push)?;
+        Ok(())
+    }
 }