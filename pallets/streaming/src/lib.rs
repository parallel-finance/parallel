--- conflicted
+++ resolved
@@ -43,11 +43,8 @@
 #[cfg(test)]
 mod tests;
 
-<<<<<<< HEAD
 mod benchmarking;
 
-=======
->>>>>>> 5efe4ca5
 mod types;
 
 pub mod weights;
@@ -150,10 +147,6 @@
     #[pallet::getter(fn get_stream)]
     pub type Streams<T: Config> = StorageMap<_, Blake2_128Concat, StreamId, Stream<T>, OptionQuery>;
 
-<<<<<<< HEAD
-    /// Storage
-=======
->>>>>>> 5efe4ca5
     #[pallet::storage]
     #[pallet::getter(fn stream_library)]
     pub type StreamLibrary<T: Config> = StorageDoubleMap<
@@ -225,7 +218,6 @@
 
             // The remaining balance will be the same value as the deposit due to initialization
             let stream: Stream<T> = Stream {
-<<<<<<< HEAD
                 remaining_balance: deposit,
                 deposit,
                 asset_id,
@@ -234,40 +226,19 @@
                 sender: sender.clone(),
                 start_time,
                 stop_time,
-=======
-                remaining_balance: deposit, // remaining balance same value for now due to initialization
-                deposit,                    // deposit
-                asset_id,                   // currency id
-                rate_per_sec,               // rate per second
-                recipient: recipient.clone(), // recipient
-                sender: sender.clone(),     // sender
-                start_time,                 // start_time
-                stop_time,                  // stop_time
->>>>>>> 5efe4ca5
                 status: StreamStatus::Ongoing,
             };
 
             let stream_id = NextStreamId::<T>::get();
-<<<<<<< HEAD
             // Increment next stream id and store the new created stream
-=======
-            // Increment the next stream id
->>>>>>> 5efe4ca5
             NextStreamId::<T>::set(
                 stream_id
                     .checked_add(One::one())
                     .ok_or(ArithmeticError::Overflow)?,
             );
-<<<<<<< HEAD
             Streams::<T>::insert(stream_id, stream);
 
             // Add the stream to stream_library for both the sender and receiver.
-=======
-
-            // Insert stream to runtime
-            Streams::<T>::insert(stream_id, stream);
-
->>>>>>> 5efe4ca5
             let checked_push =
                 |r: &mut Option<BoundedVec<StreamId, T::MaxStreamsCount>>| -> DispatchResult {
                     let mut registry = r.take().unwrap_or_default();
@@ -280,11 +251,6 @@
             StreamLibrary::<T>::try_mutate(&sender.clone(), &StreamKind::Send, checked_push)?;
             StreamLibrary::<T>::try_mutate(&recipient.clone(), &StreamKind::Receive, checked_push)?;
 
-<<<<<<< HEAD
-=======
-            // Transfer deposit from sender to global EOA
-            T::Assets::transfer(asset_id, &sender, &Self::account_id(), deposit, false)?;
->>>>>>> 5efe4ca5
             Self::deposit_event(Event::<T>::StreamCreated(
                 stream_id, sender, recipient, deposit, asset_id, start_time, stop_time,
             ));
@@ -304,10 +270,6 @@
         ) -> DispatchResultWithPostInfo {
             let sender = ensure_signed(origin)?;
 
-<<<<<<< HEAD
-=======
-            // check sender is stream sender
->>>>>>> 5efe4ca5
             let mut stream = Streams::<T>::get(stream_id).ok_or(DispatchError::CannotLookup)?;
             ensure!(sender == stream.sender, Error::<T>::NotTheStreamer);
 
@@ -361,10 +323,6 @@
         ) -> DispatchResultWithPostInfo {
             let sender = ensure_signed(origin)?;
 
-<<<<<<< HEAD
-=======
-            // check sender is stream recipient
->>>>>>> 5efe4ca5
             let mut stream = Streams::<T>::get(stream_id).ok_or(DispatchError::CannotLookup)?;
             ensure!(
                 stream.status != StreamStatus::Completed,
@@ -374,18 +332,8 @@
 
             let balance = Self::balance_of(&stream, &stream.recipient)?;
             ensure!(balance >= amount, Error::<T>::LowRemainingBalance);
-<<<<<<< HEAD
             stream.try_deduct(amount)?;
             stream.try_complete()?;
-=======
-            stream.remaining_balance = stream
-                .remaining_balance
-                .checked_sub(amount)
-                .ok_or(ArithmeticError::Underflow)?;
-            if stream.remaining_balance.is_zero() {
-                stream.status = StreamStatus::Completed;
-            }
->>>>>>> 5efe4ca5
             Streams::<T>::insert(stream_id, stream.clone());
 
             // withdraw deposit from stream
