// Copyright 2021 Parallel Finance Developer.
// This file is part of Parallel Finance.

// Licensed under the Apache License, Version 2.0 (the "License");
// you may not use this file except in compliance with the License.
// You may obtain a copy of the License at
// http://www.apache.org/licenses/LICENSE-2.0

// Unless required by applicable law or agreed to in writing, software
// distributed under the License is distributed on an "AS IS" BASIS,
// WITHOUT WARRANTIES OR CONDITIONS OF ANY KIND, either express or implied.
// See the License for the specific language governing permissions and
// limitations under the License.

use super::*;
use mock::*;

use frame_support::{assert_err, assert_ok};

#[test]
fn create_stream_works() {
    new_test_ext().execute_with(|| {
        // Alice creates stream 100 DOT to Bob
        assert_ok!(Streaming::create_stream(
            Origin::signed(ALICE),
            BOB,
            dollar(100),
            DOT,
            6000,
            12000
        ));
        // Dave cannot access
        assert_err!(
            Streaming::withdraw_from_stream(Origin::signed(DAVE), 0, 1),
            Error::<Test>::NotTheRecipient
        );
    });
}

#[test]
fn cancel_stream_works_without_withdrawal() {
    new_test_ext().execute_with(|| {
        // Alice creates stream 100 DOT to Bob
        assert_ok!(Streaming::create_stream(
            Origin::signed(ALICE),
            BOB,
            dollar(100),
            DOT,
            6,
            18
        ));
        // Get before bob and alice balance
        let before_alice = <Test as Config>::Assets::balance(DOT, &ALICE);
        let before_bob = <Test as Config>::Assets::balance(DOT, &BOB);
        // Time passes for 10 seconds
        TimestampPallet::set_timestamp(6010); // 6000(init) + 10
                                              // Alice cancels existing stream sent to bob
        assert_ok!(Streaming::cancel_stream(Origin::signed(ALICE), 0));
        // Alice and Bob is received with 100 DOT and 0 DOT respectively as deposit == remaining_balance
        assert_eq!(
            <Test as Config>::Assets::balance(DOT, &ALICE) - before_alice,
            dollar(100)
        );
        assert_eq!(
            <Test as Config>::Assets::balance(DOT, &BOB) - before_bob,
            dollar(0)
        );
        // Bob cannot access to previous stream
        assert_err!(
            Streaming::withdraw_from_stream(Origin::signed(BOB), 0, 1),
            Error::<Test>::StreamCompleted
        );
    });
}

#[test]
fn withdraw_from_stream_works() {
    new_test_ext().execute_with(|| {
        let before_bob = <Test as Config>::Assets::balance(DOT, &BOB);
        // Alice creates stream 100 DOT to Bob
        assert_ok!(Streaming::create_stream(
            Origin::signed(ALICE),
            BOB,
            dollar(100),
            DOT,
            6,
            18
        ));
        // Dave cannot access
        assert_err!(
            Streaming::withdraw_from_stream(Origin::signed(DAVE), 0, 1),
            Error::<Test>::NotTheRecipient
        );

        // Time passes for 1 second
        assert_eq!(TimestampPallet::now(), 6000);
        // 6000(init) + 1000(ms)
        TimestampPallet::set_timestamp(7000);

        let stream = Streams::<Test>::get(0).unwrap();
        assert_eq!(Streaming::delta_of(&stream), Ok(1));
        // Bob withdraws some
        assert_ok!(Streaming::withdraw_from_stream(
            Origin::signed(BOB),
            0,
            dollar(1)
        ));
        // Bob is received with 100 DOT
        assert_eq!(
            <Test as Config>::Assets::balance(DOT, &BOB) - before_bob,
            dollar(1)
        );
        // balance is updated in the existing stream
        assert_eq!(
            Streams::<Test>::get(0).unwrap().remaining_balance,
            dollar(99),
        );

        TimestampPallet::set_timestamp(18000);
        assert_ok!(Streaming::withdraw_from_stream(
            Origin::signed(BOB),
            0,
            dollar(99)
        ));
        assert_eq!(Streams::<Test>::get(&0).unwrap().remaining_balance, 0);
        assert_eq!(
            Streams::<Test>::get(&0).unwrap().status,
            StreamStatus::Completed
        );
    });
}

#[test]
fn withdraw_from_with_slower_rate_works() {
    new_test_ext().execute_with(|| {
        let before_bob = <Test as Config>::Assets::balance(DOT, &BOB);
        // Alice creates stream 100 DOT to Bob
        assert_ok!(Streaming::create_stream(
            Origin::signed(ALICE),
            BOB,
            dollar(100),
            DOT,
            6,
            18
        ));
        // Dave cannot access
        assert_err!(
            Streaming::withdraw_from_stream(Origin::signed(DAVE), 0, 1),
            Error::<Test>::NotTheRecipient
        );
        // Time passes after stop time
        TimestampPallet::set_timestamp(20000); // after stop timestamp in milliseconds
                                               // check if 12 second has passed
        let stream = Streams::<Test>::get(0).unwrap();
        // delta of should only increase until stop_time
        assert_eq!(Streaming::delta_of(&stream), Ok(12));
        // Bob withdraws some
        assert_ok!(Streaming::withdraw_from_stream(
            Origin::signed(BOB),
            0,
            dollar(100)
        ));
        // Bob is received with 100 DOT as stream stop time has passed
        // Stream is removed as balance goes zero
        assert_eq!(
            <Test as Config>::Assets::balance(DOT, &BOB) - before_bob,
            dollar(100)
        );
    });
}

#[test]
fn cancel_stream_works_with_withdrawal() {
    new_test_ext().execute_with(|| {
        // Alice creates stream 100 DOT to Bob
        assert_ok!(Streaming::create_stream(
            Origin::signed(ALICE),
            BOB,
            dollar(100),
            DOT,
            6,
            10
        ));
        // Get before bob and alice balance
        let before_alice = <Test as Config>::Assets::balance(DOT, &ALICE);
        let before_bob = <Test as Config>::Assets::balance(DOT, &BOB);
        // Time passes for 1 second
        TimestampPallet::set_timestamp(7000); // 6000(init) + 1000(second)
                                              // check if 1 second has passed
        let mut stream = Streams::<Test>::get(0).unwrap();
        assert_eq!(Streaming::delta_of(&stream), Ok(1));
        // Bob withdraws some
        assert_ok!(Streaming::withdraw_from_stream(
            Origin::signed(BOB),
            0,
            dollar(25)
        ));
        stream = Streams::<Test>::get(0).unwrap();
        assert_eq!(Streaming::balance_of(&stream, &BOB).unwrap(), dollar(0));
        // Time passes for 1 second
        TimestampPallet::set_timestamp(8000); // 7000(before) + 1000(second)
                                              // Alice cancels existing stream sent to bob
        assert_ok!(Streaming::cancel_stream(Origin::signed(ALICE), 0));
        // Alice and Bob is received with 98 DOT and 2 DOT respectively as deposit == remaining_balance
        assert_eq!(
            <Test as Config>::Assets::balance(DOT, &ALICE) - before_alice,
            dollar(50)
        );
        assert_eq!(
            <Test as Config>::Assets::balance(DOT, &BOB) - before_bob,
            dollar(50)
        );
        // Bob cannot access to previous stream
        assert_err!(
            Streaming::withdraw_from_stream(Origin::signed(BOB), 0, 1),
            Error::<Test>::StreamCompleted,
        );
    });
}

#[test]
<<<<<<< HEAD
fn sends_and_recipients_should_works() {
    new_test_ext().execute_with(|| {
        let stream_id = NextStreamId::<Test>::get();
        assert_ok!(Streaming::create_stream(
            Origin::signed(ALICE),
            BOB,
            dollar(100),
            DOT,
            6,
            10,
        ));

        // senders and recipients should contains stream_id = 0
        assert_ok!(Senders::<Test>::get(ALICE)
            .unwrap()
            .binary_search(&stream_id));
        assert_ok!(Recipients::<Test>::get(BOB)
            .unwrap()
            .binary_search(&stream_id));

        // 6000(init) + 4000(ms)
        TimestampPallet::set_timestamp(10000);

        assert!(Streams::<Test>::get(stream_id).unwrap().status == StreamStatus::Ongoing);
        assert_eq!(
            Streams::<Test>::get(stream_id).unwrap().remaining_balance,
            dollar(100),
        );
        assert_ok!(Streaming::withdraw_from_stream(
            Origin::signed(BOB),
            stream_id,
            dollar(100)
        ));

        let stream = Streams::<Test>::get(stream_id).unwrap();
        assert!(stream.remaining_balance == Zero::zero());
        assert!(stream.status == StreamStatus::Completed);

        // storage shouldn't be removed though stream completed
        assert_ok!(Senders::<Test>::get(ALICE)
            .unwrap()
            .binary_search(&stream_id));
        assert_ok!(Recipients::<Test>::get(BOB)
            .unwrap()
            .binary_search(&stream_id));
=======
fn create_stream_with_minimum_deposit_works() {
    new_test_ext().execute_with(|| {
        // Set minimum deposit for DOT
        assert_ok!(Streaming::set_minimum_deposit(
            Origin::root(),
            DOT,
            dollar(100)
        ));

        // Alice creates stream 100 DOT to Bob, which is equal to minimum deposit
        assert_err!(
            Streaming::create_stream(Origin::signed(ALICE), BOB, dollar(99), DOT, 6, 10),
            Error::<Test>::DepositLowerThanMinimum
        );

        // Check with default option
        assert_err!(
            Streaming::create_stream(Origin::signed(ALICE), BOB, 0, KSM, 6, 10),
            Error::<Test>::DepositLowerThanMinimum
        );
>>>>>>> 13b50786
    })
}<|MERGE_RESOLUTION|>--- conflicted
+++ resolved
@@ -219,7 +219,6 @@
 }
 
 #[test]
-<<<<<<< HEAD
 fn sends_and_recipients_should_works() {
     new_test_ext().execute_with(|| {
         let stream_id = NextStreamId::<Test>::get();
@@ -265,7 +264,9 @@
         assert_ok!(Recipients::<Test>::get(BOB)
             .unwrap()
             .binary_search(&stream_id));
-=======
+    })
+}
+
 fn create_stream_with_minimum_deposit_works() {
     new_test_ext().execute_with(|| {
         // Set minimum deposit for DOT
@@ -286,6 +287,5 @@
             Streaming::create_stream(Origin::signed(ALICE), BOB, 0, KSM, 6, 10),
             Error::<Test>::DepositLowerThanMinimum
         );
->>>>>>> 13b50786
     })
 }