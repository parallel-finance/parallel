// Copyright 2021 Parallel Finance Developer.
// This file is part of Parallel Finance.

// Licensed under the Apache License, Version 2.0 (the "License");
// you may not use this file except in compliance with the License.
// You may obtain a copy of the License at
// http://www.apache.org/licenses/LICENSE-2.0

// Unless required by applicable law or agreed to in writing, software
// distributed under the License is distributed on an "AS IS" BASIS,
// WITHOUT WARRANTIES OR CONDITIONS OF ANY KIND, either express or implied.
// See the License for the specific language governing permissions and
// limitations under the License.

//! # Stable Swap
//!
//! Provide low slippage and low fees when trading stablecoins

#![cfg_attr(not(feature = "std"), no_std)]
pub use pallet::*;
use types::Pool;
extern crate alloc;

#[cfg(test)]
mod mock;
#[cfg(test)]
mod tests;
mod types;
pub mod weights;

use frame_support::{
    // dispatch::DispatchResult,
    log,
    pallet_prelude::*,
    require_transactional,
    traits::{
        fungibles::{Inspect, Mutate, Transfer},
        Get, IsType,
    },
    transactional,
    Blake2_128Concat,
    PalletId,
};

use primitives::{Balance, ConvertToBigUint, CurrencyId, Ratio};
use sp_runtime::{
    traits::{AccountIdConversion, CheckedAdd, CheckedSub, One, Saturating, Zero},
    ArithmeticError, DispatchError, FixedPointNumber, FixedU128, SaturatedConversion,
};
use sp_std::{cmp::min, ops::Div, result::Result, vec::Vec};

use num_traits::{CheckedDiv, CheckedMul, ToPrimitive};

pub type AccountIdOf<T> = <T as frame_system::Config>::AccountId;
pub type AssetIdOf<T, I = ()> =
    <<T as Config<I>>::Assets as Inspect<<T as frame_system::Config>::AccountId>>::AssetId;
pub type BalanceOf<T, I = ()> =
    <<T as Config<I>>::Assets as Inspect<<T as frame_system::Config>::AccountId>>::Balance;

#[frame_support::pallet]
pub mod pallet {
    use super::*;
    use crate::weights::WeightInfo;
    use frame_support::ensure;
    use frame_support::pallet_prelude::DispatchResultWithPostInfo;
    use frame_system::{ensure_signed, pallet_prelude::OriginFor};

    pub type Amounts<T, I> = sp_std::vec::Vec<BalanceOf<T, I>>;

    #[pallet::config]
    pub trait Config<I: 'static = ()>: frame_system::Config {
        type Event: From<Event<Self, I>> + IsType<<Self as frame_system::Config>::Event>;

        type Assets: Transfer<Self::AccountId, AssetId = CurrencyId, Balance = Balance>
            + Inspect<Self::AccountId, AssetId = CurrencyId, Balance = Balance>
            + Mutate<Self::AccountId, AssetId = CurrencyId, Balance = Balance>;

        type WeightInfo: WeightInfo;

        #[pallet::constant]
        type PalletId: Get<PalletId>;

        #[pallet::constant]
        type ProtocolFeeReceiver: Get<Self::AccountId>;

        #[pallet::constant]
        type LpFee: Get<Ratio>;

        #[pallet::constant]
        type LockAccountId: Get<Self::AccountId>;

        /// How much the protocol is taking out of each trade.
        #[pallet::constant]
        type ProtocolFee: Get<Ratio>;

        #[pallet::constant]
        type MinimumLiquidity: Get<BalanceOf<Self, I>>;

        #[pallet::constant]
        type NumTokens: Get<u8>;

        /// Precision
        #[pallet::constant]
        type Precision: Get<u128>;

        /// Optimal Amplification Coefficient
        #[pallet::constant]
        type AmplificationCoefficient: Get<u8>;

        /// Specify which origin is allowed to create new pools.
        type CreatePoolOrigin: EnsureOrigin<Self::Origin>;
    }

    #[pallet::error]
    pub enum Error<T, I = ()> {
        /// Pool does not exist
        PoolDoesNotExist,
        /// Conversion failure to u128
        ConversionToU128Failed,
        /// Insufficient supply out.
        InsufficientSupplyOut,
        /// Insufficient liquidity
        InsufficientLiquidity,
        /// Insufficient amount out
        InsufficientAmountOut,
        /// Insufficient amount in
        InsufficientAmountIn,
        /// Invariant Error
        InvalidInvariant,
        /// LP token has already been minted
        LpTokenAlreadyExists,
        /// Pool does not exist
        PoolAlreadyExists,
        /// Identical assets
        IdenticalAssets,
        /// Not an ideal price ratio
        NotAnIdealPrice,
    }

    #[pallet::event]
    #[pallet::generate_deposit(pub (crate) fn deposit_event)]
    pub enum Event<T: Config<I>, I: 'static = ()> {
        /// Delta Calculated
        DeltaCalculated(AssetIdOf<T, I>, AssetIdOf<T, I>, u128),

        Traded(
            T::AccountId,
            AssetIdOf<T, I>,
            AssetIdOf<T, I>,
            BalanceOf<T, I>,
            BalanceOf<T, I>,
            AssetIdOf<T, I>,
            BalanceOf<T, I>,
            BalanceOf<T, I>,
        ),
        PoolCreated(
            T::AccountId,
            AssetIdOf<T, I>,
            AssetIdOf<T, I>,
            AssetIdOf<T, I>,
        ),
        /// Add liquidity into pool
        /// [sender, base_currency_id, quote_currency_id, base_amount_added, quote_amount_added, lp_token_id, new_base_amount, new_quote_amount]
        LiquidityAdded(
            T::AccountId,
            AssetIdOf<T, I>,
            AssetIdOf<T, I>,
            BalanceOf<T, I>,
            BalanceOf<T, I>,
            AssetIdOf<T, I>,
            BalanceOf<T, I>,
            BalanceOf<T, I>,
        ),
        /// Remove liquidity from pool
        /// [sender, base_currency_id, quote_currency_id, liquidity, base_amount_removed, quote_amount_removed, lp_token_id, new_base_amount, new_quote_amount]
        LiquidityRemoved(
            T::AccountId,
            AssetIdOf<T, I>,
            AssetIdOf<T, I>,
            BalanceOf<T, I>,
            BalanceOf<T, I>,
            BalanceOf<T, I>,
            AssetIdOf<T, I>,
            BalanceOf<T, I>,
            BalanceOf<T, I>,
        ),
    }

    #[pallet::pallet]
    pub struct Pallet<T, I = ()>(_);

    /// A bag of liquidity composed by two different assets
    #[pallet::storage]
    #[pallet::getter(fn pools)]
    pub type Pools<T: Config<I>, I: 'static = ()> = StorageDoubleMap<
        _,
        Blake2_128Concat,
        AssetIdOf<T, I>,
        Blake2_128Concat,
        AssetIdOf<T, I>,
        Pool<AssetIdOf<T, I>, BalanceOf<T, I>, T::BlockNumber>,
        OptionQuery,
    >;

    // No Extrinsic Calls
    #[pallet::call]
    impl<T: Config<I>, I: 'static> Pallet<T, I> {
        // Allow users to add liquidity to a given pool
        ///
        /// - `pool`: Currency pool, in which liquidity will be added
        /// - `liquidity_amounts`: Liquidity amounts to be added in pool
        /// - `minimum_amounts`: specifying its "worst case" ratio when pool already exists
        #[pallet::weight(T::WeightInfo::add_liquidity())]
        #[transactional]
        pub fn add_liquidity(
            origin: OriginFor<T>,
            pair: (AssetIdOf<T, I>, AssetIdOf<T, I>),
            desired_amounts: (BalanceOf<T, I>, BalanceOf<T, I>),
            minimum_amounts: (BalanceOf<T, I>, BalanceOf<T, I>),
        ) -> DispatchResultWithPostInfo {
            let who = ensure_signed(origin)?;
            let (is_inverted, base_asset, quote_asset) = Self::sort_assets(pair)?;

            let (base_amount, quote_amount) = if is_inverted {
                (desired_amounts.1, desired_amounts.0)
            } else {
                (desired_amounts.0, desired_amounts.1)
            };

            let (minimum_base_amount, minimum_quote_amount) = if is_inverted {
                (minimum_amounts.1, minimum_amounts.0)
            } else {
                (minimum_amounts.0, minimum_amounts.1)
            };

            Pools::<T, I>::try_mutate(
                base_asset,
                quote_asset,
                |pool| -> DispatchResultWithPostInfo {
                    let pool = pool.as_mut().ok_or(Error::<T, I>::PoolDoesNotExist)?;

                    let (ideal_base_amount, ideal_quote_amount) =
                        Self::get_ideal_amounts(pool, (base_amount, quote_amount))?;

                    ensure!(
                        ideal_base_amount <= base_amount && ideal_quote_amount <= quote_amount,
                        Error::<T, I>::InsufficientAmountIn
                    );

                    ensure!(
                        ideal_base_amount >= minimum_base_amount
                            && ideal_quote_amount >= minimum_quote_amount,
                        Error::<T, I>::NotAnIdealPrice
                    );

                    Self::do_mint_protocol_fee(pool)?;

                    // Adds liquidity
                    Self::do_add_liquidity(
                        &who,
                        pool,
                        (ideal_base_amount, ideal_quote_amount),
                        (base_asset, quote_asset),
                    )?;

<<<<<<< HEAD
                    // ****************************************************************************
                    // Gets New Liquidity Amount
                    let updated_invariant = Self::do_get_delta(pair).unwrap();
                    ensure!(
                        updated_invariant >= initial_invariant,
                        Error::<T, I>::InvalidInvariant
                    );
                    let _recalculate_invariant = updated_invariant;
                    // Asset in Asset out
                    /* Since we have 2 coins
                    for in in  0..2:
                        let ideal_balance =

                    */
                    // ****************************************************************************

=======
>>>>>>> 7cea6739
                    log::trace!(
                        target: "stableswap::add_liquidity",
                        "who: {:?}, base_asset: {:?}, quote_asset: {:?}, ideal_amounts: {:?},\
                        desired_amounts: {:?}, minimum_amounts: {:?}",
                        &who,
                        &base_asset,
                        &quote_asset,
                        &(ideal_base_amount, ideal_quote_amount),
                        &desired_amounts,
                        &minimum_amounts
                    );

                    Self::deposit_event(Event::<T, I>::LiquidityAdded(
                        who,
                        base_asset,
                        quote_asset,
                        ideal_base_amount,
                        ideal_quote_amount,
                        pool.lp_token_id,
                        pool.base_amount,
                        pool.quote_amount,
                    ));

                    Ok(().into())
                },
            )
        }
        /// Allow users to remove liquidity from a given pool
        ///
        /// - `pair`: Currency pool, in which liquidity will be removed
        /// - `liquidity`: liquidity to be removed from user's liquidity
        #[pallet::weight(T::WeightInfo::remove_liquidity())]
        #[transactional]
        pub fn remove_liquidity(
            origin: OriginFor<T>,
            pair: (AssetIdOf<T, I>, AssetIdOf<T, I>),
            #[pallet::compact] liquidity: BalanceOf<T, I>,
        ) -> DispatchResult {
            let who = ensure_signed(origin)?;

            let (_, base_asset, quote_asset) = Self::sort_assets(pair)?;

            Pools::<T, I>::try_mutate(base_asset, quote_asset, |pool| -> DispatchResult {
                let pool = pool.as_mut().ok_or(Error::<T, I>::PoolDoesNotExist)?;

                Self::do_mint_protocol_fee(pool)?;

                let (base_amount_removed, quote_amount_removed) =
                    Self::do_remove_liquidity(&who, pool, liquidity, (base_asset, quote_asset))?;

                log::trace!(
                    target: "stableswap::remove_liquidity",
                    "who: {:?}, base_asset: {:?}, quote_asset: {:?}, liquidity: {:?}",
                    &who,
                    &base_asset,
                    &quote_asset,
                    &liquidity
                );

                Self::deposit_event(Event::<T, I>::LiquidityRemoved(
                    who,
                    base_asset,
                    quote_asset,
                    liquidity,
                    base_amount_removed,
                    quote_amount_removed,
                    pool.lp_token_id,
                    pool.base_amount,
                    pool.quote_amount,
                ));

                Ok(())
            })
        }
        #[pallet::weight(T::WeightInfo::create_pool())]
        #[transactional]
        pub fn create_pool(
            origin: OriginFor<T>,
            pair: (AssetIdOf<T, I>, AssetIdOf<T, I>),
            liquidity_amounts: (BalanceOf<T, I>, BalanceOf<T, I>),
            lptoken_receiver: T::AccountId,
            lp_token_id: AssetIdOf<T, I>,
        ) -> DispatchResultWithPostInfo {
            T::CreatePoolOrigin::ensure_origin(origin)?;

            let (is_inverted, base_asset, quote_asset) = Self::sort_assets(pair)?;
            ensure!(
                !Pools::<T, I>::contains_key(&base_asset, &quote_asset),
                Error::<T, I>::PoolAlreadyExists
            );

            let (base_amount, quote_amount) = if is_inverted {
                (liquidity_amounts.1, liquidity_amounts.0)
            } else {
                (liquidity_amounts.0, liquidity_amounts.1)
            };

            // check that this is a new asset to avoid using an asset that
            // already has tokens minted
            frame_support::ensure!(
                T::Assets::total_issuance(lp_token_id).is_zero(),
                Error::<T, I>::LpTokenAlreadyExists
            );

            let mut pool = Pool::new(lp_token_id);

            Self::deposit_event(Event::<T, I>::PoolCreated(
                lptoken_receiver.clone(),
                base_asset,
                quote_asset,
                lp_token_id,
            ));

            Self::do_add_liquidity(
                &lptoken_receiver,
                &mut pool,
                (base_amount, quote_amount),
                (base_asset, quote_asset),
            )?;

            Pools::<T, I>::insert(&base_asset, &quote_asset, pool);

            log::trace!(
                target: "stableswap::create_pool",
                "lptoken_receiver: {:?}, base_asset: {:?}, quote_asset: {:?}, base_amount: {:?}, quote_amount: {:?},\
                 liquidity_amounts: {:?}",
                &lptoken_receiver,
                &base_asset,
                &quote_asset,
                &base_amount,
                &quote_amount,
                &liquidity_amounts
            );

            Self::deposit_event(Event::<T, I>::LiquidityAdded(
                lptoken_receiver,
                base_asset,
                quote_asset,
                base_amount,
                quote_amount,
                pool.lp_token_id,
                pool.base_amount,
                pool.quote_amount,
            ));

            Ok(().into())
        }
    }
}

impl<T: Config<I>, I: 'static> Pallet<T, I> {
    // given an output amount and a vector of assets, return a vector of required input
    // amounts to return the expected output amount
    fn get_amounts_in(
        amount_out: BalanceOf<T, I>,
        path: Vec<AssetIdOf<T, I>>,
    ) -> Result<Amounts<T, I>, DispatchError> {
        let mut amounts_in: Amounts<T, I> = Vec::new();
        amounts_in.resize(path.len(), 0u128);
        let amount_len = amounts_in.len();

        amounts_in[amount_len - 1] = amount_out;
        for i in (1..(path.len())).rev() {
            let (reserve_in, reserve_out) = Self::get_reserves(path[i - 1], path[i])?;
            let amount_in = Self::get_amount_in(amounts_in[i], reserve_in, reserve_out)?;
            amounts_in[i - 1] = amount_in;
        }

        Ok(amounts_in)
    }
    // given an input amount of an asset and pair reserves, returns the maximum output amount of the other asset
    //
    // reserveIn * reserveOut = (reserveIn + amountIn) * (reserveOut - amountOut)
    // reserveIn * reserveOut = reserveIn * reserveOut + amountIn * reserveOut - (reserveIn + amountIn) * amountOut
    // amountIn * reserveOut = (reserveIn + amountIn) * amountOut
    //
    // amountOut = amountIn * reserveOut / (reserveIn + amountIn)
    // amountOut  = amountOut * (1 - fee_percent)
    fn get_amount_out(
        amount_in: BalanceOf<T, I>,
        reserve_in: BalanceOf<T, I>,
        reserve_out: BalanceOf<T, I>,
    ) -> Result<BalanceOf<T, I>, DispatchError> {
        let fees = T::LpFee::get()
            .checked_add(&T::ProtocolFee::get())
            .map(|r| r.mul_floor(amount_in))
            .ok_or(ArithmeticError::Overflow)?;

        let amount_in = amount_in
            .checked_sub(fees)
            .ok_or(ArithmeticError::Underflow)?;
        let numerator = amount_in
            .checked_mul(reserve_out)
            .ok_or(ArithmeticError::Overflow)?;

        let denominator = reserve_in
            .checked_add(amount_in)
            .ok_or(ArithmeticError::Overflow)?;

        let amount_out = numerator
            .checked_div(denominator)
            .ok_or(ArithmeticError::Underflow)?;

        log::trace!(
            target: "stableswap::get_amount_out",
            "amount_in: {:?}, reserve_in: {:?}, reserve_out: {:?}, fees: {:?}, numerator: {:?}, denominator: {:?},\
             amount_out: {:?}",
            &amount_in,
            &reserve_in,
            &reserve_out,
            &fees,
            &numerator,
            &denominator,
            &amount_out
        );

        Ok(amount_out)
    }

    fn quote(
        base_amount: BalanceOf<T, I>,
        base_pool: BalanceOf<T, I>,
        quote_pool: BalanceOf<T, I>,
    ) -> Result<BalanceOf<T, I>, DispatchError> {
        log::trace!(
            target: "stableswap::quote",
            "base_amount: {:?}, base_pool: {:?}, quote_pool: {:?}",
            &base_amount,
            &base_pool,
            &quote_pool
        );

        Ok(base_amount
            .checked_mul(quote_pool)
            .and_then(|r| r.checked_div(base_pool))
            .ok_or(ArithmeticError::Underflow)?)
    }

    fn sort_assets(
        (curr_a, curr_b): (AssetIdOf<T, I>, AssetIdOf<T, I>),
    ) -> Result<(bool, AssetIdOf<T, I>, AssetIdOf<T, I>), DispatchError> {
        if curr_a > curr_b {
            return Ok((false, curr_a, curr_b));
        }

        if curr_a < curr_b {
            return Ok((true, curr_b, curr_a));
        }

        log::trace!(
            target: "stableswap::sort_assets",
            "pair: {:?}",
            &(curr_a, curr_b)
        );

        Err(Error::<T, I>::IdenticalAssets.into())
    }

    // Returns liquidity for a given 2 assets
    #[require_transactional]
    fn do_get_liquidity(
        total_supply: BalanceOf<T, I>,
        pool: &mut Pool<AssetIdOf<T, I>, BalanceOf<T, I>, T::BlockNumber>,
        (ideal_base_amount, ideal_quote_amount): (BalanceOf<T, I>, BalanceOf<T, I>),
    ) -> Result<BalanceOf<T, I>, DispatchError> {
        // Extract to different functionality
        let liquidity = if total_supply.is_zero() {
            T::Assets::mint_into(
                pool.lp_token_id,
                &Self::lock_account_id(),
                T::MinimumLiquidity::get(),
            )?;

            ideal_base_amount
                .get_big_uint()
                .checked_mul(&ideal_quote_amount.get_big_uint())
                // loss of precision due to truncated sqrt
                .map(|r| r.sqrt())
                .and_then(|r| r.checked_sub(&T::MinimumLiquidity::get().get_big_uint()))
                .ok_or(Error::<T, I>::ConversionToU128Failed)?
                .to_u128()
                .ok_or(ArithmeticError::Underflow)?
        } else {
            min(
                ideal_base_amount
                    .get_big_uint()
                    .checked_mul(&total_supply.get_big_uint())
                    .and_then(|r| r.checked_div(&pool.base_amount.get_big_uint()))
                    .ok_or(Error::<T, I>::ConversionToU128Failed)?
                    .to_u128()
                    .ok_or(ArithmeticError::Underflow)?,
                ideal_quote_amount
                    .get_big_uint()
                    .checked_mul(&total_supply.get_big_uint())
                    .and_then(|r| r.checked_div(&pool.quote_amount.get_big_uint()))
                    .ok_or(Error::<T, I>::ConversionToU128Failed)?
                    .to_u128()
                    .ok_or(ArithmeticError::Underflow)?,
            )
        };
        Ok(liquidity)
    }

    #[require_transactional]
    fn do_add_liquidity(
        who: &T::AccountId,
        pool: &mut Pool<AssetIdOf<T, I>, BalanceOf<T, I>, T::BlockNumber>,
        (ideal_base_amount, ideal_quote_amount): (BalanceOf<T, I>, BalanceOf<T, I>),
        (base_asset, quote_asset): (AssetIdOf<T, I>, AssetIdOf<T, I>),
    ) -> Result<(), DispatchError> {
        // Initial invariant
        let mut d0 = 0u128;
        let mut d1 = 0u128;
        if Pools::<T, I>::contains_key(&base_asset, &quote_asset) {
            d0 = Self::do_get_delta((base_asset, quote_asset)).unwrap();
        }

        let total_supply = T::Assets::total_issuance(pool.lp_token_id);

        // Extract to different functionality
        let mut liquidity =
            Self::do_get_liquidity(total_supply, pool, (ideal_base_amount, ideal_quote_amount))
                .unwrap();

        // update reserves after liquidity calculation
        pool.base_amount = pool
            .base_amount
            .checked_add(ideal_base_amount)
            .ok_or(ArithmeticError::Overflow)?;
        pool.quote_amount = pool
            .quote_amount
            .checked_add(ideal_quote_amount)
            .ok_or(ArithmeticError::Overflow)?;

        let new_base_amount = pool.base_amount;
        let new_quote_amount = pool.quote_amount;

        if Pools::<T, I>::contains_key(&base_asset, &quote_asset) {
            d1 = Self::do_get_delta_on_the_fly((new_base_amount, new_quote_amount)).unwrap();

            ensure!(d1 >= d0, Error::<T, I>::InvalidInvariant);
        }
        // TODO: the following may not required since fee is -> 0
        // let ideal_base_balance = D1.clone() * pool.base_amount / D0.clone();
        // let ideal_base_new_balance = ideal_base_amount;
        //
        // if ideal_base_balance >
        // let ideal_base_new_balance_difference = (ideal_base_balance - ideal_base_new_balance).abs();
        //
        // let ideal_quote_balance = D1.clone() * pool.base_amount / D0;
        // let ideal_quote_new_balance = ideal_quote_balance;
        // let ideal_quote_new_balance_difference =
        //     (ideal_base_balance - ideal_base_new_balance).abs();

        // let D2 = Self::do_get_delta((base_asset, quote_asset)).unwrap();
        // D2 and D1 in here will be the same

        if d0 > 0 {
            if total_supply > 0 && d0 > 0 {
                liquidity = liquidity * (d1 - d0) / d0;
            } else {
                liquidity += d1;
            }
        }

        T::Assets::mint_into(pool.lp_token_id, who, liquidity)?;

        T::Assets::transfer(
            base_asset,
            who,
            &Self::account_id(),
            ideal_base_amount,
            true,
        )?;
        T::Assets::transfer(
            quote_asset,
            who,
            &Self::account_id(),
            ideal_quote_amount,
            true,
        )?;

        if Self::protocol_fee_on() {
            // we cannot hold k_last for really large values
            // we can hold two u128s instead
            pool.base_amount_last = pool.base_amount;
            pool.quote_amount_last = pool.quote_amount;
        }

        log::trace!(
            target: "stableswap::do_add_liquidity",
            "who: {:?}, total_supply: {:?}, liquidity: {:?}, base_asset: {:?}, quote_asset: {:?}, ideal_base_amount: {:?},\
             ideal_quote_amount: {:?}",
            &who,
            &total_supply,
            &liquidity,
            &base_asset,
            &quote_asset,
            &ideal_base_amount,
            &ideal_quote_amount
        );

        Ok(())
    }

    fn calculate_reserves_to_remove(
        pool: &mut Pool<AssetIdOf<T, I>, BalanceOf<T, I>, T::BlockNumber>,
        liquidity: BalanceOf<T, I>,
    ) -> Result<(BalanceOf<T, I>, BalanceOf<T, I>), DispatchError> {
        let total_supply = T::Assets::total_issuance(pool.lp_token_id);
        let base_amount = liquidity
            .get_big_uint()
            .checked_mul(&pool.base_amount.get_big_uint())
            .and_then(|r| r.checked_div(&total_supply.get_big_uint()))
            .ok_or(Error::<T, I>::ConversionToU128Failed)?
            .to_u128()
            .ok_or(ArithmeticError::Underflow)?;
        let quote_amount = liquidity
            .get_big_uint()
            .checked_mul(&pool.quote_amount.get_big_uint())
            .and_then(|r| r.checked_div(&total_supply.get_big_uint()))
            .ok_or(Error::<T, I>::ConversionToU128Failed)?
            .to_u128()
            .ok_or(ArithmeticError::Underflow)?;

        Ok((base_amount, quote_amount))
    }

    #[require_transactional]
    fn do_remove_liquidity(
        who: &T::AccountId,
        pool: &mut Pool<AssetIdOf<T, I>, BalanceOf<T, I>, T::BlockNumber>,
        liquidity: BalanceOf<T, I>,
        (base_asset, quote_asset): (AssetIdOf<T, I>, AssetIdOf<T, I>),
    ) -> Result<(BalanceOf<T, I>, BalanceOf<T, I>), DispatchError> {
        let (base_amount, quote_amount) = Self::calculate_reserves_to_remove(pool, liquidity)?;

        pool.base_amount = pool
            .base_amount
            .checked_sub(base_amount)
            .ok_or(Error::<T, I>::InsufficientLiquidity)?;

        pool.quote_amount = pool
            .quote_amount
            .checked_sub(quote_amount)
            .ok_or(Error::<T, I>::InsufficientLiquidity)?;

        T::Assets::burn_from(pool.lp_token_id, who, liquidity)?;
        T::Assets::transfer(base_asset, &Self::account_id(), who, base_amount, false)?;
        T::Assets::transfer(quote_asset, &Self::account_id(), who, quote_amount, false)?;

        if Self::protocol_fee_on() {
            // we cannot hold k_last for really large values
            // we can hold two u128s instead
            pool.base_amount_last = pool.base_amount;
            pool.quote_amount_last = pool.quote_amount;
        }

        log::trace!(
            target: "stableswap::do_remove_liquidity",
            "who: {:?}, liquidity: {:?}, base_asset: {:?}, quote_asset: {:?}, base_amount: {:?}, quote_amount: {:?}",
            &who,
            &liquidity,
            &base_asset,
            &quote_asset,
            &base_amount,
            &quote_amount
        );

        Ok((base_amount, quote_amount))
    }

    #[require_transactional]
    pub fn do_mint_protocol_fee(
        pool: &mut Pool<AssetIdOf<T, I>, BalanceOf<T, I>, T::BlockNumber>,
    ) -> Result<BalanceOf<T, I>, DispatchError> {
        // TODO: If we turn off protocol_fee later in runtime upgrade
        // this will reset root_k_last to zero which may not be good
        let k_last = pool
            .base_amount_last
            .get_big_uint()
            .checked_mul(&pool.quote_amount_last.get_big_uint())
            .ok_or(ArithmeticError::Overflow)?;

        if !Self::protocol_fee_on() {
            // if fees are off and k_last is a value we need to reset it
            if !k_last.is_zero() {
                pool.base_amount_last = Zero::zero();
                pool.quote_amount_last = Zero::zero();
                return Ok(Zero::zero());
            }

            // if fees are off and k_last is zero return
            return Ok(Zero::zero());
        }

        // if the early exits do not return we know that k_last is not zero
        // and that protocol fees are on

        let root_k = pool
            .base_amount
            .get_big_uint()
            .checked_mul(&pool.quote_amount.get_big_uint())
            // loss of precision due to truncated sqrt
            .map(|r| r.sqrt())
            .ok_or(ArithmeticError::Overflow)?;

        let root_k_last = k_last
            // loss of precision due to truncated sqrt
            .sqrt();

        if root_k <= root_k_last {
            return Ok(Zero::zero());
        }

        let total_supply = T::Assets::total_issuance(pool.lp_token_id).get_big_uint();

        let numerator = root_k
            .checked_sub(&root_k_last)
            .and_then(|r| r.checked_mul(&total_supply))
            .ok_or(Error::<T, I>::ConversionToU128Failed)?;

        let scalar = Self::get_protocol_fee_reciprocal_proportion()?
            .checked_sub(One::one())
            .ok_or(ArithmeticError::Underflow)?
            .get_big_uint();

        let denominator = root_k
            .checked_mul(&scalar)
            .and_then(|r| r.checked_add(&root_k_last))
            .ok_or(Error::<T, I>::ConversionToU128Failed)?;

        let protocol_fees = numerator
            // loss of precision due to truncated division
            .checked_div(&denominator)
            .ok_or(ArithmeticError::Underflow)?
            .to_u128()
            .ok_or(ArithmeticError::Overflow)?;

        T::Assets::mint_into(
            pool.lp_token_id,
            &T::ProtocolFeeReceiver::get(),
            protocol_fees,
        )?;

        log::trace!(
            target: "stableswap::do_mint_protocol_fee",
            "root_k: {:?}, total_supply: {:?}, numerator: {:?}, denominator: {:?}, protocol_fees: {:?}",
            &root_k,
            &total_supply,
            &numerator,
            &denominator,
            &protocol_fees
        );
        Ok(protocol_fees)
    }

    fn do_swap(
        who: &T::AccountId,
        (asset_in, asset_out): (AssetIdOf<T, I>, AssetIdOf<T, I>),
        amount_in: BalanceOf<T, I>,
    ) -> Result<BalanceOf<T, I>, DispatchError> {
        let (is_inverted, base_asset, quote_asset) = Self::sort_assets((asset_in, asset_out))?;

        Pools::<T, I>::try_mutate(
            &base_asset,
            &quote_asset,
            |pool| -> Result<BalanceOf<T, I>, DispatchError> {
                let pool = pool.as_mut().ok_or(Error::<T, I>::PoolDoesNotExist)?;

                let (supply_in, supply_out) = if is_inverted {
                    (pool.quote_amount, pool.base_amount)
                } else {
                    (pool.base_amount, pool.quote_amount)
                };

                ensure!(
                    amount_in >= T::LpFee::get().saturating_reciprocal_mul(One::one()),
                    Error::<T, I>::InsufficientAmountIn
                );
                ensure!(!supply_out.is_zero(), Error::<T, I>::InsufficientAmountOut);

                let amount_out = Self::get_amount_out(amount_in, supply_in, supply_out)?;

                let (new_supply_in, new_supply_out) = (
                    supply_in
                        .checked_add(amount_in)
                        .ok_or(ArithmeticError::Overflow)?,
                    supply_out
                        .checked_sub(amount_out)
                        .ok_or(ArithmeticError::Underflow)?,
                );

                if is_inverted {
                    pool.quote_amount = new_supply_in;
                    pool.base_amount = new_supply_out;
                } else {
                    pool.base_amount = new_supply_in;
                    pool.quote_amount = new_supply_out;
                }

                Self::do_update_oracle(pool)?;

                T::Assets::transfer(asset_in, who, &Self::account_id(), amount_in, true)?;
                T::Assets::transfer(asset_out, &Self::account_id(), who, amount_out, false)?;

                log::trace!(
                    target: "stableswap::do_trade",
                    "who: {:?}, asset_in: {:?}, asset_out: {:?}, amount_in: {:?}, amount_out: {:?}",
                    &who,
                    &asset_in,
                    &asset_out,
                    &amount_in,
                    &amount_out,
                );

                Self::deposit_event(Event::<T, I>::Traded(
                    who.clone(),
                    asset_in,
                    asset_out,
                    amount_in,
                    amount_out,
                    pool.lp_token_id,
                    pool.quote_amount,
                    pool.base_amount,
                ));

                Ok(amount_out)
            },
        )
    }
    // https://miguelmota.com/blog/understanding-stableswap-curve/
    // https://github.com/curvefi/curve-contract/blob/master/contracts/pool-templates/base/SwapTemplateBase.vy
    // https://github.com/parallel-finance/amm-formula/blob/master/src/formula.rs
    // https://curve.fi/files/stableswap-paper.pdf
    // Do not call in initial add
    #[allow(dead_code)]
    pub fn do_get_delta(
        (asset_in, asset_out): (AssetIdOf<T, I>, AssetIdOf<T, I>),
    ) -> Result<Balance, DispatchError> {
        let (x, y) = Self::get_reserves(asset_in, asset_out).unwrap();

        // total = x + y = C
        let total_reserves = x
            .get_big_uint()
            .checked_add(&y.get_big_uint())
            .ok_or(Error::<T, I>::ConversionToU128Failed)?
            .to_u128()
            .ok_or(ArithmeticError::Underflow)?;

        // a = AC * Precision
        let a: u128 = (T::AmplificationCoefficient::get() as u128)
            .get_big_uint()
            .checked_mul(&T::Precision::get().get_big_uint())
            .ok_or(Error::<T, I>::ConversionToU128Failed)?
            .to_u128()
            .ok_or(ArithmeticError::Underflow)?;

        let mut prev_d: u128;

        let mut d = total_reserves;

        let n_a = a.checked_mul(2u128).ok_or(ArithmeticError::Overflow)?;

        // 255 is a max number of loops
        // should throw error if does not converge
        for _ in 0..255 {
            let mut dp = d;

            dp = dp
                .get_big_uint()
                .checked_mul(&d.get_big_uint())
                .ok_or(Error::<T, I>::ConversionToU128Failed)?
                .to_u128()
                .ok_or(ArithmeticError::Underflow)?
                .checked_div(
                    x.get_big_uint()
                        .checked_mul(&(T::NumTokens::get() as u128).get_big_uint())
                        .ok_or(Error::<T, I>::ConversionToU128Failed)?
                        .to_u128()
                        .ok_or(ArithmeticError::Underflow)?,
                )
                .ok_or(Error::<T, I>::ConversionToU128Failed)?
                .to_u128()
                .ok_or(ArithmeticError::Underflow)?;

            dp = dp
                .get_big_uint()
                .checked_mul(&d.get_big_uint())
                .ok_or(Error::<T, I>::ConversionToU128Failed)?
                .to_u128()
                .ok_or(ArithmeticError::Underflow)?
                .checked_div(
                    y.get_big_uint()
                        .checked_mul(&(T::NumTokens::get() as u128).get_big_uint())
                        .ok_or(Error::<T, I>::ConversionToU128Failed)?
                        .to_u128()
                        .ok_or(ArithmeticError::Underflow)?,
                )
                .ok_or(Error::<T, I>::ConversionToU128Failed)?
                .to_u128()
                .ok_or(ArithmeticError::Underflow)?;

            prev_d = d;

            // d = ((((n_a * s) / a_precision) + (dp * n_t)) * d)
            //     / ((((n_a - a_precision) * d) / a_precision) + ((n_t + 1) * dp));
            let k = dp
                .checked_mul(T::NumTokens::get().into())
                .ok_or(ArithmeticError::Overflow)?;

            let m = n_a
                .get_big_uint()
                .checked_mul(&total_reserves.get_big_uint())
                .and_then(|r| r.checked_div(&T::Precision::get().get_big_uint()))
                .and_then(|r| r.checked_add(&k.get_big_uint()))
                .ok_or(Error::<T, I>::ConversionToU128Failed)?
                .to_u128()
                .ok_or(ArithmeticError::Underflow)?;

            let n = n_a
                .get_big_uint()
                .checked_sub(&T::Precision::get().get_big_uint())
                .and_then(|r| r.checked_mul(&d.get_big_uint()))
                .ok_or(Error::<T, I>::ConversionToU128Failed)?
                .to_u128()
                .ok_or(ArithmeticError::Underflow)?;

            let u = n
                .get_big_uint()
                .checked_div(&T::Precision::get().get_big_uint())
                .ok_or(Error::<T, I>::ConversionToU128Failed)?
                .to_u128()
                .ok_or(ArithmeticError::Underflow)?;

            let l = (T::NumTokens::get() as u128)
                .checked_add(1u128)
                .ok_or(ArithmeticError::Overflow)?
                .get_big_uint()
                .checked_mul(&dp.get_big_uint())
                .ok_or(Error::<T, I>::ConversionToU128Failed)?
                .to_u128()
                .ok_or(ArithmeticError::Underflow)?;

            let _denom = u
                .get_big_uint()
                .checked_add(&l.get_big_uint())
                .ok_or(Error::<T, I>::ConversionToU128Failed)?
                .to_u128()
                .ok_or(ArithmeticError::Underflow)?;

            d = m
                .get_big_uint()
                .checked_mul(&d.get_big_uint())
                .and_then(|r| r.checked_div(&_denom.get_big_uint()))
                .ok_or(Error::<T, I>::ConversionToU128Failed)?
                .to_u128()
                .ok_or(ArithmeticError::Underflow)?;

            // check if difference is less than 1
            if d > prev_d {
                if d - prev_d < 1 {
                    break;
                }
            } else if prev_d - d < 1 {
                break;
            }
        }
        // TODO: Needs a test case here to capture this
        // throw new Error('D does not converge')
        Self::deposit_event(Event::<T, I>::DeltaCalculated(asset_in, asset_out, d));

        log::trace!(
            target: "stableSwap::do_get_delta",
            "asset_in: {:?}, asset_out: {:?}, delta: {:?}",
            &asset_in,
            &asset_out,
            &d
        );

        Ok(d)
    }

    // ******************************************************************************************
    // TODO: Refactor this code
    // This does not fetch reserves from the storage and required to calculate delta with new values
    // which requires for the amount calculation
    #[allow(dead_code)]
    pub fn do_get_delta_on_the_fly(
        (new_tot_base_amount, new_tot_quote_amount): (Balance, Balance),
    ) -> Result<Balance, DispatchError> {
        // Gets reserves
        // let (x, y) = Self::get_reserves(asset_in, asset_out).unwrap();

        // total = x + y = C
        let total_reserves = new_tot_base_amount
            .get_big_uint()
            .checked_add(&new_tot_quote_amount.get_big_uint())
            .ok_or(Error::<T, I>::ConversionToU128Failed)?
            .to_u128()
            .ok_or(ArithmeticError::Underflow)?;

        // a = AC * Precision
        let a: u128 = (T::AmplificationCoefficient::get() as u128)
            .get_big_uint()
            .checked_mul(&T::Precision::get().get_big_uint())
            .ok_or(Error::<T, I>::ConversionToU128Failed)?
            .to_u128()
            .ok_or(ArithmeticError::Underflow)?;

        let mut prev_d: u128;

        let mut d = total_reserves;

        let n_a = a.checked_mul(2u128).ok_or(ArithmeticError::Overflow)?;

        // 255 is a max number of loops
        // should throw error if does not converge
        for _ in 0..255 {
            let mut dp = d;

            dp = dp
                .get_big_uint()
                .checked_mul(&d.get_big_uint())
                .ok_or(Error::<T, I>::ConversionToU128Failed)?
                .to_u128()
                .ok_or(ArithmeticError::Underflow)?
                .checked_div(
                    new_tot_base_amount
                        .get_big_uint()
                        .checked_mul(&(T::NumTokens::get() as u128).get_big_uint())
                        .ok_or(Error::<T, I>::ConversionToU128Failed)?
                        .to_u128()
                        .ok_or(ArithmeticError::Underflow)?,
                )
                .ok_or(Error::<T, I>::ConversionToU128Failed)?
                .to_u128()
                .ok_or(ArithmeticError::Underflow)?;

            dp = dp
                .get_big_uint()
                .checked_mul(&d.get_big_uint())
                .ok_or(Error::<T, I>::ConversionToU128Failed)?
                .to_u128()
                .ok_or(ArithmeticError::Underflow)?
                .checked_div(
                    new_tot_quote_amount
                        .get_big_uint()
                        .checked_mul(&(T::NumTokens::get() as u128).get_big_uint())
                        .ok_or(Error::<T, I>::ConversionToU128Failed)?
                        .to_u128()
                        .ok_or(ArithmeticError::Underflow)?,
                )
                .ok_or(Error::<T, I>::ConversionToU128Failed)?
                .to_u128()
                .ok_or(ArithmeticError::Underflow)?;

            prev_d = d;

            // d = ((((n_a * s) / a_precision) + (dp * n_t)) * d)
            //     / ((((n_a - a_precision) * d) / a_precision) + ((n_t + 1) * dp));
            let k = dp
                .checked_mul(T::NumTokens::get().into())
                .ok_or(ArithmeticError::Overflow)?;

            let m = n_a
                .get_big_uint()
                .checked_mul(&total_reserves.get_big_uint())
                .and_then(|r| r.checked_div(&T::Precision::get().get_big_uint()))
                .and_then(|r| r.checked_add(&k.get_big_uint()))
                .ok_or(Error::<T, I>::ConversionToU128Failed)?
                .to_u128()
                .ok_or(ArithmeticError::Underflow)?;

            let n = n_a
                .get_big_uint()
                .checked_sub(&T::Precision::get().get_big_uint())
                .and_then(|r| r.checked_mul(&d.get_big_uint()))
                .ok_or(Error::<T, I>::ConversionToU128Failed)?
                .to_u128()
                .ok_or(ArithmeticError::Underflow)?;

            let u = n
                .get_big_uint()
                .checked_div(&T::Precision::get().get_big_uint())
                .ok_or(Error::<T, I>::ConversionToU128Failed)?
                .to_u128()
                .ok_or(ArithmeticError::Underflow)?;

            let l = (T::NumTokens::get() as u128)
                .checked_add(1u128)
                .ok_or(ArithmeticError::Overflow)?
                .get_big_uint()
                .checked_mul(&dp.get_big_uint())
                .ok_or(Error::<T, I>::ConversionToU128Failed)?
                .to_u128()
                .ok_or(ArithmeticError::Underflow)?;

            let _denom = u
                .get_big_uint()
                .checked_add(&l.get_big_uint())
                .ok_or(Error::<T, I>::ConversionToU128Failed)?
                .to_u128()
                .ok_or(ArithmeticError::Underflow)?;

            d = m
                .get_big_uint()
                .checked_mul(&d.get_big_uint())
                .and_then(|r| r.checked_div(&_denom.get_big_uint()))
                .ok_or(Error::<T, I>::ConversionToU128Failed)?
                .to_u128()
                .ok_or(ArithmeticError::Underflow)?;

            // check if difference is less than 1
            if d > prev_d {
                if d - prev_d < 1 {
                    break;
                }
            } else if prev_d - d < 1 {
                break;
            }
        }
        // throw new Error('D does not converge')
        // Self::deposit_event(Event::<T, I>::DeltaCalculated(asset_in, asset_out, d));

        // log::trace!(
        //     target: "stableSwap::do_get_delta",
        //     "asset_in: {:?}, asset_out: {:?}, delta: {:?}",
        //     &asset_in,
        //     &asset_out,
        //     &d
        // );

        Ok(d)
    }
    // ******************************************************************************************

    #[allow(dead_code)]
    pub fn do_get_alternative_var(
        mut autonomous_var: BalanceOf<T, I>,
        (asset_in, asset_out): (AssetIdOf<T, I>, AssetIdOf<T, I>),
    ) -> Result<Balance, DispatchError> {
        let (resx, _) = Self::get_reserves(asset_in, asset_out).unwrap();
        autonomous_var = autonomous_var
            .get_big_uint()
            .checked_add(&resx.get_big_uint())
            .ok_or(Error::<T, I>::ConversionToU128Failed)?
            .to_u128()
            .ok_or(ArithmeticError::Overflow)?;

        // passes asset in and asset out
        let d = Self::do_get_delta((asset_in, asset_out)).unwrap();

        let mut c = d;
        let mut s = 0u128;

        let a = (T::AmplificationCoefficient::get() as u128)
            .get_big_uint()
            .checked_mul(&T::Precision::get().get_big_uint())
            .ok_or(Error::<T, I>::ConversionToU128Failed)?
            .to_u128()
            .ok_or(ArithmeticError::Underflow)?;

        let n_a = (T::NumTokens::get() as u128)
            .get_big_uint()
            .checked_mul(&a.get_big_uint())
            .ok_or(Error::<T, I>::ConversionToU128Failed)?
            .to_u128()
            .ok_or(ArithmeticError::Underflow)?;

        let _x = 0u128;

        s = s
            .get_big_uint()
            .checked_add(&autonomous_var.get_big_uint())
            .ok_or(Error::<T, I>::ConversionToU128Failed)?
            .to_u128()
            .ok_or(ArithmeticError::Underflow)?;

        c = (c.get_big_uint().checked_mul(&d.get_big_uint()))
            .ok_or(Error::<T, I>::ConversionToU128Failed)?
            .to_u128()
            .ok_or(ArithmeticError::Underflow)?
            .checked_div(
                autonomous_var
                    .get_big_uint()
                    .checked_mul(&(T::NumTokens::get() as u128).get_big_uint())
                    .ok_or(Error::<T, I>::ConversionToU128Failed)?
                    .to_u128()
                    .ok_or(ArithmeticError::Underflow)?,
            )
            .ok_or(Error::<T, I>::ConversionToU128Failed)?
            .to_u128()
            .ok_or(ArithmeticError::Underflow)?;

        c = (c
            .get_big_uint()
            .checked_mul(&d.get_big_uint())
            .and_then(|r| r.checked_mul(&T::Precision::get().get_big_uint())))
        .ok_or(Error::<T, I>::ConversionToU128Failed)?
        .to_u128()
        .ok_or(ArithmeticError::Underflow)?
        .checked_div(
            n_a.get_big_uint()
                .checked_mul(&(T::NumTokens::get() as u128).get_big_uint())
                .ok_or(Error::<T, I>::ConversionToU128Failed)?
                .to_u128()
                .ok_or(ArithmeticError::Underflow)?,
        )
        .ok_or(Error::<T, I>::ConversionToU128Failed)?
        .to_u128()
        .ok_or(ArithmeticError::Underflow)?;

        let b = s
            .get_big_uint()
            .checked_add(
                &d.get_big_uint()
                    .checked_mul(&T::Precision::get().get_big_uint())
                    .and_then(|r| r.checked_div(&n_a.get_big_uint()))
                    .ok_or(Error::<T, I>::ConversionToU128Failed)?,
            )
            .ok_or(Error::<T, I>::ConversionToU128Failed)?
            .to_u128()
            .ok_or(ArithmeticError::Underflow)?;

        let mut y_prev;
        let mut y = d;
        // 255 is a max number of loops
        // should throw error if does not converge
        for _ in 0..255 {
            y_prev = y;

            y = (y
                .get_big_uint()
                .checked_mul(&y.get_big_uint())
                .and_then(|r| r.checked_add(&c.get_big_uint()))
                .ok_or(Error::<T, I>::ConversionToU128Failed)?
                .to_u128()
                .ok_or(ArithmeticError::Underflow)?)
            .checked_div(
                y.get_big_uint()
                    .checked_mul(&2u128.get_big_uint())
                    .and_then(|r| r.checked_add(&b.get_big_uint()))
                    .and_then(|r| r.checked_sub(&d.get_big_uint()))
                    .ok_or(Error::<T, I>::ConversionToU128Failed)?
                    .to_u128()
                    .ok_or(ArithmeticError::Underflow)?,
            )
            .ok_or(Error::<T, I>::ConversionToU128Failed)?
            .to_u128()
            .ok_or(ArithmeticError::Underflow)?;

            if y.eq(&y_prev) {
                break;
            }
        }

        Ok(y)
        // throw new Error('Approximation did not converge')
    }
    // extract the reserves from a pool after sorting assets
    fn get_reserves(
        asset_in: AssetIdOf<T, I>,
        asset_out: AssetIdOf<T, I>,
    ) -> Result<(BalanceOf<T, I>, BalanceOf<T, I>), DispatchError> {
        let (is_inverted, base_asset, quote_asset) = Self::sort_assets((asset_in, asset_out))?;

        let pool = Pools::<T, I>::try_get(base_asset, quote_asset)
            .map_err(|_err| Error::<T, I>::PoolDoesNotExist)?;

        if is_inverted {
            Ok((pool.quote_amount, pool.base_amount))
        } else {
            Ok((pool.base_amount, pool.quote_amount))
        }
    }

    // given an output amount of an asset and pair reserves, returns a required input amount of the other asset
    //
    // amountOut = amountIn * reserveOut / reserveIn + amountIn
    // amountOut * reserveIn + amountOut * amountIn  = amountIn * reserveOut
    // amountOut * reserveIn = amountIn * (reserveOut - amountOut)
    //
    // amountIn = amountOut * reserveIn / (reserveOut - amountOut)
    // amountIn = (amountIn / (1 - fee_percent)) + 1
    fn get_amount_in(
        amount_out: BalanceOf<T, I>,
        reserve_in: BalanceOf<T, I>,
        reserve_out: BalanceOf<T, I>,
    ) -> Result<BalanceOf<T, I>, DispatchError> {
        ensure!(
            amount_out < reserve_out,
            Error::<T, I>::InsufficientSupplyOut
        );
        let numerator = reserve_in
            .checked_mul(amount_out)
            .ok_or(ArithmeticError::Overflow)?;

        let denominator = reserve_out
            .checked_sub(amount_out)
            .ok_or(ArithmeticError::Underflow)?;

        let amount_in = numerator
            .checked_div(denominator)
            .ok_or(ArithmeticError::Underflow)?;

        let fee_percent = T::LpFee::get()
            .checked_add(&T::ProtocolFee::get())
            .and_then(|r| Ratio::from_percent(100).checked_sub(&r))
            .ok_or(ArithmeticError::Underflow)?;

        log::trace!(
            target: "stableswap::get_amount_in",
            "amount_out: {:?}, reserve_in: {:?}, reserve_out: {:?}, numerator: {:?}, denominator: {:?}, amount_in: {:?}",
            &amount_out,
            &reserve_in,
            &reserve_out,
            &numerator,
            &denominator,
            &amount_in
        );

        Ok(fee_percent
            .saturating_reciprocal_mul(amount_in)
            .checked_add(One::one())
            .ok_or(ArithmeticError::Overflow)?)
    }

    fn do_update_oracle(
        pool: &mut Pool<AssetIdOf<T, I>, BalanceOf<T, I>, T::BlockNumber>,
    ) -> Result<(), DispatchError> {
        let block_timestamp = frame_system::Pallet::<T>::block_number();

        if pool.block_timestamp_last != block_timestamp {
            let time_elapsed: BalanceOf<T, I> = block_timestamp
                .saturating_sub(pool.block_timestamp_last)
                .saturated_into();

            // compute by multiplying the numerator with the time elapsed
            let price0_fraction = FixedU128::saturating_from_rational(
                time_elapsed
                    .get_big_uint()
                    .checked_mul(&pool.quote_amount.get_big_uint())
                    .ok_or(Error::<T, I>::ConversionToU128Failed)?
                    .to_u128()
                    .ok_or(ArithmeticError::Overflow)?,
                pool.base_amount,
            );
            let price1_fraction = FixedU128::saturating_from_rational(
                time_elapsed
                    .get_big_uint()
                    .checked_mul(&pool.base_amount.get_big_uint())
                    .ok_or(Error::<T, I>::ConversionToU128Failed)?
                    .to_u128()
                    .ok_or(ArithmeticError::Overflow)?,
                pool.quote_amount,
            );

            // convert stored u128 into FixedU128 before add
            pool.price_0_cumulative_last = FixedU128::from_inner(pool.price_0_cumulative_last)
                .checked_add(&price0_fraction)
                .ok_or(ArithmeticError::Overflow)?
                .into_inner();

            pool.price_1_cumulative_last = FixedU128::from_inner(pool.price_1_cumulative_last)
                .checked_add(&price1_fraction)
                .ok_or(ArithmeticError::Overflow)?
                .into_inner();

            // updates timestamp last so `time_elapsed` is correctly calculated
            pool.block_timestamp_last = block_timestamp;
        }

        Ok(())
    }
    // given a pool, calculate the ideal liquidity amounts as a function of the current
    // pool reserves ratio
    fn get_ideal_amounts(
        pool: &Pool<AssetIdOf<T, I>, BalanceOf<T, I>, T::BlockNumber>,
        (base_amount, quote_amount): (BalanceOf<T, I>, BalanceOf<T, I>),
    ) -> Result<(BalanceOf<T, I>, BalanceOf<T, I>), DispatchError> {
        log::trace!(
            target: "stableswap::get_ideal_amounts",
            "pair: {:?}",
            &(base_amount, quote_amount)
        );

        if pool.is_empty() {
            return Ok((base_amount, quote_amount));
        }

        let ideal_quote_amount = Self::quote(base_amount, pool.base_amount, pool.quote_amount)?;
        if ideal_quote_amount <= quote_amount {
            Ok((base_amount, ideal_quote_amount))
        } else {
            let ideal_base_amount = Self::quote(quote_amount, pool.quote_amount, pool.base_amount)?;
            Ok((ideal_base_amount, quote_amount))
        }
    }
    fn protocol_fee_on() -> bool {
        !T::ProtocolFee::get().is_zero()
    }
    pub fn lock_account_id() -> T::AccountId {
        T::LockAccountId::get()
    }
    pub fn account_id() -> T::AccountId {
        T::PalletId::get().into_account()
    }
    // given an input amount and a vector of assets, return a vector of output
    // amounts
    fn get_amounts_out(
        amount_in: BalanceOf<T, I>,
        path: Vec<AssetIdOf<T, I>>,
    ) -> Result<Amounts<T, I>, DispatchError> {
        let mut amounts_out: Amounts<T, I> = Vec::new();
        amounts_out.resize(path.len(), 0u128);

        amounts_out[0] = amount_in;
        for i in 0..(path.len() - 1) {
            let (reserve_in, reserve_out) = Self::get_reserves(path[i], path[i + 1])?;
            let amount_out = Self::get_amount_out(amounts_out[i], reserve_in, reserve_out)?;
            amounts_out[i + 1] = amount_out;
        }

        Ok(amounts_out)
    }
    fn get_protocol_fee_reciprocal_proportion() -> Result<BalanceOf<T, I>, DispatchError> {
        Ok(T::ProtocolFee::get()
            .checked_add(&T::LpFee::get())
            .map(|r| T::ProtocolFee::get().div(r))
            .map(|r| r.saturating_reciprocal_mul::<BalanceOf<T, I>>(One::one()))
            .ok_or(ArithmeticError::Underflow)?)
    }
}
// For Parallel Router
impl<T: Config<I>, I: 'static>
    primitives::StableSwap<AccountIdOf<T>, AssetIdOf<T, I>, BalanceOf<T, I>> for Pallet<T, I>
{
    /// Based on the path specified and the available pool balances
    /// this will return the amounts outs when trading the specified
    /// amount in
    fn get_amounts_out(
        amount_in: BalanceOf<T, I>,
        path: Vec<AssetIdOf<T, I>>,
    ) -> Result<Vec<BalanceOf<T, I>>, DispatchError> {
        let balances = Self::get_amounts_out(amount_in, path)?;
        Ok(balances)
    }

    /// Based on the path specified and the available pool balances
    /// this will return the amounts in needed to produce the specified
    /// amount out
    fn get_amounts_in(
        amount_out: BalanceOf<T, I>,
        path: Vec<AssetIdOf<T, I>>,
    ) -> Result<Vec<BalanceOf<T, I>>, DispatchError> {
        let balances = Self::get_amounts_in(amount_out, path)?;
        Ok(balances)
    }

    /// Handles a "swap" on the stableswap side for "who".
    /// This will move the `amount_in` funds to the stableswap PalletId,
    /// trade `pair.0` to `pair.1` and return a result with the amount
    /// of currency that was sent back to the user.
    fn swap(
        who: &AccountIdOf<T>,
        pair: (AssetIdOf<T, I>, AssetIdOf<T, I>),
        amount_in: BalanceOf<T, I>,
    ) -> Result<(), DispatchError> {
        Self::do_swap(who, pair, amount_in)?;
        Ok(())
    }

    /// Returns a vector of all of the pools in storage
    fn get_pools() -> Result<Vec<(AssetIdOf<T, I>, AssetIdOf<T, I>)>, DispatchError> {
        Ok(Pools::<T, I>::iter_keys().collect())
    }

    fn get_reserves(
        asset_in: AssetIdOf<T, I>,
        asset_out: AssetIdOf<T, I>,
    ) -> Result<(BalanceOf<T, I>, BalanceOf<T, I>), DispatchError> {
        let (amount_x, amount_y) = Self::get_reserves(asset_in, asset_out)?;
        Ok((amount_x, amount_y))
    }
}<|MERGE_RESOLUTION|>--- conflicted
+++ resolved
@@ -263,25 +263,6 @@
                         (base_asset, quote_asset),
                     )?;
 
-<<<<<<< HEAD
-                    // ****************************************************************************
-                    // Gets New Liquidity Amount
-                    let updated_invariant = Self::do_get_delta(pair).unwrap();
-                    ensure!(
-                        updated_invariant >= initial_invariant,
-                        Error::<T, I>::InvalidInvariant
-                    );
-                    let _recalculate_invariant = updated_invariant;
-                    // Asset in Asset out
-                    /* Since we have 2 coins
-                    for in in  0..2:
-                        let ideal_balance =
-
-                    */
-                    // ****************************************************************************
-
-=======
->>>>>>> 7cea6739
                     log::trace!(
                         target: "stableswap::add_liquidity",
                         "who: {:?}, base_asset: {:?}, quote_asset: {:?}, ideal_amounts: {:?},\
