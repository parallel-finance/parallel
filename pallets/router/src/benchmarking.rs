//! Router pallet benchmarking.

#![cfg(feature = "runtime-benchmarks")]

extern crate alloc;

use super::*;
use crate::pallet::{AssetIdOf, BalanceOf};
#[allow(unused_imports)]
use crate::Pallet as AMMRoute;
use core::convert::TryFrom;
use frame_benchmarking::{
    account, benchmarks_instance_pallet, impl_benchmark_test_suite, whitelisted_caller,
};
use frame_support::traits::EnsureOrigin;
use frame_support::{
    assert_ok,
    traits::fungibles::{Inspect, Mutate},
    BoundedVec,
};
use frame_system::{self, RawOrigin as SystemOrigin};
use primitives::{tokens, CurrencyId};
use sp_runtime::{
    traits::{AtLeast32BitUnsigned, One, StaticLookup},
    FixedPointOperand,
};

const DOT: CurrencyId = tokens::DOT;
const XDOT: CurrencyId = tokens::XDOT;
const INITIAL_AMOUNT: u128 = 1_000_000_000_000_000;
const ASSET_ID: u32 = 10;

fn assert_last_event<T: Config<I>, I: 'static>(generic_event: <T as Config<I>>::Event) {
    frame_system::Pallet::<T>::assert_last_event(generic_event.into());
}

fn initial_set_up<T: Config<I>, I: 'static>(caller: T::AccountId)
where
    <<T as crate::Config<I>>::Assets as Inspect<T::AccountId>>::Balance: From<u128>,
    <<T as crate::Config<I>>::Assets as Inspect<T::AccountId>>::AssetId: From<u32>,
    <<T as pallet_amm::Config>::Assets as Inspect<<T as frame_system::Config>::AccountId>>::Balance:
        From<u128>,
    <<T as pallet_amm::Config>::Assets as Inspect<<T as frame_system::Config>::AccountId>>::AssetId:
        From<u32>,
{
    let account_id = T::Lookup::unlookup(caller.clone());

    pallet_assets::Pallet::<T>::force_create(
        SystemOrigin::Root.into(),
        tokens::XDOT,
        account_id.clone(),
        true,
        One::one(),
    )
    .ok();

    pallet_assets::Pallet::<T>::force_create(
        SystemOrigin::Root.into(),
        tokens::DOT,
        account_id,
        true,
        One::one(),
    )
    .ok();

    <T as crate::Config<I>>::Assets::mint_into(DOT, &caller, INITIAL_AMOUNT).ok();

    let pool_creator = account("pool_creator", 1, 0);
    <T as crate::Config<I>>::Assets::mint_into(DOT, &pool_creator, INITIAL_AMOUNT).ok();
    <T as crate::Config<I>>::Assets::mint_into(XDOT, &pool_creator, INITIAL_AMOUNT).ok();

    pallet_assets::Pallet::<T>::force_create(
        SystemOrigin::Root.into(),
        ASSET_ID.into(),
        T::Lookup::unlookup(pool_creator.clone()),
        true,
        One::one(),
    )
    .ok();

    assert_ok!(pallet_amm::Pallet::<T>::create_pool(
        T::CreatePoolOrigin::successful_origin(),
        (DOT.into(), XDOT.into()),
        (100_000_000u128.into(), 100_000_000u128.into()),
        pool_creator.clone(),
        ASSET_ID.into()
    ));

    assert_ok!(pallet_amm::Pallet::<T>::add_liquidity(
        SystemOrigin::Signed(pool_creator).into(),
<<<<<<< HEAD
        (DOT.into(), XDOT.into()),
        (100_000_000u128.into(), 100_000_000u128.into()),
        (99_999.into(), 99_999.into())
=======
        (DOT, XDOT),
        (100_000_000u128, 100_000_000u128),
        (99_999u128, 99_999u128),
        ASSET_ID
>>>>>>> 29257ba7
    ));
}

benchmarks_instance_pallet! {
     where_clause {
        where
            BalanceOf<T, I>: FixedPointOperand,
            AssetIdOf<T, I>: AtLeast32BitUnsigned,
            <<T as crate::Config<I>>::Assets as Inspect<T::AccountId>>::Balance: From<u128>,
            <<T as crate::Config<I>>::Assets as Inspect<T::AccountId>>::AssetId: From<u32>,
            <<T as pallet_amm::Config>::Assets as Inspect<<T as frame_system::Config>::AccountId>>::Balance:
                From<u128>,
            <<T as pallet_amm::Config>::Assets as Inspect<<T as frame_system::Config>::AccountId>>::AssetId:
            From<u32>,
    }
    trade {
        let caller: T::AccountId = whitelisted_caller();
        initial_set_up::<T, I>(caller.clone());
        let amount_in = 1_000u128;
        let original_amount_in = amount_in;
        let min_amount_out = 980u128;
        let expiry = u32::MAX;
        let routes: BoundedVec<_, <T as Config<I>>::MaxLengthRoute> = Route::<T, I>::try_from(alloc::vec![(DOT, XDOT)]).unwrap();
    }: trade(SystemOrigin::Signed(caller.clone()), routes.clone(), amount_in, min_amount_out, expiry.into())

    verify {
        let amount_out: BalanceOf<T, I> = <T as crate::Config<I>>::Assets::balance(XDOT, &caller);

        assert_eq!(amount_out, 994u128);
        assert_last_event::<T, I>(Event::TradedSuccessfully(caller, original_amount_in, routes, amount_out).into());
    }
}

impl_benchmark_test_suite!(AMMRoute, crate::mock::new_test_ext(), crate::mock::Runtime,);<|MERGE_RESOLUTION|>--- conflicted
+++ resolved
@@ -71,7 +71,7 @@
 
     pallet_assets::Pallet::<T>::force_create(
         SystemOrigin::Root.into(),
-        ASSET_ID.into(),
+        ASSET_ID,
         T::Lookup::unlookup(pool_creator.clone()),
         true,
         One::one(),
@@ -80,24 +80,17 @@
 
     assert_ok!(pallet_amm::Pallet::<T>::create_pool(
         T::CreatePoolOrigin::successful_origin(),
-        (DOT.into(), XDOT.into()),
-        (100_000_000u128.into(), 100_000_000u128.into()),
+        (DOT, XDOT),
+        (100_000_000u128, 100_000_000u128),
         pool_creator.clone(),
-        ASSET_ID.into()
+        ASSET_ID
     ));
 
     assert_ok!(pallet_amm::Pallet::<T>::add_liquidity(
         SystemOrigin::Signed(pool_creator).into(),
-<<<<<<< HEAD
-        (DOT.into(), XDOT.into()),
-        (100_000_000u128.into(), 100_000_000u128.into()),
-        (99_999.into(), 99_999.into())
-=======
         (DOT, XDOT),
         (100_000_000u128, 100_000_000u128),
-        (99_999u128, 99_999u128),
-        ASSET_ID
->>>>>>> 29257ba7
+        (99_999u128, 99_999u128)
     ));
 }
 
