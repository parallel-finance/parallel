//! Router pallet benchmarking.

#![cfg(feature = "runtime-benchmarks")]

extern crate alloc;

use super::*;
use crate::pallet::AssetIdOf;
use crate::pallet::BalanceOf;
#[allow(unused_imports)]
use crate::Pallet as AMMRoute;
use core::convert::TryFrom;
use frame_benchmarking::{
    account, benchmarks_instance_pallet, impl_benchmark_test_suite, whitelisted_caller,
};
use frame_support::{
    assert_ok,
    traits::fungibles::{Inspect, Mutate},
    BoundedVec,
};
use frame_system::{self, RawOrigin as SystemOrigin};
<<<<<<< HEAD
use primitives::{tokens, AssetId};
use sp_runtime::traits::AtLeast32BitUnsigned;
=======
use primitives::{tokens, CurrencyId};
>>>>>>> 5900e4b6
use sp_runtime::traits::StaticLookup;
use sp_runtime::FixedPointOperand;

const DOT: CurrencyId = tokens::DOT;
const XDOT: CurrencyId = tokens::XDOT;
const INITIAL_AMOUNT: u128 = 1000_000_000_000_000;
const ASSET_ID: u32 = 10;

fn assert_last_event<T: Config<I>, I: 'static>(generic_event: <T as Config<I>>::Event) {
    frame_system::Pallet::<T>::assert_last_event(generic_event.into());
}

fn initial_set_up<T: Config<I>, I: 'static>(caller: T::AccountId)
where
    BalanceOf<T, I>: FixedPointOperand,
    AssetIdOf<T, I>: AtLeast32BitUnsigned,
    <<T as crate::Config<I>>::Assets as Inspect<T::AccountId>>::Balance: From<u128>,
    <<T as crate::Config<I>>::Assets as Inspect<T::AccountId>>::AssetId: From<u32>,
    <<T as pallet_amm::Config>::Assets as Inspect<<T as frame_system::Config>::AccountId>>::Balance:
        FixedPointOperand,
    <<T as pallet_amm::Config>::Assets as Inspect<<T as frame_system::Config>::AccountId>>::AssetId:
        AtLeast32BitUnsigned,
    <<T as pallet_amm::Config>::Assets as Inspect<<T as frame_system::Config>::AccountId>>::Balance:
        From<u128>,
    <<T as pallet_amm::Config>::Assets as Inspect<<T as frame_system::Config>::AccountId>>::AssetId:
        From<u32>,
{
    let account_id = T::Lookup::unlookup(caller.clone());

    pallet_assets::Pallet::<T>::force_create(
        SystemOrigin::Root.into(),
        tokens::XDOT,
        account_id.clone(),
        true,
        1,
    )
    .ok();

    pallet_assets::Pallet::<T>::force_create(
        SystemOrigin::Root.into(),
        tokens::DOT,
        account_id.clone(),
        true,
        1,
    )
    .ok();

    <T as crate::Config<I>>::Assets::mint_into(DOT.into(), &caller, INITIAL_AMOUNT.into()).ok();

    let pool_creator = account("pool_creator", 1, 0);
    <T as crate::Config<I>>::Assets::mint_into(DOT.into(), &pool_creator, INITIAL_AMOUNT.into())
        .ok();
    <T as crate::Config<I>>::Assets::mint_into(XDOT.into(), &pool_creator, INITIAL_AMOUNT.into())
        .ok();

    assert_ok!(pallet_amm::Pallet::<T>::add_liquidity(
        SystemOrigin::Signed(pool_creator).into(),
        (DOT.into(), XDOT.into()),
        (100_000_000u128.into(), 100_000_000u128.into()),
        (99_999.into(), 99_999.into()),
        ASSET_ID.into()
    ));
}

benchmarks_instance_pallet! {
     where_clause {
        where
            BalanceOf<T, I>: FixedPointOperand,
            AssetIdOf<T, I>: AtLeast32BitUnsigned,
            <<T as crate::Config<I>>::Assets as Inspect<T::AccountId>>::Balance: From<u128>,
            <<T as crate::Config<I>>::Assets as Inspect<T::AccountId>>::AssetId: From<u32>,
            <<T as pallet_amm::Config>::Assets as Inspect<<T as frame_system::Config>::AccountId>>::Balance:
                FixedPointOperand,
            <<T as pallet_amm::Config>::Assets as Inspect<<T as frame_system::Config>::AccountId>>::AssetId:
                AtLeast32BitUnsigned,
            <<T as pallet_amm::Config>::Assets as Inspect<<T as frame_system::Config>::AccountId>>::Balance:
                From<u128>,
            <<T as pallet_amm::Config>::Assets as Inspect<<T as frame_system::Config>::AccountId>>::AssetId:
            From<u32>,
    }
    trade {
        let caller: T::AccountId = whitelisted_caller();
        initial_set_up::<T, I>(caller.clone());
        let amount_in = 1_000;
        let original_amount_in = amount_in;
        let min_amount_out = 980;
        let expiry = u32::MAX;
        let routes: BoundedVec<_, <T as Config<I>>::MaxLengthRoute> = Route::<T, I>::try_from(alloc::vec![(DOT.into(), XDOT.into())]).unwrap();
    }: trade(SystemOrigin::Signed(caller.clone()), routes.clone(), amount_in.into(), min_amount_out.into(), expiry.into())

    verify {
        let amount_out: BalanceOf<T, I> = <T as crate::Config<I>>::Assets::balance(XDOT.into(), &caller);

        assert_eq!(amount_out, 994.into());
        assert_last_event::<T, I>(Event::TradedSuccessfully(caller, original_amount_in.into(), routes, amount_out.into()).into());
    }
}

impl_benchmark_test_suite!(AMMRoute, crate::mock::new_test_ext(), crate::mock::Runtime,);<|MERGE_RESOLUTION|>--- conflicted
+++ resolved
@@ -19,17 +19,13 @@
     BoundedVec,
 };
 use frame_system::{self, RawOrigin as SystemOrigin};
-<<<<<<< HEAD
 use primitives::{tokens, AssetId};
 use sp_runtime::traits::AtLeast32BitUnsigned;
-=======
-use primitives::{tokens, CurrencyId};
->>>>>>> 5900e4b6
 use sp_runtime::traits::StaticLookup;
 use sp_runtime::FixedPointOperand;
 
-const DOT: CurrencyId = tokens::DOT;
-const XDOT: CurrencyId = tokens::XDOT;
+const DOT: AssetId = tokens::DOT;
+const XDOT: AssetId = tokens::XDOT;
 const INITIAL_AMOUNT: u128 = 1000_000_000_000_000;
 const ASSET_ID: u32 = 10;
 
