--- conflicted
+++ resolved
@@ -44,11 +44,7 @@
         ensure_signed,
         pallet_prelude::{BlockNumberFor, OriginFor},
     };
-<<<<<<< HEAD
     use primitives::{AssetId, Balance, AMM};
-=======
-    use primitives::{currency::CurrencyId, AssetId, Balance, AMM};
->>>>>>> f8cf8061
     use sp_runtime::traits::Zero;
 
     pub type Route<T, I> = BoundedVec<
