[package]
authors = ['Parallel Team']
edition = '2018'
name    = 'pallet-liquid-staking-v2'
version = '3.0.0'

[package.metadata.docs.rs]
targets = ['x86_64-unknown-linux-gnu']

[dependencies]
<<<<<<< HEAD
codec              = { package = 'parity-scale-codec', version = '2.0.0', features= ["max-encoded-len"], default-features = false }
frame-support      = { git = 'https://github.com/paritytech/substrate.git', branch = 'polkadot-v0.9.8', default-features = false, version = '3.0.0' }
frame-system       = { git = 'https://github.com/paritytech/substrate.git', branch = 'polkadot-v0.9.8', default-features = false, version = '3.0.0' }
sp-runtime         = { git = 'https://github.com/paritytech/substrate.git', branch = 'polkadot-v0.9.8', version = '3.0.0', default-features = false }
sp-std             = { git = 'https://github.com/paritytech/substrate.git', branch = 'polkadot-v0.9.8', version = '3.0.0', default-features = false }
orml-traits        = { git = 'https://github.com/open-web3-stack/open-runtime-module-library.git', default-features = false }
xcm                = { git = 'https://github.com/paritytech/polkadot.git', branch = 'release-v0.9.8', default-features = false }
# max-encoded-len    = { git = 'https://github.com/paritytech/substrate', branch = 'polkadot-v0.9.8', default-features = false }
=======
codec         = { package = 'parity-scale-codec', version = '2.0.0', default-features = false }
frame-support = { git = 'https://github.com/paritytech/substrate.git', branch = 'polkadot-v0.9.9', default-features = false }
frame-system  = { git = 'https://github.com/paritytech/substrate.git', branch = 'polkadot-v0.9.9', default-features = false }
orml-traits   = { git = 'https://github.com/open-web3-stack/open-runtime-module-library.git', default-features = false }
sp-runtime    = { git = 'https://github.com/paritytech/substrate.git', branch = 'polkadot-v0.9.9', default-features = false }
sp-std        = { git = 'https://github.com/paritytech/substrate.git', branch = 'polkadot-v0.9.9', default-features = false }
>>>>>>> 95653303

# parallel pallets
primitives = { package = 'parallel-primitives', path = '../../primitives', default-features = false }

[dev-dependencies]
<<<<<<< HEAD
pallet-balances = { git = 'https://github.com/paritytech/substrate.git', branch = 'polkadot-v0.9.8', default-features = false, version = '3.0.0' }
sp-core         = { git = 'https://github.com/paritytech/substrate.git', branch = 'polkadot-v0.9.8', default-features = false, version = '3.0.0' }
orml-currencies    = { git = 'https://github.com/open-web3-stack/open-runtime-module-library.git', default-features = false }
orml-tokens        = { git = 'https://github.com/open-web3-stack/open-runtime-module-library.git', default-features = false }
serde           = { version = '1' }
=======
orml-currencies = { git = 'https://github.com/open-web3-stack/open-runtime-module-library.git', default-features = false }
orml-tokens     = { git = 'https://github.com/open-web3-stack/open-runtime-module-library.git', default-features = false }
pallet-balances = { git = 'https://github.com/paritytech/substrate.git', branch = 'polkadot-v0.9.9', default-features = false }
sp-core         = { git = 'https://github.com/paritytech/substrate.git', branch = 'polkadot-v0.9.9', default-features = false }
>>>>>>> 95653303

[features]
default = ['std']
std     = [
  'codec/std',
  'frame-support/std',
  'frame-system/std',
  'sp-runtime/std',
  'sp-std/std',
  'orml-traits/std',
  'orml-tokens/std',
  'orml-currencies/std',
  'primitives/std',
<<<<<<< HEAD
  'xcm/std',
=======
>>>>>>> 95653303
]<|MERGE_RESOLUTION|>--- conflicted
+++ resolved
@@ -8,40 +8,23 @@
 targets = ['x86_64-unknown-linux-gnu']
 
 [dependencies]
-<<<<<<< HEAD
 codec              = { package = 'parity-scale-codec', version = '2.0.0', features= ["max-encoded-len"], default-features = false }
-frame-support      = { git = 'https://github.com/paritytech/substrate.git', branch = 'polkadot-v0.9.8', default-features = false, version = '3.0.0' }
-frame-system       = { git = 'https://github.com/paritytech/substrate.git', branch = 'polkadot-v0.9.8', default-features = false, version = '3.0.0' }
-sp-runtime         = { git = 'https://github.com/paritytech/substrate.git', branch = 'polkadot-v0.9.8', version = '3.0.0', default-features = false }
-sp-std             = { git = 'https://github.com/paritytech/substrate.git', branch = 'polkadot-v0.9.8', version = '3.0.0', default-features = false }
-orml-traits        = { git = 'https://github.com/open-web3-stack/open-runtime-module-library.git', default-features = false }
-xcm                = { git = 'https://github.com/paritytech/polkadot.git', branch = 'release-v0.9.8', default-features = false }
-# max-encoded-len    = { git = 'https://github.com/paritytech/substrate', branch = 'polkadot-v0.9.8', default-features = false }
-=======
-codec         = { package = 'parity-scale-codec', version = '2.0.0', default-features = false }
 frame-support = { git = 'https://github.com/paritytech/substrate.git', branch = 'polkadot-v0.9.9', default-features = false }
 frame-system  = { git = 'https://github.com/paritytech/substrate.git', branch = 'polkadot-v0.9.9', default-features = false }
 orml-traits   = { git = 'https://github.com/open-web3-stack/open-runtime-module-library.git', default-features = false }
 sp-runtime    = { git = 'https://github.com/paritytech/substrate.git', branch = 'polkadot-v0.9.9', default-features = false }
 sp-std        = { git = 'https://github.com/paritytech/substrate.git', branch = 'polkadot-v0.9.9', default-features = false }
->>>>>>> 95653303
+xcm                = { git = 'https://github.com/paritytech/polkadot.git', branch = 'release-v0.9.9', default-features = false }
 
 # parallel pallets
 primitives = { package = 'parallel-primitives', path = '../../primitives', default-features = false }
 
 [dev-dependencies]
-<<<<<<< HEAD
-pallet-balances = { git = 'https://github.com/paritytech/substrate.git', branch = 'polkadot-v0.9.8', default-features = false, version = '3.0.0' }
-sp-core         = { git = 'https://github.com/paritytech/substrate.git', branch = 'polkadot-v0.9.8', default-features = false, version = '3.0.0' }
-orml-currencies    = { git = 'https://github.com/open-web3-stack/open-runtime-module-library.git', default-features = false }
-orml-tokens        = { git = 'https://github.com/open-web3-stack/open-runtime-module-library.git', default-features = false }
-serde           = { version = '1' }
-=======
 orml-currencies = { git = 'https://github.com/open-web3-stack/open-runtime-module-library.git', default-features = false }
 orml-tokens     = { git = 'https://github.com/open-web3-stack/open-runtime-module-library.git', default-features = false }
 pallet-balances = { git = 'https://github.com/paritytech/substrate.git', branch = 'polkadot-v0.9.9', default-features = false }
 sp-core         = { git = 'https://github.com/paritytech/substrate.git', branch = 'polkadot-v0.9.9', default-features = false }
->>>>>>> 95653303
+serde           = { version = '1' }
 
 [features]
 default = ['std']
@@ -55,8 +38,5 @@
   'orml-tokens/std',
   'orml-currencies/std',
   'primitives/std',
-<<<<<<< HEAD
   'xcm/std',
-=======
->>>>>>> 95653303
 ]