--- conflicted
+++ resolved
@@ -1,9 +1,5 @@
 use frame_support::{construct_runtime, parameter_types, sp_io, traits::GenesisBuild, PalletId};
-<<<<<<< HEAD
-use orml_traits::parameter_type_with_key;
-=======
 use orml_traits::{parameter_type_with_key, MultiCurrency};
->>>>>>> 93cdc92b
 use sp_core::H256;
 use sp_runtime::{
     testing::Header,
@@ -97,14 +93,9 @@
 }
 
 parameter_types! {
-<<<<<<< HEAD
-    pub const LiquidCurrency : CurrencyId = CurrencyId::xDOT;
-    pub const StakingPalletId: PalletId = PalletId(*b"testcase");
-=======
     pub const LiquidStakingPalletId: PalletId = PalletId(*b"par/lqsk");
     pub const StakingCurrency: CurrencyId = CurrencyId::DOT;
     pub const LiquidCurrency: CurrencyId = CurrencyId::xDOT;
->>>>>>> 93cdc92b
 }
 
 impl crate::Config for Test {
@@ -112,11 +103,7 @@
     type Currency = Currencies;
     type StakingCurrency = StakingCurrency;
     type LiquidCurrency = LiquidCurrency;
-<<<<<<< HEAD
-    type PalletId = StakingPalletId;
-=======
     type PalletId = LiquidStakingPalletId;
->>>>>>> 93cdc92b
     type WeightInfo = ();
 }
 
