--- conflicted
+++ resolved
@@ -192,14 +192,8 @@
 
     orml_tokens::GenesisConfig::<Test> {
         balances: vec![
-<<<<<<< HEAD
-            (Alice, CurrencyId::Token(TokenSymbol::DOT), 100),
-            (Alice, CurrencyId::Token(TokenSymbol::xDOT), 100),
-            (Bob, CurrencyId::Token(TokenSymbol::DOT), 100 * DOT_DECIMAL),
-=======
-            (ALICE, CurrencyId::DOT, 100),
-            (ALICE, CurrencyId::xDOT, 100),
->>>>>>> e4547743
+            (ALICE, CurrencyId::Token(TokenSymbol::DOT), 100),
+            (ALICE, CurrencyId::Token(TokenSymbol::xDOT), 100),
         ],
     }
     .assimilate_storage(&mut storage)
