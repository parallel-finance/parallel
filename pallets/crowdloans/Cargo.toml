[package]
authors = ['Parallel Team']
edition = '2021'
name    = 'pallet-crowdloans'
version = '1.8.0'

[package.metadata.docs.rs]
targets = ['x86_64-unknown-linux-gnu']

[dependencies]
codec              = { package = 'parity-scale-codec', version = '2.3.1', features = ['max-encoded-len'], default-features = false }
frame-benchmarking = { git = 'https://github.com/paritytech/substrate.git', branch = 'polkadot-v0.9.17', default-features = false, optional = true }
frame-support      = { git = 'https://github.com/paritytech/substrate.git', branch = 'polkadot-v0.9.17', default-features = false }
frame-system       = { git = 'https://github.com/paritytech/substrate.git', branch = 'polkadot-v0.9.17', default-features = false }
pallet-assets      = { git = 'https://github.com/paritytech/substrate.git', branch = 'polkadot-v0.9.17', default-features = false }
pallet-xcm         = { git = 'https://github.com/paritytech/polkadot.git', branch = 'release-v0.9.17', default-features = false }
pallet-xcm-helper  = { path = '../xcm-helper', default-features = false }
primitives         = { package = 'parallel-primitives', path = '../../primitives', default-features = false }
scale-info         = { version = '1.0', default-features = false, features = ['derive'] }
sp-runtime         = { git = 'https://github.com/paritytech/substrate.git', branch = 'polkadot-v0.9.17', default-features = false }
sp-std             = { git = 'https://github.com/paritytech/substrate.git', branch = 'polkadot-v0.9.17', default-features = false }
xcm                = { git = 'https://github.com/paritytech/polkadot.git', branch = 'release-v0.9.17', default-features = false }

[dev-dependencies]
cumulus-pallet-dmp-queue        = { git = 'https://github.com/paritytech/cumulus.git', branch = 'polkadot-v0.9.17' }
cumulus-pallet-parachain-system = { git = 'https://github.com/paritytech/cumulus.git', branch = 'polkadot-v0.9.17' }
cumulus-pallet-xcm              = { git = 'https://github.com/paritytech/cumulus.git', branch = 'polkadot-v0.9.17' }
cumulus-pallet-xcmp-queue       = { git = 'https://github.com/paritytech/cumulus.git', branch = 'polkadot-v0.9.17' }
kusama-runtime                  = { git = 'https://github.com/paritytech/polkadot.git', branch = 'release-v0.9.17', features = ['runtime-benchmarks'] }
orml-xcm-support                = { git = 'https://github.com/open-web3-stack/open-runtime-module-library.git' }
orml-xtokens                    = { git = 'https://github.com/open-web3-stack/open-runtime-module-library.git' }
<<<<<<< HEAD
pallet-babe                     = { git = 'https://github.com/paritytech/substrate.git', branch = 'polkadot-v0.9.17' }
pallet-balances                 = { git = 'https://github.com/paritytech/substrate.git', branch = 'polkadot-v0.9.17' }
pallet-session                  = { git = 'https://github.com/paritytech/substrate.git', branch = 'polkadot-v0.9.17' }
pallet-timestamp                = { git = 'https://github.com/paritytech/substrate.git', branch = 'polkadot-v0.9.17' }
pallet-utility                  = { git = 'https://github.com/paritytech/substrate.git', branch = 'polkadot-v0.9.17' }
parachain-info                  = { git = 'https://github.com/paritytech/cumulus.git', branch = 'polkadot-v0.9.17' }
polkadot-core-primitives        = { git = 'https://github.com/paritytech/polkadot.git', branch = 'release-v0.9.17' }
polkadot-parachain              = { git = 'https://github.com/paritytech/polkadot.git', branch = 'release-v0.9.17' }
polkadot-runtime-parachains     = { git = 'https://github.com/paritytech/polkadot.git', branch = 'release-v0.9.17' }
polkadot-runtime-common         = { git = 'https://github.com/paritytech/polkadot.git', branch = 'release-v0.9.17' }
=======
pallet-babe                     = { git = 'https://github.com/paritytech/substrate.git', branch = 'polkadot-v0.9.16' }
pallet-balances                 = { git = 'https://github.com/paritytech/substrate.git', branch = 'polkadot-v0.9.16' }
pallet-session                  = { git = 'https://github.com/paritytech/substrate.git', branch = 'polkadot-v0.9.16' }
pallet-timestamp                = { git = 'https://github.com/paritytech/substrate.git', branch = 'polkadot-v0.9.16' }
pallet-utility                  = { git = 'https://github.com/paritytech/substrate.git', branch = 'polkadot-v0.9.16' }
parachain-info                  = { git = 'https://github.com/paritytech/cumulus.git', branch = 'polkadot-v0.9.16' }
polkadot-core-primitives        = { git = 'https://github.com/paritytech/polkadot.git', branch = 'release-v0.9.16' }
polkadot-parachain              = { git = 'https://github.com/paritytech/polkadot.git', branch = 'release-v0.9.16' }
polkadot-runtime-common         = { git = 'https://github.com/paritytech/polkadot.git', branch = 'release-v0.9.16' }
polkadot-runtime-parachains     = { git = 'https://github.com/paritytech/polkadot.git', branch = 'release-v0.9.16' }
>>>>>>> 514b9e51
serde                           = { version = '1' }
sp-core                         = { git = 'https://github.com/paritytech/substrate.git', branch = 'polkadot-v0.9.17' }
sp-io                           = { git = 'https://github.com/paritytech/substrate.git', branch = 'polkadot-v0.9.17' }
xcm-builder                     = { git = 'https://github.com/paritytech/polkadot.git', branch = 'release-v0.9.17' }
xcm-executor                    = { git = 'https://github.com/paritytech/polkadot.git', branch = 'release-v0.9.17' }
xcm-simulator                   = { git = 'https://github.com/paritytech/polkadot.git', branch = 'release-v0.9.17' }

[features]
default            = ['std']
runtime-benchmarks = ['frame-benchmarking']
std                = [
  'codec/std',
  'frame-support/std',
  'frame-system/std',
  'frame-benchmarking/std',
  'sp-runtime/std',
  'sp-std/std',
  'scale-info/std',
  'primitives/std',
  'pallet-assets/std',
  'xcm/std',
  'pallet-xcm-helper/std',
  'pallet-xcm/std',
]
try-runtime        = ['frame-support/try-runtime']

[lib]
doctest = false<|MERGE_RESOLUTION|>--- conflicted
+++ resolved
@@ -29,7 +29,6 @@
 kusama-runtime                  = { git = 'https://github.com/paritytech/polkadot.git', branch = 'release-v0.9.17', features = ['runtime-benchmarks'] }
 orml-xcm-support                = { git = 'https://github.com/open-web3-stack/open-runtime-module-library.git' }
 orml-xtokens                    = { git = 'https://github.com/open-web3-stack/open-runtime-module-library.git' }
-<<<<<<< HEAD
 pallet-babe                     = { git = 'https://github.com/paritytech/substrate.git', branch = 'polkadot-v0.9.17' }
 pallet-balances                 = { git = 'https://github.com/paritytech/substrate.git', branch = 'polkadot-v0.9.17' }
 pallet-session                  = { git = 'https://github.com/paritytech/substrate.git', branch = 'polkadot-v0.9.17' }
@@ -38,20 +37,8 @@
 parachain-info                  = { git = 'https://github.com/paritytech/cumulus.git', branch = 'polkadot-v0.9.17' }
 polkadot-core-primitives        = { git = 'https://github.com/paritytech/polkadot.git', branch = 'release-v0.9.17' }
 polkadot-parachain              = { git = 'https://github.com/paritytech/polkadot.git', branch = 'release-v0.9.17' }
+polkadot-runtime-common         = { git = 'https://github.com/paritytech/polkadot.git', branch = 'release-v0.9.17' }
 polkadot-runtime-parachains     = { git = 'https://github.com/paritytech/polkadot.git', branch = 'release-v0.9.17' }
-polkadot-runtime-common         = { git = 'https://github.com/paritytech/polkadot.git', branch = 'release-v0.9.17' }
-=======
-pallet-babe                     = { git = 'https://github.com/paritytech/substrate.git', branch = 'polkadot-v0.9.16' }
-pallet-balances                 = { git = 'https://github.com/paritytech/substrate.git', branch = 'polkadot-v0.9.16' }
-pallet-session                  = { git = 'https://github.com/paritytech/substrate.git', branch = 'polkadot-v0.9.16' }
-pallet-timestamp                = { git = 'https://github.com/paritytech/substrate.git', branch = 'polkadot-v0.9.16' }
-pallet-utility                  = { git = 'https://github.com/paritytech/substrate.git', branch = 'polkadot-v0.9.16' }
-parachain-info                  = { git = 'https://github.com/paritytech/cumulus.git', branch = 'polkadot-v0.9.16' }
-polkadot-core-primitives        = { git = 'https://github.com/paritytech/polkadot.git', branch = 'release-v0.9.16' }
-polkadot-parachain              = { git = 'https://github.com/paritytech/polkadot.git', branch = 'release-v0.9.16' }
-polkadot-runtime-common         = { git = 'https://github.com/paritytech/polkadot.git', branch = 'release-v0.9.16' }
-polkadot-runtime-parachains     = { git = 'https://github.com/paritytech/polkadot.git', branch = 'release-v0.9.16' }
->>>>>>> 514b9e51
 serde                           = { version = '1' }
 sp-core                         = { git = 'https://github.com/paritytech/substrate.git', branch = 'polkadot-v0.9.17' }
 sp-io                           = { git = 'https://github.com/paritytech/substrate.git', branch = 'polkadot-v0.9.17' }
