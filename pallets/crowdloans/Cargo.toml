--- conflicted
+++ resolved
@@ -8,31 +8,18 @@
 targets = ['x86_64-unknown-linux-gnu']
 
 [dependencies]
-<<<<<<< HEAD
 codec              	= { package = 'parity-scale-codec', version = '2.3.1', features = ['max-encoded-len'], default-features = false }
 frame-benchmarking 	= { git = 'https://github.com/paritytech/substrate.git', branch = 'polkadot-v0.9.12', default-features = false, optional = true }
 frame-support      	= { git = 'https://github.com/paritytech/substrate.git', branch = 'polkadot-v0.9.12', default-features = false }
 frame-system       	= { git = 'https://github.com/paritytech/substrate.git', branch = 'polkadot-v0.9.12', default-features = false }
 pallet-assets      	= { git = 'https://github.com/paritytech/substrate.git', branch = 'polkadot-v0.9.12', default-features = false }
 pallet-parallel-xcm	= { path = '../parallel-xcm', default-features = false }
+pallet-xcm          = { git = 'https://github.com/paritytech/polkadot.git', branch = 'release-v0.9.12', default-features = false }
 primitives         	= { package = 'parallel-primitives', path = '../../primitives', default-features = false }
 scale-info         	= { version = '1.0', default-features = false, features = ['derive'] }
 sp-runtime         	= { git = 'https://github.com/paritytech/substrate.git', branch = 'polkadot-v0.9.12', default-features = false }
 sp-std             	= { git = 'https://github.com/paritytech/substrate.git', branch = 'polkadot-v0.9.12', default-features = false }
 xcm                	= { git = 'https://github.com/paritytech/polkadot.git', branch = 'release-v0.9.12', default-features = false }
-=======
-codec              = { package = 'parity-scale-codec', version = '2.3.1', features = ['max-encoded-len'], default-features = false }
-frame-benchmarking = { git = 'https://github.com/paritytech/substrate.git', branch = 'polkadot-v0.9.12', default-features = false, optional = true }
-frame-support      = { git = 'https://github.com/paritytech/substrate.git', branch = 'polkadot-v0.9.12', default-features = false }
-frame-system       = { git = 'https://github.com/paritytech/substrate.git', branch = 'polkadot-v0.9.12', default-features = false }
-pallet-assets      = { git = 'https://github.com/paritytech/substrate.git', branch = 'polkadot-v0.9.12', default-features = false }
-pallet-xcm         = { git = 'https://github.com/paritytech/polkadot.git', branch = 'release-v0.9.12', default-features = false }
-primitives         = { package = 'parallel-primitives', path = '../../primitives', default-features = false }
-scale-info         = { version = '1.0', default-features = false, features = ['derive'] }
-sp-runtime         = { git = 'https://github.com/paritytech/substrate.git', branch = 'polkadot-v0.9.12', default-features = false }
-sp-std             = { git = 'https://github.com/paritytech/substrate.git', branch = 'polkadot-v0.9.12', default-features = false }
-xcm                = { git = 'https://github.com/paritytech/polkadot.git', branch = 'release-v0.9.12', default-features = false }
->>>>>>> 2d5382a4
 
 [dev-dependencies]
 cumulus-pallet-dmp-queue        = { git = 'https://github.com/paritytech/cumulus.git', branch = 'polkadot-v0.9.12' }
@@ -73,11 +60,8 @@
   'primitives/std',
   'pallet-assets/std',
   'xcm/std',
-<<<<<<< HEAD
   'pallet-parallel-xcm/std',
-=======
   'pallet-xcm/std',
->>>>>>> 2d5382a4
 ]
 try-runtime        = ['frame-support/try-runtime']
 
