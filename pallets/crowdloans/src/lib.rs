--- conflicted
+++ resolved
@@ -238,14 +238,13 @@
                 Error::<T>::CrowdloanAlreadyExists
             );
 
-<<<<<<< HEAD
             let new_vault = Vault::new(next_index, ctoken, contribution_strategy, cap, end_block);
 
             ensure!(
                 T::BlockNumberProvider::current_block_number() <= new_vault.end_block,
                 Error::<T>::ExceededCrowdloanEndBlock
             );
-=======
+
             log::trace!(
                 target: "crowdloans::create_vault",
                 "ctoken_issuance: {:?}, next_index: {:?}, ctoken: {:?}",
@@ -253,9 +252,6 @@
                 next_index,
                 ctoken,
             );
-
-            let new_vault = Vault::new(next_index, ctoken, contribution_strategy);
->>>>>>> 6f9bf41c
 
             Vaults::<T>::insert(crowdloan, next_index, new_vault);
             CTokensRegistry::<T>::insert(ctoken, (crowdloan, next_index));
