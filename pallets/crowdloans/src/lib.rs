--- conflicted
+++ resolved
@@ -617,9 +617,8 @@
         ) -> Result<(), DispatchError> {
             T::Assets::burn_from(T::RelayCurrency::get(), &Self::account_id(), amount)?;
 
-<<<<<<< HEAD
             T::XCM::do_contribute(
-                para_id,
+                crowdloan,
                 Self::xcm_weight().withdraw_weight,
                 T::AccountIdToMultiLocation::convert(T::RefundLocation::get()),
                 T::RelayCurrency::get(),
@@ -629,40 +628,6 @@
                 xcm_fees_payment_strategy,
                 who,
             )?;
-=======
-            switch_relay!({
-                let call =
-                    RelaychainCall::Utility(Box::new(UtilityCall::BatchAll(UtilityBatchAllCall {
-                        calls: vec![
-                            RelaychainCall::<T>::System(SystemCall::Remark(SystemRemarkCall {
-                                remark: format!(
-                                    "{:?}#{:?}",
-                                    T::BlockNumberProvider::current_block_number(),
-                                    who,
-                                )
-                                .into_bytes(),
-                            })),
-                            RelaychainCall::<T>::Crowdloans(CrowdloansCall::Contribute(
-                                CrowdloansContributeCall {
-                                    index: crowdloan,
-                                    value: amount,
-                                    signature: None,
-                                },
-                            )),
-                        ],
-                    })));
-
-                let msg = Self::ump_transact(
-                    call.encode().into(),
-                    Self::xcm_weight().contribute_weight,
-                    xcm_fees_payment_strategy,
-                )?;
-
-                if let Err(_e) = T::XcmSender::send_xcm(MultiLocation::parent(), msg) {
-                    return Err(Error::<T>::SendXcmError.into());
-                }
-            });
->>>>>>> d892c7ff
 
             Ok(())
         }
