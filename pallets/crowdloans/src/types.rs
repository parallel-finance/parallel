// Copyright 2021 Parallel Finance Developer.
// This file is part of Parallel Finance.

// Licensed under the Apache License, Version 2.0 (the "License");
// you may not use this file except in compliance with the License.
// You may obtain a copy of the License at
// http://www.apache.org/licenses/LICENSE-2.0

// Unless required by applicable law or agreed to in writing, software
// distributed under the License is distributed on an "AS IS" BASIS,
// WITHOUT WARRANTIES OR CONDITIONS OF ANY KIND, either express or implied.
// See the License for the specific language governing permissions and
// limitations under the License.

// Groups common pool related structures

<<<<<<< HEAD
use super::{AssetIdOf, BalanceOf, Config};
use primitives::BlockNumber;
=======
use super::{AccountIdOf, AssetIdOf, BalanceOf, Config};
>>>>>>> 1a43f641

use codec::{Decode, Encode};

use scale_info::TypeInfo;
use sp_runtime::{traits::Zero, RuntimeDebug};

use primitives::{ParaId, TrieIndex};

#[derive(PartialEq, Eq, Copy, Clone, Encode, Decode, RuntimeDebug, TypeInfo)]
pub enum VaultPhase {
    /// Vault is open for contributions but wont execute contribute call on relaychain
    Pending,
    /// Vault is open for contributions
    Contributing,
    /// The vault is closed and we should avoid future contributions. This happens when
    /// - there are no contribution
    /// - user cancelled
    /// - crowdloan reached its cap
    /// - parachain won the slot
    Closed,
    /// The vault's crowdloan failed, we have to distribute its assets back
    /// to the contributors
    Failed,
    /// The vault's crowdloan and its associated parachain slot expired, it is
    /// now possible to get back the money we put in
    Expired,
}

#[derive(PartialEq, Eq, Copy, Clone, Encode, Decode, RuntimeDebug, TypeInfo)]
#[scale_info(skip_type_params(T))]
pub struct Vault<T: Config> {
    /// Vault ID
    pub id: u32,
    /// Asset used to represent the shares of currency
    /// to be claimed back later on
    pub ctoken: AssetIdOf<T>,
    /// Which phase the vault is at
    pub phase: VaultPhase,
    /// Tracks how many coins were contributed on the relay chain
    pub contributed: BalanceOf<T>,
    /// Tracks how many coins were gathered but not contributed on the relay chain
    pub pending: BalanceOf<T>,
    /// How we contribute coins to the crowdloan
    pub contribution_strategy: ContributionStrategy,
<<<<<<< HEAD
    /// parallel enforced limit
    pub cap: BalanceOf<T>,
    /// block that vault ends
    pub end_block: BlockNumber,
=======
    /// child storage trie index where we store all contributions
    pub trie_index: TrieIndex,
>>>>>>> 1a43f641
}

/// init default vault with ctoken and currency override
impl<T: Config> Vault<T> {
    pub fn new(
        id: u32,
        ctoken: AssetIdOf<T>,
        contribution_strategy: ContributionStrategy,
<<<<<<< HEAD
        cap: BalanceOf<T>,
        end_block: BlockNumber,
=======
        trie_index: TrieIndex,
>>>>>>> 1a43f641
    ) -> Self {
        Self {
            id,
            ctoken,
            phase: VaultPhase::Pending,
            contributed: Zero::zero(),
            pending: Zero::zero(),
            contribution_strategy,
<<<<<<< HEAD
            cap,
            end_block,
=======
            trie_index,
>>>>>>> 1a43f641
        }
    }
}

#[derive(PartialEq, Eq, Copy, Clone, Encode, Decode, RuntimeDebug, TypeInfo)]
pub enum ContributionStrategy {
    XCM,
}

#[derive(PartialEq, Eq, Clone, Encode, Decode, RuntimeDebug, TypeInfo)]
#[scale_info(skip_type_params(T))]
pub enum XcmInflightRequest<T: Config> {
    Contribute {
        crowdloan: ParaId,
        who: AccountIdOf<T>,
        amount: BalanceOf<T>,
    },
    Withdraw {
        crowdloan: ParaId,
        amount: BalanceOf<T>,
        target_phase: VaultPhase,
    },
}<|MERGE_RESOLUTION|>--- conflicted
+++ resolved
@@ -14,19 +14,14 @@
 
 // Groups common pool related structures
 
-<<<<<<< HEAD
-use super::{AssetIdOf, BalanceOf, Config};
-use primitives::BlockNumber;
-=======
 use super::{AccountIdOf, AssetIdOf, BalanceOf, Config};
->>>>>>> 1a43f641
 
 use codec::{Decode, Encode};
 
 use scale_info::TypeInfo;
 use sp_runtime::{traits::Zero, RuntimeDebug};
 
-use primitives::{ParaId, TrieIndex};
+use primitives::{BlockNumber, ParaId, TrieIndex};
 
 #[derive(PartialEq, Eq, Copy, Clone, Encode, Decode, RuntimeDebug, TypeInfo)]
 pub enum VaultPhase {
@@ -64,15 +59,12 @@
     pub pending: BalanceOf<T>,
     /// How we contribute coins to the crowdloan
     pub contribution_strategy: ContributionStrategy,
-<<<<<<< HEAD
     /// parallel enforced limit
     pub cap: BalanceOf<T>,
     /// block that vault ends
     pub end_block: BlockNumber,
-=======
     /// child storage trie index where we store all contributions
     pub trie_index: TrieIndex,
->>>>>>> 1a43f641
 }
 
 /// init default vault with ctoken and currency override
@@ -81,12 +73,9 @@
         id: u32,
         ctoken: AssetIdOf<T>,
         contribution_strategy: ContributionStrategy,
-<<<<<<< HEAD
         cap: BalanceOf<T>,
         end_block: BlockNumber,
-=======
         trie_index: TrieIndex,
->>>>>>> 1a43f641
     ) -> Self {
         Self {
             id,
@@ -95,12 +84,9 @@
             contributed: Zero::zero(),
             pending: Zero::zero(),
             contribution_strategy,
-<<<<<<< HEAD
             cap,
             end_block,
-=======
             trie_index,
->>>>>>> 1a43f641
         }
     }
 }
