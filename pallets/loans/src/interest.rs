// Copyright 2021 Parallel Finance Developer.
// This file is part of Parallel Finance.

// Licensed under the Apache License, Version 2.0 (the "License");
// you may not use this file except in compliance with the License.
// You may obtain a copy of the License at
// http://www.apache.org/licenses/LICENSE-2.0

// Unless required by applicable law or agreed to in writing, software
// distributed under the License is distributed on an "AS IS" BASIS,
// WITHOUT WARRANTIES OR CONDITIONS OF ANY KIND, either express or implied.
// See the License for the specific language governing permissions and
// limitations under the License.

#![cfg_attr(not(feature = "std"), no_std)]

use primitives::{Timestamp, SECONDS_PER_YEAR};
use sp_runtime::{traits::Zero, DispatchResult};

use crate::*;

impl<T: Config> Pallet<T>
where
    BalanceOf<T>: FixedPointOperand,
    AssetIdOf<T>: AtLeast32BitUnsigned,
{
    /// Accrue interest per block and update corresponding storage
    pub(crate) fn accrue_interest(delta_time: u64) -> DispatchResult {
        for (asset_id, market) in Self::active_markets() {
            let total_cash = Self::get_total_cash(asset_id);
            let total_borrows = Self::total_borrows(asset_id);
            let total_reserves = Self::total_reserves(asset_id);
            let util = Self::calc_utilization_ratio(total_cash, total_borrows, total_reserves)?;

            let borrow_rate = market
                .rate_model
                .get_borrow_rate(util)
                .ok_or(ArithmeticError::Overflow)?;
            let supply_rate =
                InterestRateModel::get_supply_rate(borrow_rate, util, market.reserve_factor);

            UtilizationRatio::<T>::insert(asset_id, util);
            BorrowRate::<T>::insert(asset_id, &borrow_rate);
            SupplyRate::<T>::insert(asset_id, supply_rate);

            Self::update_borrow_index(borrow_rate, asset_id, &market, delta_time)?;
            Self::update_exchange_rate(asset_id)?;
        }

        Ok(())
    }

    /// Update the exchange rate according to the totalCash, totalBorrows and totalSupply.
    ///
    /// exchangeRate = (totalCash + totalBorrows - totalReserves) / totalSupply
    pub(crate) fn update_exchange_rate(asset_id: AssetIdOf<T>) -> DispatchResult {
        let total_supply = Self::total_supply(asset_id);
        if total_supply.is_zero() {
            return Ok(());
        }
        let total_cash = Self::get_total_cash(asset_id);
        let total_borrows = Self::total_borrows(asset_id);
        let total_reserves = Self::total_reserves(asset_id);

        let cash_plus_borrows_minus_reserves = total_cash
            .checked_add(&total_borrows)
            .and_then(|r| r.checked_sub(&total_reserves))
            .ok_or(ArithmeticError::Overflow)?;
        let exchange_rate =
            Rate::checked_from_rational(cash_plus_borrows_minus_reserves, total_supply)
                .ok_or(ArithmeticError::Underflow)?;

        ExchangeRate::<T>::insert(asset_id, exchange_rate);

        Ok(())
    }

    /// Calculate the borrowing utilization ratio of the specified market
    ///
    /// utilizationRatio = totalBorrows / (totalCash + totalBorrows − totalReserves)
    pub(crate) fn calc_utilization_ratio(
        cash: BalanceOf<T>,
        borrows: BalanceOf<T>,
        reserves: BalanceOf<T>,
    ) -> Result<Ratio, DispatchError> {
        // utilization ratio is 0 when there are no borrows
        if borrows.is_zero() {
            return Ok(Ratio::zero());
        }
        let total = cash
            .checked_add(&borrows)
            .and_then(|r| r.checked_sub(&reserves))
            .ok_or(ArithmeticError::Overflow)?;

        Ok(Ratio::from_rational(borrows, total))
    }

    /// Update the borrow index by borrow rate, the total borrows and
    /// total reserves will be updated simultaneously.
    ///
    /// interestAccumulated = totalBorrows * borrowRate
    /// totalBorrows = interestAccumulated + totalBorrows
    /// totalReserves = interestAccumulated * reserveFactor + totalReserves
    /// borrowIndex = borrowIndex * (1 + borrowRate)
    pub(crate) fn update_borrow_index(
        borrow_rate: Rate,
        asset_id: AssetIdOf<T>,
<<<<<<< HEAD
        market: &Market<BalanceOf<T>>,
=======
        market: &Market,
        delta_time: u64,
>>>>>>> 641260fc
    ) -> DispatchResult {
        let borrows_prior = Self::total_borrows(asset_id);
        let reserve_prior = Self::total_reserves(asset_id);
        let interest_accumulated = Self::accrued_interest(borrow_rate, borrows_prior, delta_time)
            .ok_or(ArithmeticError::Overflow)?;
        let total_borrows_new = interest_accumulated
            .checked_add(&borrows_prior)
            .ok_or(ArithmeticError::Overflow)?;
        let total_reserves_new = market
            .reserve_factor
            .mul_floor(interest_accumulated)
            .checked_add(&reserve_prior)
            .ok_or(ArithmeticError::Overflow)?;
        let borrow_index = Self::borrow_index(asset_id);
        let borrow_index_new = Self::increment_index(borrow_rate, borrow_index, delta_time)
            .and_then(|r| r.checked_add(&borrow_index))
            .ok_or(ArithmeticError::Overflow)?;

        TotalBorrows::<T>::insert(asset_id, total_borrows_new);
        TotalReserves::<T>::insert(asset_id, total_reserves_new);
        BorrowIndex::<T>::insert(asset_id, borrow_index_new);

        Ok(())
    }

    fn get_total_cash(asset_id: AssetIdOf<T>) -> BalanceOf<T> {
        T::Assets::balance(asset_id, &Self::account_id())
    }

    fn accrued_interest(
        borrow_rate: Rate,
        amount: BalanceOf<T>,
        delta_time: Timestamp,
    ) -> Option<BalanceOf<T>> {
        borrow_rate
            .checked_mul_int(amount)?
            .checked_mul(&delta_time.saturated_into())?
            .checked_div(&SECONDS_PER_YEAR.saturated_into())
    }

    fn increment_index(borrow_rate: Rate, index: Rate, delta_time: Timestamp) -> Option<Rate> {
        borrow_rate
            .checked_mul(&index)?
            .checked_mul(&FixedU128::saturating_from_integer(delta_time))?
            .checked_div(&FixedU128::saturating_from_integer(SECONDS_PER_YEAR))
    }
}<|MERGE_RESOLUTION|>--- conflicted
+++ resolved
@@ -105,12 +105,8 @@
     pub(crate) fn update_borrow_index(
         borrow_rate: Rate,
         asset_id: AssetIdOf<T>,
-<<<<<<< HEAD
         market: &Market<BalanceOf<T>>,
-=======
-        market: &Market,
         delta_time: u64,
->>>>>>> 641260fc
     ) -> DispatchResult {
         let borrows_prior = Self::total_borrows(asset_id);
         let reserve_prior = Self::total_reserves(asset_id);
