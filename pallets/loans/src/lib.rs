// Copyright 2021 Parallel Finance Developer.
// This file is part of Parallel Finance.

// Licensed under the Apache License, Version 2.0 (the "License");
// you may not use this file except in compliance with the License.
// You may obtain a copy of the License at
// http://www.apache.org/licenses/LICENSE-2.0

// Unless required by applicable law or agreed to in writing, software
// distributed under the License is distributed on an "AS IS" BASIS,
// WITHOUT WARRANTIES OR CONDITIONS OF ANY KIND, either express or implied.
// See the License for the specific language governing permissions and
// limitations under the License.

//! # Loans pallet
//!
//! ## Overview
//!
//! Loans pallet implement the lending protocol by using a pool-based strategy
//! that aggregates each user's supplied assets. The interest rate is dynamically
//! determined by the supply and demand.

#![cfg_attr(not(feature = "std"), no_std)]

pub use crate::rate_model::*;

use frame_support::{
    log,
    pallet_prelude::*,
    require_transactional,
    traits::{
        tokens::fungibles::{Inspect, Mutate, Transfer},
        UnixTime,
    },
    transactional, PalletId,
};
use frame_system::pallet_prelude::*;
use num_traits::cast::ToPrimitive;
pub use pallet::*;
use primitives::{
    Balance, ConvertToBigUint, CurrencyId, Liquidity, Price, PriceFeeder, Rate, Ratio, Shortfall,
    Timestamp,
};
use sp_runtime::{
    traits::{
        AccountIdConversion, CheckedAdd, CheckedDiv, CheckedMul, CheckedSub, One,
        SaturatedConversion, Saturating, StaticLookup, Zero,
    },
    ArithmeticError, FixedPointNumber, FixedU128,
};
use sp_std::result::Result;

pub use types::{BorrowSnapshot, Deposits, EarnedSnapshot, Market, MarketState, RewardMarketState};
pub use weights::WeightInfo;

mod benchmarking;

#[cfg(test)]
mod mock;
#[cfg(test)]
mod tests;

mod interest;
mod ptoken;
mod rate_model;
mod types;

pub mod migrations;
pub mod weights;

pub const MAX_INTEREST_CALCULATING_INTERVAL: u64 = 5 * 24 * 3600; // 5 days
pub const MIN_INTEREST_CALCULATING_INTERVAL: u64 = 100; // 100 seconds

pub const MAX_EXCHANGE_RATE: u128 = 1_000_000_000_000_000_000; // 1
pub const MIN_EXCHANGE_RATE: u128 = 20_000_000_000_000_000; // 0.02

type AssetIdOf<T> =
    <<T as Config>::Assets as Inspect<<T as frame_system::Config>::AccountId>>::AssetId;
type BalanceOf<T> =
    <<T as Config>::Assets as Inspect<<T as frame_system::Config>::AccountId>>::Balance;

/// Utility type for managing upgrades/migrations.
#[derive(Encode, Decode, Clone, Copy, PartialEq, Eq, RuntimeDebug, TypeInfo)]
pub enum Versions {
    V1,
    V2,
    V3,
    V4,
    V5,
    V6,
}

#[frame_support::pallet]
pub mod pallet {

    use super::*;

    #[pallet::config]
    pub trait Config: frame_system::Config {
        type Event: From<Event<Self>> + IsType<<Self as frame_system::Config>::Event>;

        /// The oracle price feeder
        type PriceFeeder: PriceFeeder;

        /// The loan's module id, keep all collaterals of CDPs.
        #[pallet::constant]
        type PalletId: Get<PalletId>;

        /// The origin which can add/reduce reserves.
        type ReserveOrigin: EnsureOrigin<Self::Origin>;

        /// The origin which can update rate model, liquidate incentive and
        /// add/reduce reserves. Root can always do this.
        type UpdateOrigin: EnsureOrigin<Self::Origin>;

        /// Weight information for extrinsics in this pallet.
        type WeightInfo: WeightInfo;

        /// Unix time
        type UnixTime: UnixTime;

        /// Assets for deposit/withdraw collateral assets to/from loans module
        type Assets: Transfer<Self::AccountId, AssetId = CurrencyId, Balance = Balance>
            + Inspect<Self::AccountId, AssetId = CurrencyId, Balance = Balance>
            + Mutate<Self::AccountId, AssetId = CurrencyId, Balance = Balance>;

        /// Reward asset id.
        #[pallet::constant]
        type RewardAssetId: Get<AssetIdOf<Self>>;
    }

    #[pallet::error]
    pub enum Error<T> {
        /// Insufficient liquidity to borrow more or disable collateral
        InsufficientLiquidity,
        /// Insufficient deposit to redeem
        InsufficientDeposit,
        /// Repay amount greater than allowed
        TooMuchRepay,
        /// Asset already enabled/disabled collateral
        DuplicateOperation,
        /// No deposit asset
        NoDeposit,
        /// Repay amount more than collateral amount
        InsufficientCollateral,
        /// Liquidator is same as borrower
        LiquidatorIsBorrower,
        /// Deposits are not used as a collateral
        DepositsAreNotCollateral,
        /// Insufficient shortfall to repay
        InsufficientShortfall,
        /// Insufficient reserves
        InsufficientReserves,
        /// Invalid rate model params
        InvalidRateModelParam,
        /// Market not activated
        MarketNotActivated,
        /// Oracle price not ready
        PriceOracleNotReady,
        /// Oracle price is zero
        PriceIsZero,
        /// Invalid asset id
        InvalidCurrencyId,
        /// Invalid ptoken id
        InvalidPtokenId,
        /// Market does not exist
        MarketDoesNotExist,
        /// Market already exists
        MarketAlredyExists,
        /// New markets must have a pending state
        NewMarketMustHavePendingState,
        /// Upper bound of supplying is exceeded
        SupplyCapacityExceeded,
        /// Upper bound of borrowing is exceeded
        BorrowCapacityExceeded,
        /// Insufficient cash in the pool
        InsufficientCash,
        /// The factor should be greater than 0% and less than 100%
        InvalidFactor,
        /// The supply cap cannot be zero
        InvalidSupplyCap,
        /// The exchange rate should be greater than 0.02 and less than 1
        InvalidExchangeRate,
        /// Amount cannot be zero
        InvalidAmount,
        /// Payer cannot be signer
        PayerIsSigner,
    }

    #[pallet::event]
    #[pallet::generate_deposit(pub (crate) fn deposit_event)]
    pub enum Event<T: Config> {
        /// Enable collateral for certain asset
        /// [sender, asset_id]
        CollateralAssetAdded(T::AccountId, AssetIdOf<T>),
        /// Disable collateral for certain asset
        /// [sender, asset_id]
        CollateralAssetRemoved(T::AccountId, AssetIdOf<T>),
        /// Event emitted when assets are deposited
        /// [sender, asset_id, amount]
        Deposited(T::AccountId, AssetIdOf<T>, BalanceOf<T>),
        /// Event emitted when assets are redeemed
        /// [sender, asset_id, amount]
        Redeemed(T::AccountId, AssetIdOf<T>, BalanceOf<T>),
        /// Event emitted when cash is borrowed
        /// [sender, asset_id, amount]
        Borrowed(T::AccountId, AssetIdOf<T>, BalanceOf<T>),
        /// Event emitted when a borrow is repaid
        /// [sender, asset_id, amount]
        RepaidBorrow(T::AccountId, AssetIdOf<T>, BalanceOf<T>),
        /// Event emitted when a borrow is liquidated
        /// [liquidator, borrower, liquidation_asset_id, collateral_asset_id, repay_amount, collateral_amount]
        LiquidatedBorrow(
            T::AccountId,
            T::AccountId,
            AssetIdOf<T>,
            AssetIdOf<T>,
            BalanceOf<T>,
            BalanceOf<T>,
        ),
        /// Event emitted when the reserves are reduced
        /// [admin, asset_id, reduced_amount, total_reserves]
        ReservesReduced(T::AccountId, AssetIdOf<T>, BalanceOf<T>, BalanceOf<T>),
        /// Event emitted when the reserves are added
        /// [admin, asset_id, added_amount, total_reserves]
        ReservesAdded(T::AccountId, AssetIdOf<T>, BalanceOf<T>, BalanceOf<T>),
        /// New interest rate model is set
        /// [new_interest_rate_model]
        NewMarket(Market<BalanceOf<T>>),
        /// Event emitted when a market is activated
        /// [admin, asset_id]
        ActivatedMarket(AssetIdOf<T>),
        /// Event emitted when a market is activated
        /// [admin, asset_id]
        UpdatedMarket(Market<BalanceOf<T>>),
        /// Reward added
        RewardAdded(T::AccountId, BalanceOf<T>),
        /// Reward withdrawed
        RewardWithdrawn(T::AccountId, BalanceOf<T>),
        /// Event emitted when market reward speed updated.
        MarketRewardSpeedUpdated(AssetIdOf<T>, BalanceOf<T>),
        /// Deposited when Reward is distributed to a supplier
        DistributedSupplierReward(AssetIdOf<T>, T::AccountId, BalanceOf<T>, BalanceOf<T>),
        /// Deposited when Reward is distributed to a borrower
        DistributedBorrowerReward(AssetIdOf<T>, T::AccountId, BalanceOf<T>, BalanceOf<T>),
        /// Reward Paid for user
        RewardPaid(T::AccountId, BalanceOf<T>),
    }

    /// The timestamp of the last calculation of accrued interest
    #[pallet::storage]
    #[pallet::getter(fn last_accrued_interest_time)]
    pub type LastAccruedInterestTime<T: Config> =
        StorageMap<_, Blake2_128Concat, AssetIdOf<T>, Timestamp, ValueQuery>;

    /// Total number of collateral tokens in circulation
    /// CollateralType -> Balance
    #[pallet::storage]
    #[pallet::getter(fn total_supply)]
    pub type TotalSupply<T: Config> =
        StorageMap<_, Blake2_128Concat, AssetIdOf<T>, BalanceOf<T>, ValueQuery>;

    /// Total amount of outstanding borrows of the underlying in this market
    /// CurrencyId -> Balance
    #[pallet::storage]
    #[pallet::getter(fn total_borrows)]
    pub type TotalBorrows<T: Config> =
        StorageMap<_, Blake2_128Concat, AssetIdOf<T>, BalanceOf<T>, ValueQuery>;

    /// Total amount of reserves of the underlying held in this market
    /// CurrencyId -> Balance
    #[pallet::storage]
    #[pallet::getter(fn total_reserves)]
    pub type TotalReserves<T: Config> =
        StorageMap<_, Blake2_128Concat, AssetIdOf<T>, BalanceOf<T>, ValueQuery>;

    /// Mapping of account addresses to outstanding borrow balances
    /// CurrencyId -> Owner -> BorrowSnapshot
    #[pallet::storage]
    #[pallet::getter(fn account_borrows)]
    pub type AccountBorrows<T: Config> = StorageDoubleMap<
        _,
        Blake2_128Concat,
        AssetIdOf<T>,
        Blake2_128Concat,
        T::AccountId,
        BorrowSnapshot<BalanceOf<T>>,
        ValueQuery,
    >;

    /// Mapping of account addresses to deposit details
    /// CollateralType -> Owner -> Deposits
    #[pallet::storage]
    #[pallet::getter(fn account_deposits)]
    pub type AccountDeposits<T: Config> = StorageDoubleMap<
        _,
        Blake2_128Concat,
        AssetIdOf<T>,
        Blake2_128Concat,
        T::AccountId,
        Deposits<BalanceOf<T>>,
        ValueQuery,
    >;

    /// Mapping of account addresses to total deposit interest accrual
    /// CurrencyId -> Owner -> EarnedSnapshot
    #[pallet::storage]
    #[pallet::getter(fn account_earned)]
    pub type AccountEarned<T: Config> = StorageDoubleMap<
        _,
        Blake2_128Concat,
        AssetIdOf<T>,
        Blake2_128Concat,
        T::AccountId,
        EarnedSnapshot<BalanceOf<T>>,
        ValueQuery,
    >;

    /// Accumulator of the total earned interest rate since the opening of the market
    /// CurrencyId -> u128
    #[pallet::storage]
    #[pallet::getter(fn borrow_index)]
    pub type BorrowIndex<T: Config> =
        StorageMap<_, Blake2_128Concat, AssetIdOf<T>, Rate, ValueQuery>;

    /// The exchange rate from the underlying to the internal collateral
    #[pallet::storage]
    #[pallet::getter(fn exchange_rate)]
    pub type ExchangeRate<T: Config> =
        StorageMap<_, Blake2_128Concat, AssetIdOf<T>, Rate, ValueQuery>;

    /// Mapping of borrow rate to currency type
    #[pallet::storage]
    #[pallet::getter(fn borrow_rate)]
    pub type BorrowRate<T: Config> =
        StorageMap<_, Blake2_128Concat, AssetIdOf<T>, Rate, ValueQuery>;

    /// Mapping of supply rate to currency type
    #[pallet::storage]
    #[pallet::getter(fn supply_rate)]
    pub type SupplyRate<T: Config> =
        StorageMap<_, Blake2_128Concat, AssetIdOf<T>, Rate, ValueQuery>;

    /// Borrow utilization ratio
    #[pallet::storage]
    #[pallet::getter(fn utilization_ratio)]
    pub type UtilizationRatio<T: Config> =
        StorageMap<_, Blake2_128Concat, AssetIdOf<T>, Ratio, ValueQuery>;

    /// Mapping of asset id to its market
    #[pallet::storage]
    pub type Markets<T: Config> =
        StorageMap<_, Blake2_128Concat, AssetIdOf<T>, Market<BalanceOf<T>>>;

    /// Mapping of ptoken id to asset id
    /// `ptoken id`: voucher token id
    /// `asset id`: underlying token id
    #[pallet::storage]
    pub type UnderlyingAssetId<T: Config> =
        StorageMap<_, Blake2_128Concat, AssetIdOf<T>, AssetIdOf<T>>;

    /// Mapping of token id to reward speed
    #[pallet::storage]
    #[pallet::getter(fn market_reward_speed)]
    pub type MarketRewardSpeed<T: Config> =
        StorageMap<_, Blake2_128Concat, AssetIdOf<T>, BalanceOf<T>, ValueQuery>;

    /// The Reward market supply state for each market
    #[pallet::storage]
    #[pallet::getter(fn reward_supply_state)]
    pub type RewardSupplyState<T: Config> = StorageMap<
        _,
        Blake2_128Concat,
        AssetIdOf<T>,
        RewardMarketState<T::BlockNumber, BalanceOf<T>>,
        ValueQuery,
    >;

    /// The Reward market borrow state for each market
    #[pallet::storage]
    #[pallet::getter(fn reward_borrow_state)]
    pub type RewardBorrowState<T: Config> = StorageMap<
        _,
        Blake2_128Concat,
        AssetIdOf<T>,
        RewardMarketState<T::BlockNumber, BalanceOf<T>>,
        ValueQuery,
    >;

    ///  The Reward index for each market for each supplier as of the last time they accrued Reward
    #[pallet::storage]
    #[pallet::getter(fn reward_supplier_index)]
    pub type RewardSupplierIndex<T: Config> = StorageDoubleMap<
        _,
        Blake2_128Concat,
        AssetIdOf<T>,
        Blake2_128Concat,
        T::AccountId,
        BalanceOf<T>,
        ValueQuery,
    >;

    ///  The Reward index for each market for each borrower as of the last time they accrued Reward
    #[pallet::storage]
    #[pallet::getter(fn reward_borrower_index)]
    pub type RewardBorrowerIndex<T: Config> = StorageDoubleMap<
        _,
        Blake2_128Concat,
        AssetIdOf<T>,
        Blake2_128Concat,
        T::AccountId,
        BalanceOf<T>,
        ValueQuery,
    >;

    /// The reward accrued but not yet transferred to each user.
    #[pallet::storage]
    #[pallet::getter(fn reward_accured)]
    pub type RewardAccured<T: Config> =
        StorageMap<_, Blake2_128Concat, T::AccountId, BalanceOf<T>, ValueQuery>;

    /// DefaultVersion is using for initialize the StorageVersion
    #[pallet::type_value]
    pub(super) fn DefaultVersion<T: Config>() -> Versions {
        Versions::V2
    }
    /// Storage version of the pallet.
    #[pallet::storage]
    pub(crate) type StorageVersion<T: Config> =
        StorageValue<_, Versions, ValueQuery, DefaultVersion<T>>;

    #[pallet::pallet]
    #[pallet::without_storage_info]
    pub struct Pallet<T>(PhantomData<T>);

    #[pallet::call]
    impl<T: Config> Pallet<T> {
        /// Stores a new market and its related currency. Returns `Err` if a currency
        /// is not attached to an existent market.
        ///
        /// All provided market states must be `Pending`, otherwise an error will be returned.
        ///
        /// If a currency is already attached to a market, then the market will be replaced
        /// by the new provided value.
        ///
        /// The ptoken id and asset id are bound, the ptoken id of new provided market cannot
        /// be duplicated with the existing one, otherwise it will return `InvalidPtokenId`.
        ///
        /// - `asset_id`: Market related currency
        /// - `market`: The market that is going to be stored
        #[pallet::weight(T::WeightInfo::add_market())]
        #[transactional]
        pub fn add_market(
            origin: OriginFor<T>,
            asset_id: AssetIdOf<T>,
            market: Market<BalanceOf<T>>,
        ) -> DispatchResultWithPostInfo {
            T::UpdateOrigin::ensure_origin(origin)?;
            ensure!(
                !Markets::<T>::contains_key(asset_id),
                Error::<T>::MarketAlredyExists
            );
            ensure!(
                market.state == MarketState::Pending,
                Error::<T>::NewMarketMustHavePendingState
            );
            ensure!(
                market.rate_model.check_model(),
                Error::<T>::InvalidRateModelParam
            );
            ensure!(
                market.collateral_factor > Ratio::zero() && market.collateral_factor < Ratio::one(),
                Error::<T>::InvalidFactor,
            );
            ensure!(
                market.reserve_factor > Ratio::zero() && market.reserve_factor < Ratio::one(),
                Error::<T>::InvalidFactor,
            );
            ensure!(
                market.supply_cap > Zero::zero(),
                Error::<T>::InvalidSupplyCap,
            );

            // Ensures a given `ptoken_id` not exists on the `Market` and `UnderlyingAssetId`.
            Self::ensure_ptoken(market.ptoken_id)?;
            // Update storage of `Market` and `UnderlyingAssetId`
            Markets::<T>::insert(asset_id, market.clone());
            UnderlyingAssetId::<T>::insert(market.ptoken_id, asset_id);

            // Init the ExchangeRate and BorrowIndex for asset
            ExchangeRate::<T>::insert(asset_id, Rate::from_inner(MIN_EXCHANGE_RATE));
            BorrowIndex::<T>::insert(asset_id, Rate::one());

            Self::deposit_event(Event::<T>::NewMarket(market));
            Ok(().into())
        }

        /// Activates a market. Returns `Err` if the market currency does not exist.
        ///
        /// If the market is already activated, does nothing.
        ///
        /// - `asset_id`: Market related currency
        #[pallet::weight(T::WeightInfo::activate_market())]
        #[transactional]
        pub fn activate_market(
            origin: OriginFor<T>,
            asset_id: AssetIdOf<T>,
        ) -> DispatchResultWithPostInfo {
            T::UpdateOrigin::ensure_origin(origin)?;
            Self::mutate_market(asset_id, |stored_market| {
                if let MarketState::Active = stored_market.state {
                    return stored_market.clone();
                }
                stored_market.state = MarketState::Active;
                stored_market.clone()
            })?;
            Self::deposit_event(Event::<T>::ActivatedMarket(asset_id));
            Ok(().into())
        }

        /// Updates the rate model of a stored market. Returns `Err` if the market
        /// currency does not exist or the rate model is invalid.
        ///
        /// - `asset_id`: Market related currency
        /// - `rate_model`: The new rate model to be updated
        #[pallet::weight(T::WeightInfo::update_rate_model())]
        #[transactional]
        pub fn update_rate_model(
            origin: OriginFor<T>,
            asset_id: AssetIdOf<T>,
            rate_model: InterestRateModel,
        ) -> DispatchResultWithPostInfo {
            T::UpdateOrigin::ensure_origin(origin)?;
            ensure!(rate_model.check_model(), Error::<T>::InvalidRateModelParam);
            let market = Self::mutate_market(asset_id, |stored_market| {
                stored_market.rate_model = rate_model;
                stored_market.clone()
            })?;
            Self::deposit_event(Event::<T>::UpdatedMarket(market));

            Ok(().into())
        }

        /// Updates a stored market. Returns `Err` if the market currency does not exist.
        ///
        /// - `asset_id`: market related currency
        /// - `collateral_factor`: the collateral utilization ratio
        /// - `reserve_factor`: fraction of interest currently set aside for reserves
        /// - `close_factor`: maximum liquidation ratio at one time
        /// - `liquidate_incentive`: liquidation incentive ratio
        /// - `cap`: market capacity
        #[pallet::weight(T::WeightInfo::update_market())]
        #[transactional]
        pub fn update_market(
            origin: OriginFor<T>,
            asset_id: AssetIdOf<T>,
            collateral_factor: Ratio,
            reserve_factor: Ratio,
            close_factor: Ratio,
            liquidate_incentive: Rate,
            #[pallet::compact] supply_cap: BalanceOf<T>,
            #[pallet::compact] borrow_cap: BalanceOf<T>,
        ) -> DispatchResultWithPostInfo {
            T::UpdateOrigin::ensure_origin(origin)?;

            ensure!(
                collateral_factor > Ratio::zero() && collateral_factor < Ratio::one(),
                Error::<T>::InvalidFactor
            );
            ensure!(
                reserve_factor > Ratio::zero() && reserve_factor < Ratio::one(),
                Error::<T>::InvalidFactor
            );
            ensure!(supply_cap > Zero::zero(), Error::<T>::InvalidSupplyCap);

            let market = Self::mutate_market(asset_id, |stored_market| {
                *stored_market = Market {
                    state: stored_market.state,
                    ptoken_id: stored_market.ptoken_id,
                    rate_model: stored_market.rate_model,
                    collateral_factor,
                    reserve_factor,
                    close_factor,
                    liquidate_incentive,
                    supply_cap,
                    borrow_cap,
                };
                stored_market.clone()
            })?;
            Self::deposit_event(Event::<T>::UpdatedMarket(market));

            Ok(().into())
        }

        /// Force updates a stored market. Returns `Err` if the market currency
        /// does not exist.
        ///
        /// - `asset_id`: market related currency
        /// - `market`: the new market parameters
        #[pallet::weight(T::WeightInfo::force_update_market())]
        #[transactional]
        pub fn force_update_market(
            origin: OriginFor<T>,
            asset_id: AssetIdOf<T>,
            market: Market<BalanceOf<T>>,
        ) -> DispatchResultWithPostInfo {
            T::UpdateOrigin::ensure_origin(origin)?;
            ensure!(
                market.rate_model.check_model(),
                Error::<T>::InvalidRateModelParam
            );
            if UnderlyingAssetId::<T>::contains_key(market.ptoken_id) {
                ensure!(
                    Self::underlying_id(market.ptoken_id)? == asset_id,
                    Error::<T>::InvalidPtokenId
                );
            }
            UnderlyingAssetId::<T>::insert(market.ptoken_id, asset_id);
            let updated_market = Self::mutate_market(asset_id, |stored_market| {
                *stored_market = market;
                stored_market.clone()
            })?;

            Self::deposit_event(Event::<T>::UpdatedMarket(updated_market));
            Ok(().into())
        }

        /// Add reward for the pallet account.
        ///
        /// - `amount`: Reward amount added
        #[pallet::weight(T::WeightInfo::add_reward())]
        #[transactional]
        pub fn add_reward(
            origin: OriginFor<T>,
            amount: BalanceOf<T>,
        ) -> DispatchResultWithPostInfo {
            let who = ensure_signed(origin)?;
            ensure!(!amount.is_zero(), Error::<T>::InvalidAmount);

            let reward_asset = T::RewardAssetId::get();
            let pool_account = Self::account_id();

            T::Assets::transfer(reward_asset, &who, &pool_account, amount, true)?;

            Self::deposit_event(Event::<T>::RewardAdded(who, amount));

            Ok(().into())
        }

        /// Withdraw reward token from pallet account.
        ///
        /// The origin must conform to `UpdateOrigin`.
        ///
        /// - `target_account`: account receive reward token.
        /// - `amount`: Withdraw amount
        #[pallet::weight(T::WeightInfo::withdraw_missing_reward())]
        #[transactional]
        pub fn withdraw_missing_reward(
            origin: OriginFor<T>,
            target_account: <T::Lookup as StaticLookup>::Source,
            amount: BalanceOf<T>,
        ) -> DispatchResultWithPostInfo {
            T::UpdateOrigin::ensure_origin(origin)?;
            ensure!(!amount.is_zero(), Error::<T>::InvalidAmount);

            let reward_asset = T::RewardAssetId::get();
            let pool_account = Self::account_id();
            let target_account = T::Lookup::lookup(target_account)?;

            T::Assets::transfer(reward_asset, &pool_account, &target_account, amount, true)?;
            Self::deposit_event(Event::<T>::RewardWithdrawn(target_account, amount));

            Ok(().into())
        }

        /// Updates reward speed for the specified market
        ///
        /// The origin must conform to `UpdateOrigin`.
        ///
        /// - `asset_id`: Market related currency
        /// - `reward_per_block`: reward amount per block.
        #[pallet::weight(T::WeightInfo::update_market_reward_speed())]
        #[transactional]
        pub fn update_market_reward_speed(
            origin: OriginFor<T>,
            asset_id: AssetIdOf<T>,
            reward_per_block: BalanceOf<T>,
        ) -> DispatchResultWithPostInfo {
            T::UpdateOrigin::ensure_origin(origin)?;
            Self::ensure_active_market(asset_id)?;

            Self::update_reward_supply_index(asset_id)?;
            Self::update_reward_borrow_index(asset_id)?;

            MarketRewardSpeed::<T>::try_mutate(asset_id, |current_speed| -> DispatchResult {
                *current_speed = reward_per_block;
                Self::deposit_event(Event::<T>::MarketRewardSpeedUpdated(
                    asset_id,
                    reward_per_block,
                ));
                Ok(())
            })?;

            Ok(().into())
        }

        /// Claim reward from all market.
        #[pallet::weight(T::WeightInfo::claim_reward())]
        #[transactional]
        pub fn claim_reward(origin: OriginFor<T>) -> DispatchResultWithPostInfo {
            let who = ensure_signed(origin)?;

            for asset_id in Markets::<T>::iter_keys() {
                Self::collect_market_reward(asset_id, &who)?;
            }

            Self::pay_reward(&who)?;

            Ok(().into())
        }

        /// Claim reward from the specified market.
        ///
        /// - `asset_id`: Market related currency
        #[pallet::weight(T::WeightInfo::claim_reward_for_market())]
        #[transactional]
        pub fn claim_reward_for_market(
            origin: OriginFor<T>,
            asset_id: AssetIdOf<T>,
        ) -> DispatchResultWithPostInfo {
            let who = ensure_signed(origin)?;

            Self::collect_market_reward(asset_id, &who)?;

            Self::pay_reward(&who)?;

            Ok(().into())
        }

        /// Sender supplies assets into the market and receives internal supplies in exchange.
        ///
        /// - `asset_id`: the asset to be deposited.
        /// - `mint_amount`: the amount to be deposited.
        #[pallet::weight(T::WeightInfo::mint())]
        #[transactional]
        pub fn mint(
            origin: OriginFor<T>,
            asset_id: AssetIdOf<T>,
            #[pallet::compact] mint_amount: BalanceOf<T>,
        ) -> DispatchResultWithPostInfo {
            let who = ensure_signed(origin)?;
            ensure!(!mint_amount.is_zero(), Error::<T>::InvalidAmount);
            Self::ensure_active_market(asset_id)?;
            Self::ensure_under_supply_cap(asset_id, mint_amount)?;

            Self::accrue_interest(asset_id)?;

            // update supply index before modify supply balance.
            Self::update_reward_supply_index(asset_id)?;
            Self::distribute_supplier_reward(asset_id, &who)?;

            T::Assets::transfer(asset_id, &who, &Self::account_id(), mint_amount, false)?;
            Self::update_earned_stored(&who, asset_id)?;
            let exchange_rate = Self::exchange_rate(asset_id);
            let voucher_amount = Self::calc_collateral_amount(mint_amount, exchange_rate)?;
            ensure!(!voucher_amount.is_zero(), Error::<T>::InvalidExchangeRate);
            AccountDeposits::<T>::try_mutate(asset_id, &who, |deposits| -> DispatchResult {
                deposits.voucher_balance = deposits
                    .voucher_balance
                    .checked_add(voucher_amount)
                    .ok_or(ArithmeticError::Overflow)?;
                Ok(())
            })?;
            TotalSupply::<T>::try_mutate(asset_id, |total_balance| -> DispatchResult {
                let new_balance = total_balance
                    .checked_add(voucher_amount)
                    .ok_or(ArithmeticError::Overflow)?;
                *total_balance = new_balance;
                Ok(())
            })?;

            Self::deposit_event(Event::<T>::Deposited(who, asset_id, mint_amount));

            Ok(().into())
        }

        /// Sender redeems some of internal supplies in exchange for the underlying asset.
        ///
        /// - `asset_id`: the asset to be redeemed.
        /// - `redeem_amount`: the amount to be redeemed.
        #[pallet::weight(T::WeightInfo::redeem())]
        #[transactional]
        pub fn redeem(
            origin: OriginFor<T>,
            asset_id: AssetIdOf<T>,
            #[pallet::compact] redeem_amount: BalanceOf<T>,
        ) -> DispatchResultWithPostInfo {
            let who = ensure_signed(origin)?;
            Self::ensure_active_market(asset_id)?;
            Self::accrue_interest(asset_id)?;
            Self::update_earned_stored(&who, asset_id)?;
            // Formula
            // underlying_token_amount = ptoken_amount * exchange_rate
            let exchange_rate = Self::exchange_rate(asset_id);
            let voucher_amount = Self::calc_collateral_amount(redeem_amount, exchange_rate)?;
            let redeem_amount = Self::do_redeem(&who, asset_id, voucher_amount)?;
            Self::deposit_event(Event::<T>::Redeemed(who, asset_id, redeem_amount));

            Ok(().into())
        }

        /// Sender redeems all of internal supplies in exchange for the underlying asset.
        ///
        /// - `asset_id`: the asset to be redeemed.
        #[pallet::weight(T::WeightInfo::redeem_all())]
        #[transactional]
        pub fn redeem_all(
            origin: OriginFor<T>,
            asset_id: AssetIdOf<T>,
        ) -> DispatchResultWithPostInfo {
            let who = ensure_signed(origin)?;
            Self::ensure_active_market(asset_id)?;
<<<<<<< HEAD
=======
            Self::accrue_interest(asset_id)?;
>>>>>>> 167df748
            Self::update_earned_stored(&who, asset_id)?;

            let deposits = AccountDeposits::<T>::get(asset_id, &who);
            let redeem_amount = Self::do_redeem(&who, asset_id, deposits.voucher_balance)?;
            Self::deposit_event(Event::<T>::Redeemed(who, asset_id, redeem_amount));

            Ok(().into())
        }

        /// Sender borrows assets from the protocol to their own address.
        ///
        /// - `asset_id`: the asset to be borrowed.
        /// - `borrow_amount`: the amount to be borrowed.
        #[pallet::weight(T::WeightInfo::borrow())]
        #[transactional]
        pub fn borrow(
            origin: OriginFor<T>,
            asset_id: AssetIdOf<T>,
            #[pallet::compact] borrow_amount: BalanceOf<T>,
        ) -> DispatchResultWithPostInfo {
            let who = ensure_signed(origin)?;
            Self::ensure_active_market(asset_id)?;

            Self::borrow_allowed(asset_id, &who, borrow_amount)?;
            Self::accrue_interest(asset_id)?;

            // update borrow index after accureInterest.
            Self::update_reward_borrow_index(asset_id)?;
            Self::distribute_borrower_reward(asset_id, &who)?;

            let account_borrows = Self::current_borrow_balance(&who, asset_id)?;
            let account_borrows_new = account_borrows
                .checked_add(borrow_amount)
                .ok_or(ArithmeticError::Overflow)?;
            let total_borrows = Self::total_borrows(asset_id);
            let total_borrows_new = total_borrows
                .checked_add(borrow_amount)
                .ok_or(ArithmeticError::Overflow)?;
            AccountBorrows::<T>::insert(
                asset_id,
                &who,
                BorrowSnapshot {
                    principal: account_borrows_new,
                    borrow_index: Self::borrow_index(asset_id),
                },
            );
            TotalBorrows::<T>::insert(asset_id, total_borrows_new);
            T::Assets::transfer(asset_id, &Self::account_id(), &who, borrow_amount, false)?;

            Self::deposit_event(Event::<T>::Borrowed(who, asset_id, borrow_amount));

            Ok(().into())
        }

        /// Sender repays some of their debts.
        ///
        /// - `asset_id`: the asset to be repaid.
        /// - `repay_amount`: the amount to be repaid.
        #[pallet::weight(T::WeightInfo::repay_borrow())]
        #[transactional]
        pub fn repay_borrow(
            origin: OriginFor<T>,
            asset_id: AssetIdOf<T>,
            #[pallet::compact] repay_amount: BalanceOf<T>,
        ) -> DispatchResultWithPostInfo {
            let who = ensure_signed(origin)?;
            Self::ensure_active_market(asset_id)?;
            Self::accrue_interest(asset_id)?;
            let account_borrows = Self::current_borrow_balance(&who, asset_id)?;
            Self::do_repay_borrow(&who, asset_id, account_borrows, repay_amount)?;

            Self::deposit_event(Event::<T>::RepaidBorrow(who, asset_id, repay_amount));

            Ok(().into())
        }

        /// Sender repays all of their debts.
        ///
        /// - `asset_id`: the asset to be repaid.
        #[pallet::weight(T::WeightInfo::repay_borrow_all())]
        #[transactional]
        pub fn repay_borrow_all(
            origin: OriginFor<T>,
            asset_id: AssetIdOf<T>,
        ) -> DispatchResultWithPostInfo {
            let who = ensure_signed(origin)?;
            Self::ensure_active_market(asset_id)?;
            Self::accrue_interest(asset_id)?;
            let account_borrows = Self::current_borrow_balance(&who, asset_id)?;
            Self::do_repay_borrow(&who, asset_id, account_borrows, account_borrows)?;

            Self::deposit_event(Event::<T>::RepaidBorrow(who, asset_id, account_borrows));

            Ok(().into())
        }

        /// Set the collateral asset.
        ///
        /// - `asset_id`: the asset to be set.
        /// - `enable`: turn on/off the collateral option.
        #[pallet::weight(T::WeightInfo::collateral_asset())]
        #[transactional]
        pub fn collateral_asset(
            origin: OriginFor<T>,
            asset_id: AssetIdOf<T>,
            enable: bool,
        ) -> DispatchResultWithPostInfo {
            let who = ensure_signed(origin)?;
            Self::ensure_active_market(asset_id)?;
            ensure!(
                AccountDeposits::<T>::contains_key(asset_id, &who),
                Error::<T>::NoDeposit
            );
            let mut deposits = Self::account_deposits(asset_id, &who);
            if deposits.is_collateral == enable {
                return Err(Error::<T>::DuplicateOperation.into());
            }
            // turn on the collateral button
            if enable {
                deposits.is_collateral = true;
                AccountDeposits::<T>::insert(asset_id, &who, deposits);
                Self::deposit_event(Event::<T>::CollateralAssetAdded(who, asset_id));

                return Ok(().into());
            }
            // turn off the collateral button after checking the liquidity
            let total_collateral_value = Self::total_collateral_value(&who)?;
            let collateral_asset_value = Self::collateral_asset_value(&who, asset_id)?;
            let total_borrowed_value = Self::total_borrowed_value(&who)?;
            log::trace!(
                target: "loans::collateral_asset",
                "total_collateral_value: {:?}, collateral_asset_value: {:?}, total_borrowed_value: {:?}",
                total_collateral_value.into_inner(),
                collateral_asset_value.into_inner(),
                total_borrowed_value.into_inner(),
            );
            if total_collateral_value
                < total_borrowed_value
                    .checked_add(&collateral_asset_value)
                    .ok_or(ArithmeticError::Overflow)?
            {
                return Err(Error::<T>::InsufficientLiquidity.into());
            }

            deposits.is_collateral = false;
            AccountDeposits::<T>::insert(asset_id, &who, deposits);
            Self::deposit_event(Event::<T>::CollateralAssetRemoved(who, asset_id));

            Ok(().into())
        }

        /// The sender liquidates the borrower's collateral.
        ///
        /// - `borrower`: the borrower to be liquidated.
        /// - `liquidation_asset_id`: the assert to be liquidated.
        /// - `repay_amount`: the amount to be repaid borrow.
        /// - `collateral_asset_id`: The collateral to seize from the borrower.
        #[pallet::weight(T::WeightInfo::liquidate_borrow())]
        #[transactional]
        pub fn liquidate_borrow(
            origin: OriginFor<T>,
            borrower: T::AccountId,
            liquidation_asset_id: AssetIdOf<T>,
            #[pallet::compact] repay_amount: BalanceOf<T>,
            collateral_asset_id: AssetIdOf<T>,
        ) -> DispatchResultWithPostInfo {
            let who = ensure_signed(origin)?;
            Self::accrue_interest(liquidation_asset_id)?;
            Self::accrue_interest(collateral_asset_id)?;
            Self::do_liquidate_borrow(
                who,
                borrower,
                liquidation_asset_id,
                repay_amount,
                collateral_asset_id,
            )?;
            Ok(().into())
        }

        /// Add reserves by transferring from payer.
        ///
        /// May only be called from `T::ReserveOrigin`.
        ///
        /// - `payer`: the payer account.
        /// - `asset_id`: the assets to be added.
        /// - `add_amount`: the amount to be added.
        #[pallet::weight(T::WeightInfo::add_reserves())]
        #[transactional]
        pub fn add_reserves(
            origin: OriginFor<T>,
            payer: <T::Lookup as StaticLookup>::Source,
            asset_id: AssetIdOf<T>,
            #[pallet::compact] add_amount: BalanceOf<T>,
        ) -> DispatchResultWithPostInfo {
            T::ReserveOrigin::ensure_origin(origin)?;
            let payer = T::Lookup::lookup(payer)?;
            Self::ensure_active_market(asset_id)?;

            T::Assets::transfer(asset_id, &payer, &Self::account_id(), add_amount, false)?;
            let total_reserves = Self::total_reserves(asset_id);
            let total_reserves_new = total_reserves
                .checked_add(add_amount)
                .ok_or(ArithmeticError::Overflow)?;
            TotalReserves::<T>::insert(asset_id, total_reserves_new);

            Self::deposit_event(Event::<T>::ReservesAdded(
                payer,
                asset_id,
                add_amount,
                total_reserves_new,
            ));

            Ok(().into())
        }

        /// Reduces reserves by transferring to receiver.
        ///
        /// May only be called from `T::ReserveOrigin`.
        ///
        /// - `receiver`: the receiver account.
        /// - `asset_id`: the assets to be reduced.
        /// - `reduce_amount`: the amount to be reduced.
        #[pallet::weight(T::WeightInfo::reduce_reserves())]
        #[transactional]
        pub fn reduce_reserves(
            origin: OriginFor<T>,
            receiver: <T::Lookup as StaticLookup>::Source,
            asset_id: AssetIdOf<T>,
            #[pallet::compact] reduce_amount: BalanceOf<T>,
        ) -> DispatchResultWithPostInfo {
            T::ReserveOrigin::ensure_origin(origin)?;
            let receiver = T::Lookup::lookup(receiver)?;
            Self::ensure_active_market(asset_id)?;

            let total_reserves = Self::total_reserves(asset_id);
            if reduce_amount > total_reserves {
                return Err(Error::<T>::InsufficientReserves.into());
            }
            let total_reserves_new = total_reserves
                .checked_sub(reduce_amount)
                .ok_or(ArithmeticError::Underflow)?;
            TotalReserves::<T>::insert(asset_id, total_reserves_new);
            T::Assets::transfer(
                asset_id,
                &Self::account_id(),
                &receiver,
                reduce_amount,
                false,
            )?;

            Self::deposit_event(Event::<T>::ReservesReduced(
                receiver,
                asset_id,
                reduce_amount,
                total_reserves_new,
            ));

            Ok(().into())
        }
    }
}

impl<T: Config> Pallet<T> {
    pub fn account_id() -> T::AccountId {
        T::PalletId::get().into_account()
    }

    pub fn get_account_liquidity(
        account: &T::AccountId,
    ) -> Result<(Liquidity, Shortfall), DispatchError> {
        let total_borrow_value = Self::total_borrowed_value(account)?;
        let total_collateral_value = Self::total_collateral_value(account)?;
        log::trace!(
            target: "loans::get_account_liquidity",
            "account: {:?}, total_borrow_value: {:?}, total_collateral_value: {:?}",
            account,
            total_borrow_value.into_inner(),
            total_collateral_value.into_inner(),
        );
        if total_collateral_value > total_borrow_value {
            Ok((
                total_collateral_value - total_borrow_value,
                FixedU128::zero(),
            ))
        } else {
            Ok((
                FixedU128::zero(),
                total_borrow_value - total_collateral_value,
            ))
        }
    }

    fn total_borrowed_value(borrower: &T::AccountId) -> Result<FixedU128, DispatchError> {
        let mut total_borrow_value: FixedU128 = FixedU128::zero();
        for (asset_id, _) in Self::active_markets() {
            let currency_borrow_amount = Self::current_borrow_balance(borrower, asset_id)?;
            if currency_borrow_amount.is_zero() {
                continue;
            }
            total_borrow_value = Self::get_asset_value(asset_id, currency_borrow_amount)?
                .checked_add(&total_borrow_value)
                .ok_or(ArithmeticError::Overflow)?;
        }

        Ok(total_borrow_value)
    }

    fn collateral_asset_value(
        borrower: &T::AccountId,
        asset_id: AssetIdOf<T>,
    ) -> Result<FixedU128, DispatchError> {
        if !AccountDeposits::<T>::contains_key(asset_id, borrower) {
            return Ok(FixedU128::zero());
        }
        let deposits = Self::account_deposits(asset_id, borrower);
        if !deposits.is_collateral {
            return Ok(FixedU128::zero());
        }
        if deposits.voucher_balance.is_zero() {
            return Ok(FixedU128::zero());
        }
        let exchange_rate = Self::exchange_rate(asset_id);
        let underlying_amount =
            Self::calc_underlying_amount(deposits.voucher_balance, exchange_rate)?;
        let market = Self::market(asset_id)?;
        let effects_amount = market.collateral_factor.mul_ceil(underlying_amount);

        Self::get_asset_value(asset_id, effects_amount)
    }

    fn total_collateral_value(borrower: &T::AccountId) -> Result<FixedU128, DispatchError> {
        let mut total_asset_value: FixedU128 = FixedU128::zero();
        for (asset_id, _market) in Self::active_markets() {
            total_asset_value = total_asset_value
                .checked_add(&Self::collateral_asset_value(borrower, asset_id)?)
                .ok_or(ArithmeticError::Overflow)?;
        }

        Ok(total_asset_value)
    }

    fn reward_scale() -> u128 {
        10_u128.pow(12)
    }

    fn calculate_reward_delta_index(
        delta_block: T::BlockNumber,
        reward_speed: BalanceOf<T>,
        total_share: BalanceOf<T>,
    ) -> Result<u128, sp_runtime::DispatchError> {
        if total_share.is_zero() {
            return Ok(0);
        }
        let delta_block: BalanceOf<T> = delta_block.saturated_into();
        let delta_index = delta_block
            .get_big_uint()
            .checked_mul(&reward_speed.get_big_uint())
            .and_then(|r| r.checked_mul(&Self::reward_scale().get_big_uint()))
            .and_then(|r| r.checked_div(&total_share.get_big_uint()))
            .and_then(|r| r.to_u128())
            .ok_or(ArithmeticError::Overflow)?;
        Ok(delta_index)
    }

    fn calculate_reward_delta(
        share: BalanceOf<T>,
        reward_delta_index: u128,
    ) -> Result<u128, sp_runtime::DispatchError> {
        let reward_delta = share
            .get_big_uint()
            .checked_mul(&reward_delta_index.get_big_uint())
            .and_then(|r| r.checked_div(&Self::reward_scale().get_big_uint()))
            .and_then(|r| r.to_u128())
            .ok_or(ArithmeticError::Overflow)?;
        Ok(reward_delta)
    }

    fn update_reward_supply_index(asset_id: AssetIdOf<T>) -> DispatchResult {
        let current_block_number = <frame_system::Pallet<T>>::block_number();
        RewardSupplyState::<T>::try_mutate(asset_id, |supply_state| -> DispatchResult {
            let delta_block = current_block_number.saturating_sub(supply_state.block);
            if delta_block.is_zero() {
                return Ok(());
            }
            let supply_speed = MarketRewardSpeed::<T>::get(asset_id);
            if !supply_speed.is_zero() {
                let total_supply = TotalSupply::<T>::get(asset_id);
                let delta_index =
                    Self::calculate_reward_delta_index(delta_block, supply_speed, total_supply)?;
                supply_state.index = supply_state
                    .index
                    .checked_add(delta_index)
                    .ok_or(ArithmeticError::Overflow)?;
            }
            supply_state.block = current_block_number;

            Ok(())
        })
    }

    fn update_reward_borrow_index(asset_id: AssetIdOf<T>) -> DispatchResult {
        let current_block_number = <frame_system::Pallet<T>>::block_number();
        RewardBorrowState::<T>::try_mutate(asset_id, |borrow_state| -> DispatchResult {
            let delta_block = current_block_number.saturating_sub(borrow_state.block);
            if delta_block.is_zero() {
                return Ok(());
            }
            let borrow_speed = MarketRewardSpeed::<T>::get(asset_id);
            if !borrow_speed.is_zero() {
                let current_borrow_amount = TotalBorrows::<T>::get(asset_id);
                let delta_index = Self::calculate_reward_delta_index(
                    delta_block,
                    borrow_speed,
                    current_borrow_amount,
                )?;
                borrow_state.index = borrow_state
                    .index
                    .checked_add(delta_index)
                    .ok_or(ArithmeticError::Overflow)?;
            }
            borrow_state.block = current_block_number;

            Ok(())
        })
    }

    fn distribute_supplier_reward(
        asset_id: AssetIdOf<T>,
        supplier: &T::AccountId,
    ) -> DispatchResult {
        RewardSupplierIndex::<T>::try_mutate(
            asset_id,
            supplier,
            |supplier_index| -> DispatchResult {
                let supply_state = RewardSupplyState::<T>::get(asset_id);
                let delta_index = supply_state
                    .index
                    .checked_sub(*supplier_index)
                    .ok_or(ArithmeticError::Underflow)?;
                *supplier_index = supply_state.index;

                RewardAccured::<T>::try_mutate(supplier, |total_reward| -> DispatchResult {
                    let supplier_account = AccountDeposits::<T>::get(asset_id, supplier);
                    let supplier_amount = supplier_account.voucher_balance;
                    let reward_delta = Self::calculate_reward_delta(supplier_amount, delta_index)?;
                    *total_reward = total_reward
                        .checked_add(reward_delta)
                        .ok_or(ArithmeticError::Overflow)?;
                    Self::deposit_event(Event::<T>::DistributedSupplierReward(
                        asset_id,
                        supplier.clone(),
                        reward_delta,
                        supply_state.index,
                    ));

                    Ok(())
                })
            },
        )
    }

    fn distribute_borrower_reward(
        asset_id: AssetIdOf<T>,
        borrower: &T::AccountId,
    ) -> DispatchResult {
        RewardBorrowerIndex::<T>::try_mutate(
            asset_id,
            borrower,
            |borrower_index| -> DispatchResult {
                let borrow_state = RewardBorrowState::<T>::get(asset_id);
                let delta_index = borrow_state
                    .index
                    .checked_sub(*borrower_index)
                    .ok_or(ArithmeticError::Underflow)?;
                *borrower_index = borrow_state.index;

                RewardAccured::<T>::try_mutate(borrower, |total_reward| -> DispatchResult {
                    let current_borrow_amount = Self::current_borrow_balance(borrower, asset_id)?;
                    let reward_delta =
                        Self::calculate_reward_delta(current_borrow_amount, delta_index)?;
                    *total_reward = total_reward
                        .checked_add(reward_delta)
                        .ok_or(ArithmeticError::Overflow)?;
                    Self::deposit_event(Event::<T>::DistributedSupplierReward(
                        asset_id,
                        borrower.clone(),
                        reward_delta,
                        borrow_state.index,
                    ));

                    Ok(())
                })
            },
        )
    }

    fn collect_market_reward(asset_id: AssetIdOf<T>, user: &T::AccountId) -> DispatchResult {
        Self::update_reward_supply_index(asset_id)?;
        Self::distribute_supplier_reward(asset_id, user)?;

        Self::update_reward_borrow_index(asset_id)?;
        Self::distribute_borrower_reward(asset_id, user)?;

        Ok(())
    }

    fn pay_reward(user: &T::AccountId) -> DispatchResult {
        let pool_account = Self::account_id();
        let reward_asset = T::RewardAssetId::get();
        RewardAccured::<T>::try_mutate(user, |total_reward| -> DispatchResult {
            let total = *total_reward;
            if total > 0 {
                T::Assets::transfer(reward_asset, &pool_account, user, total, true)?;
                *total_reward = 0;
            }
            Self::deposit_event(Event::<T>::RewardPaid(user.clone(), total));

            Ok(())
        })
    }

    /// Checks if the redeemer should be allowed to redeem tokens in given market
    fn redeem_allowed(
        asset_id: AssetIdOf<T>,
        redeemer: &T::AccountId,
        voucher_amount: BalanceOf<T>,
    ) -> DispatchResult {
        log::trace!(
            target: "loans::redeem_allowed",
            "asset_id: {:?}, redeemer: {:?}, voucher_amount: {:?}",
            asset_id,
            redeemer,
            voucher_amount,
        );
        let deposit = Self::account_deposits(asset_id, redeemer);
        if deposit.voucher_balance < voucher_amount {
            return Err(Error::<T>::InsufficientDeposit.into());
        }
        if !deposit.is_collateral {
            return Ok(());
        }

        let exchange_rate = Self::exchange_rate(asset_id);
        let redeem_amount = Self::calc_underlying_amount(voucher_amount, exchange_rate)?;
        Self::ensure_enough_cash(asset_id, redeem_amount)?;
        let market = Self::market(asset_id)?;
        let effects_amount = market.collateral_factor.mul_ceil(redeem_amount);
        let redeem_effects_value = Self::get_asset_value(asset_id, effects_amount)?;
        log::trace!(
            target: "loans::redeem_allowed",
            "redeem_amount: {:?}, redeem_dffects_value: {:?}",
            redeem_amount,
            redeem_effects_value.into_inner(),
        );

        Self::ensure_liquidity(redeemer, redeem_effects_value)?;

        Ok(())
    }

    #[require_transactional]
    pub fn do_redeem(
        who: &T::AccountId,
        asset_id: AssetIdOf<T>,
        voucher_amount: BalanceOf<T>,
    ) -> Result<BalanceOf<T>, DispatchError> {
        Self::redeem_allowed(asset_id, who, voucher_amount)?;
<<<<<<< HEAD

        Self::accrue_interest(asset_id)?;

        // update supply index before modify supply balance.
        Self::update_reward_supply_index(asset_id)?;
        Self::distribute_supplier_reward(asset_id, who)?;

=======
>>>>>>> 167df748
        let exchange_rate = Self::exchange_rate(asset_id);
        let redeem_amount = Self::calc_underlying_amount(voucher_amount, exchange_rate)?;
        AccountDeposits::<T>::try_mutate_exists(asset_id, who, |deposits| -> DispatchResult {
            let mut d = deposits.unwrap_or_default();
            d.voucher_balance = d
                .voucher_balance
                .checked_sub(voucher_amount)
                .ok_or(ArithmeticError::Underflow)?;
            if d.voucher_balance.is_zero() {
                // remove deposits storage if zero balance
                *deposits = None;
            } else {
                *deposits = Some(d);
            }
            Ok(())
        })?;
        TotalSupply::<T>::try_mutate(asset_id, |total_balance| -> DispatchResult {
            let new_balance = total_balance
                .checked_sub(voucher_amount)
                .ok_or(ArithmeticError::Underflow)?;
            *total_balance = new_balance;
            Ok(())
        })?;
        T::Assets::transfer(asset_id, &Self::account_id(), who, redeem_amount, false)?;

        Ok(redeem_amount)
    }

    /// Borrower shouldn't borrow more than his total collateral value
    fn borrow_allowed(
        asset_id: AssetIdOf<T>,
        borrower: &T::AccountId,
        borrow_amount: BalanceOf<T>,
    ) -> DispatchResult {
        Self::ensure_under_borrow_cap(asset_id, borrow_amount)?;
        Self::ensure_enough_cash(asset_id, borrow_amount)?;
        let borrow_value = Self::get_asset_value(asset_id, borrow_amount)?;
        Self::ensure_liquidity(borrower, borrow_value)?;

        Ok(())
    }

    #[require_transactional]
    fn do_repay_borrow(
        borrower: &T::AccountId,
        asset_id: AssetIdOf<T>,
        account_borrows: BalanceOf<T>,
        repay_amount: BalanceOf<T>,
    ) -> DispatchResult {
        if account_borrows < repay_amount {
            return Err(Error::<T>::TooMuchRepay.into());
        }
<<<<<<< HEAD

        Self::accrue_interest(asset_id)?;

        // update borrow index after accureInterest.
        Self::update_reward_borrow_index(asset_id)?;
        Self::distribute_borrower_reward(asset_id, borrower)?;

=======
>>>>>>> 167df748
        T::Assets::transfer(asset_id, borrower, &Self::account_id(), repay_amount, false)?;
        let account_borrows_new = account_borrows
            .checked_sub(repay_amount)
            .ok_or(ArithmeticError::Underflow)?;
        let total_borrows = Self::total_borrows(asset_id);
        // NOTE : total_borrows use a different way to calculate interest
        // so when user repays all borrows, total_borrows can be less than account_borrows
        // which will cause it to fail with `ArithmeticError::Underflow`
        //
        // Change it back to checked_sub will cause Underflow
        let total_borrows_new = total_borrows.saturating_sub(repay_amount);
        AccountBorrows::<T>::insert(
            asset_id,
            borrower,
            BorrowSnapshot {
                principal: account_borrows_new,
                borrow_index: Self::borrow_index(asset_id),
            },
        );
        TotalBorrows::<T>::insert(asset_id, total_borrows_new);

        Ok(())
    }

    // Calculates and returns the most recent amount of borrowed balance of `currency_id`
    // for `who`.
    pub fn current_borrow_balance(
        who: &T::AccountId,
        asset_id: AssetIdOf<T>,
    ) -> Result<BalanceOf<T>, DispatchError> {
        let snapshot: BorrowSnapshot<BalanceOf<T>> = Self::account_borrows(asset_id, who);
        Self::current_balance_from_snapshot(asset_id, snapshot)
    }

    /// Same as `current_borrow_balance` but takes a given `snapshot` instead of fetching
    /// the storage
    pub fn current_balance_from_snapshot(
        asset_id: AssetIdOf<T>,
        snapshot: BorrowSnapshot<BalanceOf<T>>,
    ) -> Result<BalanceOf<T>, DispatchError> {
        if snapshot.principal.is_zero() || snapshot.borrow_index.is_zero() {
            return Ok(Zero::zero());
        }
        // Calculate new borrow balance using the interest index:
        // recent_borrow_balance = snapshot.principal * borrow_index / snapshot.borrow_index
        let recent_borrow_balance = Self::borrow_index(asset_id)
            .checked_div(&snapshot.borrow_index)
            .and_then(|r| r.checked_mul_int(snapshot.principal))
            .ok_or(ArithmeticError::Overflow)?;

        Ok(recent_borrow_balance)
    }

    #[require_transactional]
    fn update_earned_stored(who: &T::AccountId, asset_id: AssetIdOf<T>) -> DispatchResult {
        let deposits = AccountDeposits::<T>::get(asset_id, who);
        let exchange_rate = ExchangeRate::<T>::get(asset_id);
        let account_earned = AccountEarned::<T>::get(asset_id, who);
        let total_earned_prior_new = exchange_rate
            .checked_sub(&account_earned.exchange_rate_prior)
            .and_then(|r| r.checked_mul_int(deposits.voucher_balance))
            .and_then(|r| r.checked_add(account_earned.total_earned_prior))
            .ok_or(ArithmeticError::Overflow)?;

        AccountEarned::<T>::insert(
            asset_id,
            who,
            EarnedSnapshot {
                exchange_rate_prior: exchange_rate,
                total_earned_prior: total_earned_prior_new,
            },
        );

        Ok(())
    }

    /// Checks if the liquidation should be allowed to occur
    fn liquidate_borrow_allowed(
        borrower: &T::AccountId,
        liquidation_asset_id: AssetIdOf<T>,
        repay_amount: BalanceOf<T>,
        market: &Market<BalanceOf<T>>,
    ) -> DispatchResult {
        log::trace!(
            target: "loans::liquidate_borrow_allowed",
            "borrower: {:?}, liquidation_asset_id {:?}, repay_amount {:?}, market: {:?}",
            borrower,
            liquidation_asset_id,
            repay_amount,
            market
        );
        let (_, shortfall) = Self::get_account_liquidity(borrower)?;
        if shortfall.is_zero() {
            return Err(Error::<T>::InsufficientShortfall.into());
        }

        // The liquidator may not repay more than 50%(close_factor) of the borrower's borrow balance.
        let account_borrows = Self::current_borrow_balance(borrower, liquidation_asset_id)?;
        if market.close_factor.mul_ceil(account_borrows) < repay_amount {
            return Err(Error::<T>::TooMuchRepay.into());
        }

        Ok(())
    }

    /// Note:
    /// - liquidation_asset_id is borrower's debt asset.
    /// - collateral_asset_id is borrower's collateral asset.
    /// - repay_amount is amount of liquidation_asset_id
    ///
    /// The liquidator will repay a certain amount of liquidation_asset_id from own
    /// account for borrower. Then the protocol will reduce borrower's debt
    /// and liquidator will receive collateral_asset_id(as voucher amount) from
    /// borrower.
    #[require_transactional]
    pub fn do_liquidate_borrow(
        liquidator: T::AccountId,
        borrower: T::AccountId,
        liquidation_asset_id: AssetIdOf<T>,
        repay_amount: BalanceOf<T>,
        collateral_asset_id: AssetIdOf<T>,
    ) -> DispatchResult {
        Self::ensure_active_market(liquidation_asset_id)?;
        Self::ensure_active_market(collateral_asset_id)?;

        let market = Self::market(liquidation_asset_id)?;

        if borrower == liquidator {
            return Err(Error::<T>::LiquidatorIsBorrower.into());
        }
        Self::liquidate_borrow_allowed(&borrower, liquidation_asset_id, repay_amount, &market)?;

        let deposits = AccountDeposits::<T>::get(collateral_asset_id, &borrower);
        if !deposits.is_collateral {
            return Err(Error::<T>::DepositsAreNotCollateral.into());
        }
        let exchange_rate = Self::exchange_rate(collateral_asset_id);
        let borrower_deposit_amount = exchange_rate
            .checked_mul_int(deposits.voucher_balance)
            .ok_or(ArithmeticError::Overflow)?;

        let collateral_value = Self::get_asset_value(collateral_asset_id, borrower_deposit_amount)?;
        // liquidate_value contains the incentive of liquidator and the punishment of the borrower
        let liquidate_value = Self::get_asset_value(liquidation_asset_id, repay_amount)?
            .checked_mul(&market.liquidate_incentive)
            .ok_or(ArithmeticError::Overflow)?;

        if collateral_value < liquidate_value {
            return Err(Error::<T>::InsufficientCollateral.into());
        }

        // Calculate the collateral will get
        //
        // amount: 1 Unit = 10^12 pico
        // price is for 1 pico: 1$ = FixedU128::saturating_from_rational(1, 10^12)
        // if price is N($) and amount is M(Unit):
        // liquidate_value = price * amount = (N / 10^12) * (M * 10^12) = N * M
        // if liquidate_value >= 340282366920938463463.374607431768211455,
        // FixedU128::saturating_from_integer(liquidate_value) will overflow, so we use from_inner
        // instead of saturating_from_integer, and after calculation use into_inner to get final value.
        let collateral_token_price = Self::get_price(collateral_asset_id)?;
        let real_collateral_underlying_amount = liquidate_value
            .checked_div(&collateral_token_price)
            .ok_or(ArithmeticError::Underflow)?
            .into_inner();

        //inside transfer token
        Self::liquidated_transfer(
            &liquidator,
            &borrower,
            liquidation_asset_id,
            collateral_asset_id,
            repay_amount,
            real_collateral_underlying_amount,
        )?;

        Ok(())
    }

    #[require_transactional]
    fn liquidated_transfer(
        liquidator: &T::AccountId,
        borrower: &T::AccountId,
        liquidation_asset_id: AssetIdOf<T>,
        collateral_asset_id: AssetIdOf<T>,
        repay_amount: BalanceOf<T>,
        collateral_underlying_amount: BalanceOf<T>,
    ) -> DispatchResult {
        log::trace!(
            target: "loans::liquidated_transfer",
            "liquidator: {:?}, borrower: {:?}, liquidation_asset_id: {:?},
                collateral_asset_id: {:?}, repay_amount: {:?}, collateral_underlying_amount: {:?}",
            liquidator,
            borrower,
            liquidation_asset_id,
            collateral_asset_id,
            repay_amount,
            collateral_underlying_amount
        );

        // update borrow index after accureInterest.
        Self::update_reward_borrow_index(liquidation_asset_id)?;
        Self::distribute_borrower_reward(liquidation_asset_id, liquidator)?;

        // 1.liquidator repay borrower's debt,
        // transfer from liquidator to module account
        T::Assets::transfer(
            liquidation_asset_id,
            liquidator,
            &Self::account_id(),
            repay_amount,
            false,
        )?;

        // 2.the system reduce borrower's debt
        let account_borrows = Self::current_borrow_balance(borrower, liquidation_asset_id)?;
        let account_borrows_new = account_borrows
            .checked_sub(repay_amount)
            .ok_or(ArithmeticError::Underflow)?;
        let total_borrows = Self::total_borrows(liquidation_asset_id);
        let total_borrows_new = total_borrows
            .checked_sub(repay_amount)
            .ok_or(ArithmeticError::Underflow)?;
        AccountBorrows::<T>::insert(
            liquidation_asset_id,
            borrower,
            BorrowSnapshot {
                principal: account_borrows_new,
                borrow_index: Self::borrow_index(liquidation_asset_id),
            },
        );
        TotalBorrows::<T>::insert(liquidation_asset_id, total_borrows_new);

        // update supply index before modify supply balance.
        Self::update_reward_supply_index(collateral_asset_id)?;
        Self::distribute_supplier_reward(collateral_asset_id, liquidator)?;
        Self::distribute_supplier_reward(collateral_asset_id, borrower)?;

        // 3.the liquidator will receive voucher token from borrower
        let exchange_rate = Self::exchange_rate(collateral_asset_id);
        let collateral_amount =
            Self::calc_collateral_amount(collateral_underlying_amount, exchange_rate)?;
        AccountDeposits::<T>::try_mutate(
            collateral_asset_id,
            borrower,
            |deposits| -> DispatchResult {
                deposits.voucher_balance = deposits
                    .voucher_balance
                    .checked_sub(collateral_amount)
                    .ok_or(ArithmeticError::Underflow)?;
                Ok(())
            },
        )?;
        // increase liquidator's voucher_balance
        AccountDeposits::<T>::try_mutate(
            collateral_asset_id,
            liquidator,
            |deposits| -> DispatchResult {
                deposits.voucher_balance = deposits
                    .voucher_balance
                    .checked_add(collateral_amount)
                    .ok_or(ArithmeticError::Overflow)?;
                Ok(())
            },
        )?;

        Self::deposit_event(Event::<T>::LiquidatedBorrow(
            liquidator.clone(),
            borrower.clone(),
            liquidation_asset_id,
            collateral_asset_id,
            repay_amount,
            collateral_underlying_amount,
        ));

        Ok(())
    }

    // Ensures a given `asset_id` is an active market.
    fn ensure_active_market(asset_id: AssetIdOf<T>) -> Result<Market<BalanceOf<T>>, DispatchError> {
        Self::active_markets()
            .find(|(id, _)| id == &asset_id)
            .map(|(_, market)| market)
            .ok_or_else(|| Error::<T>::MarketNotActivated.into())
    }

    /// Ensure market is enough to supply `amount` asset.
    fn ensure_under_supply_cap(asset_id: AssetIdOf<T>, amount: BalanceOf<T>) -> DispatchResult {
        let market = Self::market(asset_id)?;
        // Assets holded by market currently.
        let current_cash = T::Assets::balance(asset_id, &Self::account_id());
        let total_cash = current_cash
            .checked_add(amount)
            .ok_or(ArithmeticError::Overflow)?;
        ensure!(
            total_cash <= market.supply_cap,
            Error::<T>::SupplyCapacityExceeded
        );

        Ok(())
    }

    /// Make sure the borrowing under the borrow cap
    fn ensure_under_borrow_cap(asset_id: AssetIdOf<T>, amount: BalanceOf<T>) -> DispatchResult {
        let market = Self::market(asset_id)?;
        let total_borrows = Self::total_borrows(asset_id);
        let new_total_borrows = total_borrows
            .checked_add(amount)
            .ok_or(ArithmeticError::Overflow)?;
        ensure!(
            new_total_borrows <= market.borrow_cap,
            Error::<T>::BorrowCapacityExceeded
        );

        Ok(())
    }

    /// Make sure there is enough cash avaliable in the pool
    fn ensure_enough_cash(asset_id: AssetIdOf<T>, amount: BalanceOf<T>) -> DispatchResult {
        let reducible_cash = Self::get_total_cash(asset_id)
            .checked_sub(Self::total_reserves(asset_id))
            .ok_or(ArithmeticError::Underflow)?;
        if reducible_cash < amount {
            return Err(Error::<T>::InsufficientCash.into());
        }

        Ok(())
    }

    // Ensures a given `ptoken_id` is unique in `Markets` and `UnderlyingAssetId`.
    fn ensure_ptoken(ptoken_id: CurrencyId) -> DispatchResult {
        // The ptoken id is unique, cannot be repeated
        ensure!(
            !UnderlyingAssetId::<T>::contains_key(ptoken_id),
            Error::<T>::InvalidPtokenId
        );

        // The ptoken id should not be the same as the id of any asset in markets
        ensure!(
            !Markets::<T>::contains_key(ptoken_id),
            Error::<T>::InvalidPtokenId
        );

        Ok(())
    }

    // Ensures that `account` have sufficient liquidity to move your assets
    // Returns `Err` If InsufficientLiquidity
    // `account`: account that need a liquidity check
    // `reduce_amount`: values that will have an impact on liquidity
    fn ensure_liquidity(account: &T::AccountId, reduce_amount: FixedU128) -> DispatchResult {
        let (liquidity, _) = Self::get_account_liquidity(account)?;
        if liquidity < reduce_amount {
            Err(Error::<T>::InsufficientLiquidity.into())
        } else {
            Ok(())
        }
    }

    pub fn calc_underlying_amount(
        voucher_amount: BalanceOf<T>,
        exchange_rate: Rate,
    ) -> Result<BalanceOf<T>, DispatchError> {
        Ok(exchange_rate
            .checked_mul_int(voucher_amount)
            .ok_or(ArithmeticError::Overflow)?)
    }

    pub fn calc_collateral_amount(
        underlying_amount: BalanceOf<T>,
        exchange_rate: Rate,
    ) -> Result<BalanceOf<T>, DispatchError> {
        Ok(FixedU128::from_inner(underlying_amount)
            .checked_div(&exchange_rate)
            .map(|r| r.into_inner())
            .ok_or(ArithmeticError::Underflow)?)
    }

    fn get_total_cash(asset_id: AssetIdOf<T>) -> BalanceOf<T> {
        T::Assets::reducible_balance(asset_id, &Self::account_id(), false)
    }

    // Returns the uniform format price.
    // Formula: `price = oracle_price * 10.pow(18 - asset_decimal)`
    // This particular price makes it easy to calculate the value ,
    // because we don't have to consider decimal for each asset. ref: get_asset_value
    //
    // Reutrns `Err` if the oracle price not ready
    pub fn get_price(asset_id: AssetIdOf<T>) -> Result<Price, DispatchError> {
        let (price, _) =
            T::PriceFeeder::get_price(&asset_id).ok_or(Error::<T>::PriceOracleNotReady)?;
        if price.is_zero() {
            return Err(Error::<T>::PriceIsZero.into());
        }
        log::trace!(
            target: "loans::get_price", "price: {:?}", price.into_inner()
        );

        Ok(price)
    }

    // Returns the value of the asset, in dollars.
    // Formula: `value = oracle_price * balance / 1e18(oracle_price_decimal) / asset_decimal`
    // As the price is a result of `oracle_price * 10.pow(18 - asset_decimal)`,
    // then `value = price * balance / 1e18`.
    // We use FixedU128::from_inner(balance) instead of `balance / 1e18`.
    //
    // Returns `Err` if oracle price not ready or arithmetic error.
    pub fn get_asset_value(
        asset_id: AssetIdOf<T>,
        amount: BalanceOf<T>,
    ) -> Result<FixedU128, DispatchError> {
        let value = Self::get_price(asset_id)?
            .checked_mul(&FixedU128::from_inner(amount))
            .ok_or(ArithmeticError::Overflow)?;

        Ok(value)
    }

    // Returns a stored Market.
    //
    // Returns `Err` if market does not exist.
    pub fn market(asset_id: AssetIdOf<T>) -> Result<Market<BalanceOf<T>>, DispatchError> {
        Markets::<T>::try_get(asset_id).map_err(|_err| Error::<T>::MarketDoesNotExist.into())
    }

    // Mutates a stored Market.
    //
    // Returns `Err` if market does not exist.
    pub(crate) fn mutate_market<F>(
        asset_id: AssetIdOf<T>,
        cb: F,
    ) -> Result<Market<BalanceOf<T>>, DispatchError>
    where
        F: FnOnce(&mut Market<BalanceOf<T>>) -> Market<BalanceOf<T>>,
    {
        Markets::<T>::try_mutate(
            asset_id,
            |opt| -> Result<Market<BalanceOf<T>>, DispatchError> {
                if let Some(market) = opt {
                    return Ok(cb(market));
                }
                Err(Error::<T>::MarketDoesNotExist.into())
            },
        )
    }

    // All markets that are `MarketStatus::Active`.
    fn active_markets() -> impl Iterator<Item = (AssetIdOf<T>, Market<BalanceOf<T>>)> {
        Markets::<T>::iter().filter(|(_, market)| market.state == MarketState::Active)
    }

    // Returns a stored asset_id
    //
    // Returns `Err` if asset_id does not exist, it also means that ptoken_id is invalid.
    pub fn underlying_id(ptoken_id: AssetIdOf<T>) -> Result<AssetIdOf<T>, DispatchError> {
        UnderlyingAssetId::<T>::try_get(ptoken_id)
            .map_err(|_err| Error::<T>::InvalidPtokenId.into())
    }

    // Returns the ptoken_id of the related asset
    //
    // Returns `Err` if market does not exist.
    pub fn ptoken_id(asset_id: AssetIdOf<T>) -> Result<AssetIdOf<T>, DispatchError> {
        if let Ok(market) = Self::market(asset_id) {
            Ok(market.ptoken_id)
        } else {
            Err(Error::<T>::MarketDoesNotExist.into())
        }
    }
}<|MERGE_RESOLUTION|>--- conflicted
+++ resolved
@@ -820,10 +820,7 @@
         ) -> DispatchResultWithPostInfo {
             let who = ensure_signed(origin)?;
             Self::ensure_active_market(asset_id)?;
-<<<<<<< HEAD
-=======
             Self::accrue_interest(asset_id)?;
->>>>>>> 167df748
             Self::update_earned_stored(&who, asset_id)?;
 
             let deposits = AccountDeposits::<T>::get(asset_id, &who);
@@ -1391,16 +1388,12 @@
         voucher_amount: BalanceOf<T>,
     ) -> Result<BalanceOf<T>, DispatchError> {
         Self::redeem_allowed(asset_id, who, voucher_amount)?;
-<<<<<<< HEAD
-
         Self::accrue_interest(asset_id)?;
-
+      
         // update supply index before modify supply balance.
         Self::update_reward_supply_index(asset_id)?;
         Self::distribute_supplier_reward(asset_id, who)?;
-
-=======
->>>>>>> 167df748
+      
         let exchange_rate = Self::exchange_rate(asset_id);
         let redeem_amount = Self::calc_underlying_amount(voucher_amount, exchange_rate)?;
         AccountDeposits::<T>::try_mutate_exists(asset_id, who, |deposits| -> DispatchResult {
@@ -1453,16 +1446,13 @@
         if account_borrows < repay_amount {
             return Err(Error::<T>::TooMuchRepay.into());
         }
-<<<<<<< HEAD
-
+      
         Self::accrue_interest(asset_id)?;
 
         // update borrow index after accureInterest.
         Self::update_reward_borrow_index(asset_id)?;
         Self::distribute_borrower_reward(asset_id, borrower)?;
-
-=======
->>>>>>> 167df748
+      
         T::Assets::transfer(asset_id, borrower, &Self::account_id(), repay_amount, false)?;
         let account_borrows_new = account_borrows
             .checked_sub(repay_amount)
