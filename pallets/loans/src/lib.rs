--- conflicted
+++ resolved
@@ -752,15 +752,13 @@
             ensure!(!mint_amount.is_zero(), Error::<T>::InvalidAmount);
             Self::ensure_active_market(asset_id)?;
             Self::ensure_under_supply_cap(asset_id, mint_amount)?;
-<<<<<<< HEAD
-
+
+            Self::accrue_interest(asset_id)?;
+          
             // update supply index before modify supply balance.
             Self::update_reward_supply_index(asset_id)?;
             Self::distribute_supplier_reward(asset_id, &who)?;
 
-=======
-            Self::accrue_interest(asset_id)?;
->>>>>>> bb24298b
             T::Assets::transfer(asset_id, &who, &Self::account_id(), mint_amount, false)?;
             Self::update_earned_stored(&who, asset_id)?;
             let exchange_rate = Self::exchange_rate(asset_id);
@@ -846,16 +844,14 @@
         ) -> DispatchResultWithPostInfo {
             let who = ensure_signed(origin)?;
             Self::ensure_active_market(asset_id)?;
-<<<<<<< HEAD
+          
+            Self::borrow_allowed(asset_id, &who, borrow_amount)?;
+            Self::accrue_interest(asset_id)?;
 
             // update borrow index after accureInterest.
             Self::update_reward_borrow_index(asset_id)?;
             Self::distribute_borrower_reward(asset_id, &who)?;
 
-=======
->>>>>>> bb24298b
-            Self::borrow_allowed(asset_id, &who, borrow_amount)?;
-            Self::accrue_interest(asset_id)?;
             let account_borrows = Self::current_borrow_balance(&who, asset_id)?;
             let account_borrows_new = account_borrows
                 .checked_add(borrow_amount)
@@ -1393,15 +1389,13 @@
         voucher_amount: BalanceOf<T>,
     ) -> Result<BalanceOf<T>, DispatchError> {
         Self::redeem_allowed(asset_id, who, voucher_amount)?;
-<<<<<<< HEAD
-
+
+        Self::accrue_interest(asset_id)?;
+      
         // update supply index before modify supply balance.
         Self::update_reward_supply_index(asset_id)?;
         Self::distribute_supplier_reward(asset_id, who)?;
 
-=======
-        Self::accrue_interest(asset_id)?;
->>>>>>> bb24298b
         let exchange_rate = Self::exchange_rate(asset_id);
         let redeem_amount = Self::calc_underlying_amount(voucher_amount, exchange_rate)?;
         AccountDeposits::<T>::try_mutate_exists(asset_id, who, |deposits| -> DispatchResult {
@@ -1454,15 +1448,13 @@
         if account_borrows < repay_amount {
             return Err(Error::<T>::TooMuchRepay.into());
         }
-<<<<<<< HEAD
+      
+        Self::accrue_interest(asset_id)?;
 
         // update borrow index after accureInterest.
         Self::update_reward_borrow_index(asset_id)?;
         Self::distribute_borrower_reward(asset_id, borrower)?;
 
-=======
-        Self::accrue_interest(asset_id)?;
->>>>>>> bb24298b
         T::Assets::transfer(asset_id, borrower, &Self::account_id(), repay_amount, false)?;
         let account_borrows_new = account_borrows
             .checked_sub(repay_amount)
