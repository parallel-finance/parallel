--- conflicted
+++ resolved
@@ -32,7 +32,6 @@
             jump_utilization: Ratio::from_percent(80),
         }),
         reserve_factor: Ratio::from_percent(15),
-<<<<<<< HEAD
         cap: 1_000_000_000_000_000_000_000u128.into(), // set to $1B
         ptoken_id: 1200,
     }
@@ -42,13 +41,6 @@
 where
     BalanceOf<T>: From<u128>,
 {
-=======
-        cap: 1_000_000_000_000_000_000_000u128, // set to $1B
-    }
-}
-
-fn pending_market_mock<T: Config>() -> Market<BalanceOf<T>> {
->>>>>>> 51d24f95
     let mut market = market_mock::<T>();
     market.state = MarketState::Pending;
     market.ptoken_id = ptoken_id;
@@ -110,35 +102,21 @@
     }
 
     add_market {
-<<<<<<< HEAD
     }: _(SystemOrigin::Root, UNKNOWN.into(),pending_market_mock::<T>(PUNKNOWN))
-=======
-    }: _(SystemOrigin::Root, UNKNOWN,pending_market_mock::<T>())
->>>>>>> 51d24f95
     verify {
         assert_last_event::<T>(Event::<T>::NewMarket(pending_market_mock::<T>(PUNKNOWN)).into());
     }
 
     active_market {
-<<<<<<< HEAD
         assert_ok!(Loans::<T>::add_market(SystemOrigin::Root.into(), UNKNOWN.into(), pending_market_mock::<T>(PUNKNOWN)));
     }: _(SystemOrigin::Root,UNKNOWN.into())
-=======
-        assert_ok!(Loans::<T>::add_market(SystemOrigin::Root.into(), UNKNOWN, pending_market_mock::<T>()));
-    }: _(SystemOrigin::Root,UNKNOWN)
->>>>>>> 51d24f95
     verify {
         assert_last_event::<T>(Event::<T>::ActivatedMarket(UNKNOWN).into());
     }
 
     update_market {
-<<<<<<< HEAD
-        assert_ok!(Loans::<T>::add_market(SystemOrigin::Root.into(), DOT.into(), pending_market_mock::<T>(PDOT)));
-    }: _(SystemOrigin::Root,DOT.into(), pending_market_mock::<T>(PDOT))
-=======
-        assert_ok!(Loans::<T>::add_market(SystemOrigin::Root.into(), DOT, pending_market_mock::<T>()));
-    }: _(SystemOrigin::Root,DOT, pending_market_mock::<T>())
->>>>>>> 51d24f95
+        assert_ok!(Loans::<T>::add_market(SystemOrigin::Root.into(), DOT, pending_market_mock::<T>(PDOT)));
+    }: _(SystemOrigin::Root,DOT, pending_market_mock::<T>(PDOT))
     verify {
         assert_last_event::<T>(Event::<T>::UpdatedMarket(pending_market_mock::<T>(PDOT)).into());
     }
@@ -146,13 +124,8 @@
     mint {
         let caller: T::AccountId = whitelisted_caller();
         transfer_initial_balance::<T>(caller.clone());
-<<<<<<< HEAD
-        assert_ok!(Loans::<T>::add_market(SystemOrigin::Root.into(), DOT.into(), pending_market_mock::<T>(DOT)));
-        assert_ok!(Loans::<T>::active_market(SystemOrigin::Root.into(), DOT.into()));
-=======
-        assert_ok!(Loans::<T>::add_market(SystemOrigin::Root.into(), DOT, pending_market_mock::<T>()));
-        assert_ok!(Loans::<T>::active_market(SystemOrigin::Root.into(), DOT));
->>>>>>> 51d24f95
+        assert_ok!(Loans::<T>::add_market(SystemOrigin::Root.into(), DOT, pending_market_mock::<T>(DOT)));
+        assert_ok!(Loans::<T>::active_market(SystemOrigin::Root.into(), DOT));
         let amount: u32 = 100_000;
     }: _(SystemOrigin::Signed(caller.clone()), DOT, amount.into())
     verify {
@@ -164,19 +137,11 @@
         transfer_initial_balance::<T>(caller.clone());
         let deposit_amount: u32 = 200_000_000;
         let borrowed_amount: u32 = 100_000_000;
-<<<<<<< HEAD
-        assert_ok!(Loans::<T>::add_market(SystemOrigin::Root.into(), DOT.into(), pending_market_mock::<T>(PDOT)));
-        assert_ok!(Loans::<T>::active_market(SystemOrigin::Root.into(), DOT.into()));
-        assert_ok!(Loans::<T>::mint(SystemOrigin::Signed(caller.clone()).into(), DOT.into(), deposit_amount.into()));
-        assert_ok!(Loans::<T>::collateral_asset(SystemOrigin::Signed(caller.clone()).into(), DOT.into(), true));
-    }: _(SystemOrigin::Signed(caller.clone()), DOT.into(), borrowed_amount.into())
-=======
-        assert_ok!(Loans::<T>::add_market(SystemOrigin::Root.into(), DOT, pending_market_mock::<T>()));
+        assert_ok!(Loans::<T>::add_market(SystemOrigin::Root.into(), DOT, pending_market_mock::<T>(PDOT)));
         assert_ok!(Loans::<T>::active_market(SystemOrigin::Root.into(), DOT));
         assert_ok!(Loans::<T>::mint(SystemOrigin::Signed(caller.clone()).into(), DOT, deposit_amount.into()));
         assert_ok!(Loans::<T>::collateral_asset(SystemOrigin::Signed(caller.clone()).into(), DOT, true));
     }: _(SystemOrigin::Signed(caller.clone()), DOT, borrowed_amount.into())
->>>>>>> 51d24f95
     verify {
         assert_last_event::<T>(Event::<T>::Borrowed(caller, DOT, borrowed_amount.into()).into());
     }
@@ -186,17 +151,10 @@
         transfer_initial_balance::<T>(caller.clone());
         let deposit_amount: u32 = 100_000_000;
         let redeem_amount: u32 = 100_000;
-<<<<<<< HEAD
-        assert_ok!(Loans::<T>::add_market(SystemOrigin::Root.into(), DOT.into(), pending_market_mock::<T>(PDOT)));
-        assert_ok!(Loans::<T>::active_market(SystemOrigin::Root.into(), DOT.into()));
-        assert_ok!(Loans::<T>::mint(SystemOrigin::Signed(caller.clone()).into(), DOT.into(), deposit_amount.into()));
-    }: _(SystemOrigin::Signed(caller.clone()), DOT.into(), redeem_amount.into())
-=======
-        assert_ok!(Loans::<T>::add_market(SystemOrigin::Root.into(), DOT, pending_market_mock::<T>()));
+        assert_ok!(Loans::<T>::add_market(SystemOrigin::Root.into(), DOT, pending_market_mock::<T>(PDOT)));
         assert_ok!(Loans::<T>::active_market(SystemOrigin::Root.into(), DOT));
         assert_ok!(Loans::<T>::mint(SystemOrigin::Signed(caller.clone()).into(), DOT, deposit_amount.into()));
     }: _(SystemOrigin::Signed(caller.clone()), DOT, redeem_amount.into())
->>>>>>> 51d24f95
     verify {
         assert_last_event::<T>(Event::<T>::Redeemed(caller, DOT, redeem_amount.into()).into());
     }
@@ -205,17 +163,10 @@
         let caller: T::AccountId = whitelisted_caller();
         transfer_initial_balance::<T>(caller.clone());
         let deposit_amount: u32 = 100_000_000;
-<<<<<<< HEAD
-        assert_ok!(Loans::<T>::add_market(SystemOrigin::Root.into(), DOT.into(), pending_market_mock::<T>(PDOT)));
-        assert_ok!(Loans::<T>::active_market(SystemOrigin::Root.into(), DOT.into()));
-        assert_ok!(Loans::<T>::mint(SystemOrigin::Signed(caller.clone()).into(), DOT.into(), deposit_amount.into()));
-    }: _(SystemOrigin::Signed(caller.clone()), DOT.into())
-=======
-        assert_ok!(Loans::<T>::add_market(SystemOrigin::Root.into(), DOT, pending_market_mock::<T>()));
+        assert_ok!(Loans::<T>::add_market(SystemOrigin::Root.into(), DOT, pending_market_mock::<T>(PDOT)));
         assert_ok!(Loans::<T>::active_market(SystemOrigin::Root.into(), DOT));
         assert_ok!(Loans::<T>::mint(SystemOrigin::Signed(caller.clone()).into(), DOT, deposit_amount.into()));
     }: _(SystemOrigin::Signed(caller.clone()), DOT)
->>>>>>> 51d24f95
     verify {
         assert_last_event::<T>(Event::<T>::Redeemed(caller, DOT, deposit_amount.into()).into());
     }
@@ -226,21 +177,12 @@
         let deposit_amount: u32 = 200_000_000;
         let borrowed_amount: u32 = 100_000_000;
         let repay_amount: u32 = 100;
-<<<<<<< HEAD
-        assert_ok!(Loans::<T>::add_market(SystemOrigin::Root.into(), DOT.into(), pending_market_mock::<T>(PDOT)));
-        assert_ok!(Loans::<T>::active_market(SystemOrigin::Root.into(), DOT.into()));
-        assert_ok!(Loans::<T>::mint(SystemOrigin::Signed(caller.clone()).into(), DOT.into(), deposit_amount.into()));
-        assert_ok!(Loans::<T>::collateral_asset(SystemOrigin::Signed(caller.clone()).into(), DOT.into(), true));
-        assert_ok!(Loans::<T>::borrow(SystemOrigin::Signed(caller.clone()).into(), DOT.into(), borrowed_amount.into()));
-    }: _(SystemOrigin::Signed(caller.clone()), DOT.into(), repay_amount.into())
-=======
-        assert_ok!(Loans::<T>::add_market(SystemOrigin::Root.into(), DOT, pending_market_mock::<T>()));
+        assert_ok!(Loans::<T>::add_market(SystemOrigin::Root.into(), DOT, pending_market_mock::<T>(PDOT)));
         assert_ok!(Loans::<T>::active_market(SystemOrigin::Root.into(), DOT));
         assert_ok!(Loans::<T>::mint(SystemOrigin::Signed(caller.clone()).into(), DOT, deposit_amount.into()));
         assert_ok!(Loans::<T>::collateral_asset(SystemOrigin::Signed(caller.clone()).into(), DOT, true));
         assert_ok!(Loans::<T>::borrow(SystemOrigin::Signed(caller.clone()).into(), DOT, borrowed_amount.into()));
     }: _(SystemOrigin::Signed(caller.clone()), DOT, repay_amount.into())
->>>>>>> 51d24f95
     verify {
         assert_last_event::<T>(Event::<T>::RepaidBorrow(caller, DOT, repay_amount.into()).into());
     }
@@ -250,21 +192,12 @@
         transfer_initial_balance::<T>(caller.clone());
         let deposit_amount: u32 = 200_000_000;
         let borrowed_amount: u32 = 100_000_000;
-<<<<<<< HEAD
-        assert_ok!(Loans::<T>::add_market(SystemOrigin::Root.into(), DOT.into(), pending_market_mock::<T>(PDOT)));
-        assert_ok!(Loans::<T>::active_market(SystemOrigin::Root.into(), DOT.into()));
-        assert_ok!(Loans::<T>::mint(SystemOrigin::Signed(caller.clone()).into(), DOT.into(), deposit_amount.into()));
-        assert_ok!(Loans::<T>::collateral_asset(SystemOrigin::Signed(caller.clone()).into(), DOT.into(), true));
-        assert_ok!(Loans::<T>::borrow(SystemOrigin::Signed(caller.clone()).into(), DOT.into(), borrowed_amount.into()));
-    }: _(SystemOrigin::Signed(caller.clone()), DOT.into())
-=======
-        assert_ok!(Loans::<T>::add_market(SystemOrigin::Root.into(), DOT, pending_market_mock::<T>()));
+        assert_ok!(Loans::<T>::add_market(SystemOrigin::Root.into(), DOT, pending_market_mock::<T>(PDOT)));
         assert_ok!(Loans::<T>::active_market(SystemOrigin::Root.into(), DOT));
         assert_ok!(Loans::<T>::mint(SystemOrigin::Signed(caller.clone()).into(), DOT, deposit_amount.into()));
         assert_ok!(Loans::<T>::collateral_asset(SystemOrigin::Signed(caller.clone()).into(), DOT, true));
         assert_ok!(Loans::<T>::borrow(SystemOrigin::Signed(caller.clone()).into(), DOT, borrowed_amount.into()));
     }: _(SystemOrigin::Signed(caller.clone()), DOT)
->>>>>>> 51d24f95
     verify {
         assert_last_event::<T>(Event::<T>::RepaidBorrow(caller, DOT, borrowed_amount.into()).into());
     }
@@ -273,17 +206,10 @@
         let caller: T::AccountId = whitelisted_caller();
         transfer_initial_balance::<T>(caller.clone());
         let deposit_amount: u32 = 200_000_000;
-<<<<<<< HEAD
-        assert_ok!(Loans::<T>::add_market(SystemOrigin::Root.into(), DOT.into(), pending_market_mock::<T>(PDOT)));
-        assert_ok!(Loans::<T>::active_market(SystemOrigin::Root.into(), DOT.into()));
-        assert_ok!(Loans::<T>::mint(SystemOrigin::Signed(caller.clone()).into(), DOT.into(), deposit_amount.into()));
-    }: _(SystemOrigin::Signed(caller.clone()), DOT.into(), true)
-=======
-        assert_ok!(Loans::<T>::add_market(SystemOrigin::Root.into(), DOT, pending_market_mock::<T>()));
+        assert_ok!(Loans::<T>::add_market(SystemOrigin::Root.into(), DOT, pending_market_mock::<T>(PDOT)));
         assert_ok!(Loans::<T>::active_market(SystemOrigin::Root.into(), DOT));
         assert_ok!(Loans::<T>::mint(SystemOrigin::Signed(caller.clone()).into(), DOT, deposit_amount.into()));
     }: _(SystemOrigin::Signed(caller.clone()), DOT, true)
->>>>>>> 51d24f95
     verify {
         assert_last_event::<T>(Event::<T>::CollateralAssetAdded(caller, DOT).into());
     }
@@ -297,27 +223,15 @@
         let borrowed_amount: u32 = 200_000_000;
         let liquidate_amount: u32 = 100_000_000;
         let incentive_amount: u32 = 110_000_000;
-<<<<<<< HEAD
-        assert_ok!(Loans::<T>::add_market(SystemOrigin::Root.into(), DOT.into(), pending_market_mock::<T>(PDOT)));
-        assert_ok!(Loans::<T>::active_market(SystemOrigin::Root.into(), DOT.into()));
-        assert_ok!(Loans::<T>::add_market(SystemOrigin::Root.into(), KSM.into(), pending_market_mock::<T>(PKSM)));
-        assert_ok!(Loans::<T>::active_market(SystemOrigin::Root.into(), KSM.into()));
-        assert_ok!(Loans::<T>::mint(SystemOrigin::Signed(bob.clone()).into(), KSM.into(), deposit_amount.into()));
-        assert_ok!(Loans::<T>::mint(SystemOrigin::Signed(alice.clone()).into(), DOT.into(), deposit_amount.into()));
-        assert_ok!(Loans::<T>::collateral_asset(SystemOrigin::Signed(alice.clone()).into(), DOT.into(), true));
-        set_account_borrows::<T>(alice.clone(), KSM.into(), borrowed_amount.into());
-    }: _(SystemOrigin::Signed(bob.clone()), alice.clone(), KSM.into(), liquidate_amount.into(), DOT.into())
-=======
-        assert_ok!(Loans::<T>::add_market(SystemOrigin::Root.into(), DOT, pending_market_mock::<T>()));
-        assert_ok!(Loans::<T>::active_market(SystemOrigin::Root.into(), DOT));
-        assert_ok!(Loans::<T>::add_market(SystemOrigin::Root.into(), KSM, pending_market_mock::<T>()));
+        assert_ok!(Loans::<T>::add_market(SystemOrigin::Root.into(), DOT, pending_market_mock::<T>(PDOT)));
+        assert_ok!(Loans::<T>::active_market(SystemOrigin::Root.into(), DOT));
+        assert_ok!(Loans::<T>::add_market(SystemOrigin::Root.into(), KSM, pending_market_mock::<T>(PKSM)));
         assert_ok!(Loans::<T>::active_market(SystemOrigin::Root.into(), KSM));
         assert_ok!(Loans::<T>::mint(SystemOrigin::Signed(bob.clone()).into(), KSM, deposit_amount.into()));
         assert_ok!(Loans::<T>::mint(SystemOrigin::Signed(alice.clone()).into(), DOT, deposit_amount.into()));
         assert_ok!(Loans::<T>::collateral_asset(SystemOrigin::Signed(alice.clone()).into(), DOT, true));
         set_account_borrows::<T>(alice.clone(), KSM, borrowed_amount.into());
     }: _(SystemOrigin::Signed(bob.clone()), alice.clone(), KSM, liquidate_amount.into(), DOT)
->>>>>>> 51d24f95
     verify {
         assert_last_event::<T>(Event::<T>::LiquidatedBorrow(bob.clone(), alice.clone(), KSM, DOT, liquidate_amount.into(), incentive_amount.into()).into());
     }
@@ -327,15 +241,9 @@
         let payer = T::Lookup::unlookup(caller.clone());
         transfer_initial_balance::<T>(caller.clone());
         let amount: u32 = 2000;
-<<<<<<< HEAD
-        assert_ok!(Loans::<T>::add_market(SystemOrigin::Root.into(), DOT.into(), pending_market_mock::<T>(PDOT)));
-        assert_ok!(Loans::<T>::active_market(SystemOrigin::Root.into(), DOT.into()));
-    }: _(SystemOrigin::Root, payer, DOT.into(), amount.into())
-=======
-        assert_ok!(Loans::<T>::add_market(SystemOrigin::Root.into(), DOT, pending_market_mock::<T>()));
+        assert_ok!(Loans::<T>::add_market(SystemOrigin::Root.into(), DOT, pending_market_mock::<T>(PDOT)));
         assert_ok!(Loans::<T>::active_market(SystemOrigin::Root.into(), DOT));
     }: _(SystemOrigin::Root, payer, DOT, amount.into())
->>>>>>> 51d24f95
     verify {
         assert_last_event::<T>(Event::<T>::ReservesAdded(caller, DOT, amount.into(), amount.into()).into());
     }
@@ -346,17 +254,10 @@
         transfer_initial_balance::<T>(caller.clone());
         let add_amount: u32 = 2000;
         let reduce_amount: u32 = 1000;
-<<<<<<< HEAD
-        assert_ok!(Loans::<T>::add_market(SystemOrigin::Root.into(), DOT.into(), pending_market_mock::<T>(PDOT)));
-        assert_ok!(Loans::<T>::active_market(SystemOrigin::Root.into(), DOT.into()));
-        assert_ok!(Loans::<T>::add_reserves(SystemOrigin::Root.into(), payer.clone(), DOT.into(), add_amount.into()));
-    }: _(SystemOrigin::Root, payer, DOT.into(), reduce_amount.into())
-=======
-        assert_ok!(Loans::<T>::add_market(SystemOrigin::Root.into(), DOT, pending_market_mock::<T>()));
+        assert_ok!(Loans::<T>::add_market(SystemOrigin::Root.into(), DOT, pending_market_mock::<T>(PDOT)));
         assert_ok!(Loans::<T>::active_market(SystemOrigin::Root.into(), DOT));
         assert_ok!(Loans::<T>::add_reserves(SystemOrigin::Root.into(), payer.clone(), DOT, add_amount.into()));
     }: _(SystemOrigin::Root, payer, DOT, reduce_amount.into())
->>>>>>> 51d24f95
     verify {
         assert_last_event::<T>(Event::<T>::ReservesReduced(caller, DOT, reduce_amount.into(), (add_amount-reduce_amount).into()).into());
     }
@@ -366,19 +267,11 @@
         transfer_initial_balance::<T>(alice.clone());
         let deposit_amount: u32 = 200_000_000;
         let borrow_amount: u32 = 100_000_000;
-<<<<<<< HEAD
-        assert_ok!(Loans::<T>::add_market(SystemOrigin::Root.into(), DOT.into(), pending_market_mock::<T>(PDOT)));
-        assert_ok!(Loans::<T>::active_market(SystemOrigin::Root.into(), DOT.into()));
-        assert_ok!(Loans::<T>::mint(SystemOrigin::Signed(alice.clone()).into(), DOT.into(), deposit_amount.into()));
-        assert_ok!(Loans::<T>::collateral_asset(SystemOrigin::Signed(alice.clone()).into(), DOT.into(), true));
-        assert_ok!(Loans::<T>::borrow(SystemOrigin::Signed(alice).into(), DOT.into(), borrow_amount.into()));
-=======
-        assert_ok!(Loans::<T>::add_market(SystemOrigin::Root.into(), DOT, pending_market_mock::<T>()));
+        assert_ok!(Loans::<T>::add_market(SystemOrigin::Root.into(), DOT, pending_market_mock::<T>(PDOT)));
         assert_ok!(Loans::<T>::active_market(SystemOrigin::Root.into(), DOT));
         assert_ok!(Loans::<T>::mint(SystemOrigin::Signed(alice.clone()).into(), DOT, deposit_amount.into()));
         assert_ok!(Loans::<T>::collateral_asset(SystemOrigin::Signed(alice.clone()).into(), DOT, true));
         assert_ok!(Loans::<T>::borrow(SystemOrigin::Signed(alice).into(), DOT, borrow_amount.into()));
->>>>>>> 51d24f95
     }: {
         Loans::<T>::accrue_interest(6)?;
     }
