--- conflicted
+++ resolved
@@ -254,23 +254,6 @@
         );
 
         let market = MARKET_MOCK;
-<<<<<<< HEAD
-        // check error code while collateral_factor is 0% or 100%
-        assert_noop!(
-            Loans::update_market(
-                Origin::root(),
-                DOT,
-                Ratio::zero(),
-                market.reserve_factor,
-                Default::default(),
-                market.liquidate_incentive_reserved_factor,
-                market.liquidate_incentive,
-                market.supply_cap,
-                market.borrow_cap,
-            ),
-            Error::<Test>::InvalidFactor
-        );
-=======
         // check error code while collateral_factor is [0%, 100%)
         assert_ok!(Loans::update_market(
             Origin::root(),
@@ -278,11 +261,11 @@
             Ratio::zero(),
             market.reserve_factor,
             Default::default(),
+            market.liquidate_incentive_reserved_factor,
             market.liquidate_incentive,
             market.supply_cap,
             market.borrow_cap,
         ));
->>>>>>> 4ffc6370
         assert_noop!(
             Loans::update_market(
                 Origin::root(),
