// Copyright 2021 Parallel Finance Developer.
// This file is part of Parallel Finance.

// Licensed under the Apache License, Version 2.0 (the "License");
// you may not use this file except in compliance with the License.
// You may obtain a copy of the License at
// http://www.apache.org/licenses/LICENSE-2.0

// Unless required by applicable law or agreed to in writing, software
// distributed under the License is distributed on an "AS IS" BASIS,
// WITHOUT WARRANTIES OR CONDITIONS OF ANY KIND, either express or implied.
// See the License for the specific language governing permissions and
// limitations under the License.

<<<<<<< HEAD
use primitives::{Balance, CurrencyId, PriceDetail, RATE_DECIMAL};
=======
use crate::*;
use primitives::{Balance, CurrencyId};
>>>>>>> 8f0213ea
use sp_runtime::{
    traits::{CheckedSub, Zero},
    DispatchResult, FixedPointNumber, FixedU128,
};
use sp_std::prelude::*;
use sp_std::result;

impl<T: Config> Pallet<T> {
    /// Sender supplies assets into the market and receives cTokens in exchange
    ///
    /// Ensured atomic.
    #[transactional]
    pub fn mint_internal(
        who: &T::AccountId,
        currency_id: &CurrencyId,
        mint_amount: Balance,
    ) -> DispatchResult {
        let exchange_rate = Self::exchange_rate(currency_id);
        let collateral_amount = calc_collateral_amount(mint_amount, exchange_rate)
            .ok_or(Error::<T>::CalcCollateralFailed)?;

        AccountCollateral::<T>::try_mutate(
            currency_id,
            who,
            |collateral_balance| -> DispatchResult {
                let new_balance = collateral_balance
                    .checked_add(collateral_amount)
                    .ok_or(Error::<T>::CollateralOverflow)?;
                *collateral_balance = new_balance;
                Ok(())
            },
        )?;

        TotalSupply::<T>::try_mutate(currency_id, |total_balance| -> DispatchResult {
            let new_balance = total_balance
                .checked_add(collateral_amount)
                .ok_or(Error::<T>::CollateralOverflow)?;
            *total_balance = new_balance;
            Ok(())
        })?;

        T::Currency::transfer(*currency_id, who, &Self::account_id(), mint_amount)?;

        Ok(())
    }

    /// Sender redeems cTokens in exchange for the underlying asset
    ///
    /// Ensured atomic.
    #[transactional]
    pub fn redeem_internal(
        who: &T::AccountId,
        currency_id: &CurrencyId,
        redeem_amount: Balance,
    ) -> DispatchResult {
        let exchange_rate = Self::exchange_rate(currency_id);
        let collateral = calc_collateral_amount(redeem_amount, exchange_rate)
            .ok_or(Error::<T>::CalcCollateralFailed)?;

        AccountCollateral::<T>::try_mutate(
            currency_id,
            who,
            |collateral_balance| -> DispatchResult {
                let new_balance = collateral_balance
                    .checked_sub(collateral)
                    .ok_or(Error::<T>::CollateralTooLow)?;
                *collateral_balance = new_balance;
                Ok(())
            },
        )?;

        TotalSupply::<T>::try_mutate(currency_id, |total_balance| -> DispatchResult {
            let new_balance = total_balance
                .checked_sub(collateral)
                .ok_or(Error::<T>::CollateralTooLow)?;
            *total_balance = new_balance;
            Ok(())
        })?;

        // debug::info!("moduleAccountBalance: {:?}", T::Currency::free_balance(currency_id.clone(), &who));
        T::Currency::transfer(*currency_id, &Self::account_id(), who, redeem_amount)?;

        Ok(())
    }

    pub(crate) fn total_borrowed_value(borrower: &T::AccountId) -> result::Result<u128, Error<T>> {
        let mut total_borrow_value: u128 = 0_u128;

        for currency_id in Currencies::<T>::get().iter() {
            let currency_borrow_amount = Self::borrow_balance_stored(borrower, currency_id)?;
            if currency_borrow_amount.is_zero() {
                continue;
            }

            let (borrow_currency_price, _) =
                Self::get_price(currency_id).ok_or(Error::<T>::OracleCurrencyPriceNotReady)?;
            if borrow_currency_price.is_zero() {
                return Err(Error::<T>::OracleCurrencyPriceNotReady);
            }

            total_borrow_value = borrow_currency_price
                .checked_mul_int(currency_borrow_amount)
                .and_then(|r| r.checked_add(total_borrow_value))
                .ok_or(Error::<T>::OracleCurrencyPriceNotReady)?;
        }

        Ok(total_borrow_value)
    }

    pub(crate) fn total_will_borrow_value(
        borrower: &T::AccountId,
        borrow_currency_id: &CurrencyId,
        borrow_amount: Balance,
<<<<<<< HEAD
    ) -> result::Result<Balance, Error<T>> {
        let (borrow_currency_price, _) =
            Self::get_price(borrow_currency_id).ok_or(Error::<T>::OracleCurrencyPriceNotReady)?;
        let mut total_borrow_value = borrow_amount
            .checked_mul(borrow_currency_price)
=======
    ) -> result::Result<u128, Error<T>> {
        let (borrow_currency_price, _) = T::PriceFeeder::get_price(borrow_currency_id)
            .ok_or(Error::<T>::OracleCurrencyPriceNotReady)?;
        let mut total_borrow_value = borrow_currency_price
            .checked_mul_int(borrow_amount)
>>>>>>> 8f0213ea
            .ok_or(Error::<T>::CollateralOverflow)?;

        total_borrow_value = total_borrow_value
            .checked_add(Self::total_borrowed_value(borrower)?)
            .ok_or(Error::<T>::OracleCurrencyPriceNotReady)?;

        Ok(total_borrow_value)
    }

    pub(crate) fn collateral_asset_value(
        borrower: &T::AccountId,
        currency_id: &CurrencyId,
    ) -> result::Result<u128, Error<T>> {
        let collateral = AccountCollateral::<T>::get(currency_id, borrower);
        if collateral.is_zero() {
            return Ok(0_u128);
        }

        let collateral_factor = CollateralFactor::<T>::get(currency_id);
        let exchange_rate = ExchangeRate::<T>::get(currency_id);

        let (currency_price, _) =
            Self::get_price(currency_id).ok_or(Error::<T>::OracleCurrencyPriceNotReady)?;
        if currency_price.is_zero() {
            return Err(Error::<T>::OracleCurrencyPriceNotReady);
        }

        let collateral_amount = exchange_rate
            .checked_mul_int(collateral_factor.mul_floor(collateral))
            .ok_or(Error::<T>::CollateralOverflow)?;

        currency_price
            .checked_mul_int(collateral_amount)
            .ok_or(Error::<T>::CollateralOverflow)
    }

    pub(crate) fn total_collateral_asset_value(
        borrower: &T::AccountId,
    ) -> result::Result<u128, Error<T>> {
        let collateral_assets = AccountCollateralAssets::<T>::get(borrower);
        if collateral_assets.is_empty() {
            return Err(Error::<T>::NoCollateralAsset);
        }

        let mut total_asset_value: u128 = 0_u128;
        for currency_id in collateral_assets.iter() {
            total_asset_value = total_asset_value
                .checked_add(Self::collateral_asset_value(borrower, currency_id)?)
                .ok_or(Error::<T>::CollateralOverflow)?;
        }

        Ok(total_asset_value)
    }

    /// Borrower shouldn't borrow more than what he/she has pledged in total
    pub(crate) fn borrow_guard(
        borrower: &T::AccountId,
        borrow_currency_id: &CurrencyId,
        borrow_amount: Balance,
    ) -> DispatchResult {
        let total_will_borrow_value =
            Self::total_will_borrow_value(borrower, borrow_currency_id, borrow_amount)?;
        let total_collateral_asset_value = Self::total_collateral_asset_value(borrower)?;

        if total_collateral_asset_value < total_will_borrow_value {
            return Err(Error::<T>::InsufficientCollateral.into());
        }

        Ok(())
    }

    /// Sender borrows assets from the protocol to their own address
    ///
    /// Ensured atomic.
    #[transactional]
    pub fn borrow_internal(
        borrower: &T::AccountId,
        currency_id: &CurrencyId,
        borrow_amount: Balance,
    ) -> DispatchResult {
        Self::borrow_guard(borrower, currency_id, borrow_amount)?;

        let account_borrows = Self::borrow_balance_stored(borrower, currency_id)?;

        let account_borrows_new = account_borrows
            .checked_add(borrow_amount)
            .ok_or(Error::<T>::CalcBorrowBalanceFailed)?;
        let total_borrows = Self::total_borrows(currency_id);
        let total_borrows_new = total_borrows
            .checked_add(borrow_amount)
            .ok_or(Error::<T>::CalcBorrowBalanceFailed)?;

        T::Currency::transfer(*currency_id, &Self::account_id(), borrower, borrow_amount)?;

        AccountBorrows::<T>::insert(
            currency_id,
            borrower,
            BorrowSnapshot {
                principal: account_borrows_new,
                borrow_index: Self::borrow_index(currency_id),
            },
        );

        TotalBorrows::<T>::insert(currency_id, total_borrows_new);

        Ok(())
    }

    /// Sender repays their own borrow
    ///
    /// Ensured atomic.
    #[transactional]
    pub fn repay_borrow_internal(
        borrower: &T::AccountId,
        currency_id: &CurrencyId,
        repay_amount: Balance,
    ) -> DispatchResult {
        let account_borrows = Self::borrow_balance_stored(borrower, currency_id)?;
        if account_borrows < repay_amount {
            return Err(Error::<T>::RepayAmountTooBig.into());
        }

        T::Currency::transfer(*currency_id, borrower, &Self::account_id(), repay_amount)?;

        let account_borrows_new = account_borrows
            .checked_sub(repay_amount)
            .ok_or(Error::<T>::CalcBorrowBalanceFailed)?;
        let total_borrows = Self::total_borrows(currency_id);
        let total_borrows_new = total_borrows
            .checked_sub(repay_amount)
            .ok_or(Error::<T>::CalcBorrowBalanceFailed)?;

        AccountBorrows::<T>::insert(
            currency_id,
            borrower,
            BorrowSnapshot {
                principal: account_borrows_new,
                borrow_index: Self::borrow_index(currency_id),
            },
        );

        TotalBorrows::<T>::insert(currency_id, total_borrows_new);

        Ok(())
    }

    pub fn collateral_asset_internal(
        who: T::AccountId,
        currency_id: CurrencyId,
        enable: bool,
    ) -> result::Result<(), Error<T>> {
        let mut collateral_assets = AccountCollateralAssets::<T>::get(&who);
        if enable {
            if !collateral_assets.iter().any(|c| c == &currency_id) {
                let collateral = AccountCollateral::<T>::get(currency_id, &who);
                if !collateral.is_zero() {
                    collateral_assets.push(currency_id);
                    AccountCollateralAssets::<T>::insert(who.clone(), collateral_assets);
                    Self::deposit_event(Event::<T>::CollateralAssetAdded(who, currency_id));
                } else {
                    return Err(Error::<T>::DepositRequiredBeforeCollateral);
                }
            } else {
                return Err(Error::<T>::AlreadyEnabledCollateral);
            }
        } else {
            if let Some(index) = collateral_assets.iter().position(|c| c == &currency_id) {
                let total_collateral_asset_value = Self::total_collateral_asset_value(&who)?;
                let collateral_asset_value = Self::collateral_asset_value(&who, &currency_id)?;
                let total_borrowed_value = Self::total_borrowed_value(&who)?;

                if total_collateral_asset_value
                    > total_borrowed_value
                        .checked_add(collateral_asset_value)
                        .ok_or(Error::<T>::CollateralOverflow)?
                {
                    collateral_assets.remove(index);
                    AccountCollateralAssets::<T>::insert(who.clone(), collateral_assets);
                    Self::deposit_event(Event::<T>::CollateralAssetRemoved(who, currency_id));
                } else {
                    return Err(Error::<T>::CollateralDisableActionDenied);
                }
            } else {
                return Err(Error::<T>::AlreadyDisabledCollateral);
            }
        }

        Ok(())
    }

    pub fn borrow_balance_stored(
        who: &T::AccountId,
        currency_id: &CurrencyId,
    ) -> result::Result<Balance, Error<T>> {
        let snapshot: BorrowSnapshot = Self::account_borrows(currency_id, who);
        if snapshot.principal == 0 || snapshot.borrow_index.is_zero() {
            return Ok(0);
        }
        // Calculate new borrow balance using the interest index:
        // recent_borrow_balance = snapshot.principal * borrow_index / snapshot.borrow_index
        let recent_borrow_balance = Self::borrow_index(currency_id)
            .checked_div(&snapshot.borrow_index)
            .and_then(|r| r.checked_mul_int(snapshot.principal))
            .ok_or(Error::<T>::CalcBorrowBalanceFailed)?;

        Ok(recent_borrow_balance)
    }

    pub(crate) fn update_earned_stored(
        who: &T::AccountId,
        currency_id: &CurrencyId,
    ) -> DispatchResult {
        let collateral = AccountCollateral::<T>::get(currency_id, who);
        let exchange_rate = ExchangeRate::<T>::get(currency_id);
        let account_earned = AccountEarned::<T>::get(currency_id, who);
        let total_earned_prior_new = exchange_rate
            .checked_sub(&account_earned.exchange_rate_prior)
            .and_then(|r| r.checked_mul_int(collateral))
            .and_then(|r| r.checked_add(account_earned.total_earned_prior))
            .ok_or(Error::<T>::CalcEarnedFailed)?;

        AccountEarned::<T>::insert(
            currency_id,
            who,
            EarnedSnapshot {
                exchange_rate_prior: exchange_rate,
                total_earned_prior: total_earned_prior_new,
            },
        );

        Ok(())
    }

    /// please note, as bellow:
    /// - liquidate_token is borrower's debt, like DAI/USDT
    /// - collateral_token is borrower's collateral, like BTC/KSM/DOT
    /// - repay_amount is amount of liquidate_token (such as DAI/USDT)
    ///
    /// in this function,
    /// the liquidator will pay liquidate_token from own account to module account,
    /// the system will reduce borrower's debt
    /// the liquidator will receive collateral_token(ctoken) from system (divide borrower's ctoken to liquidator)
    /// then liquidator can decide if withdraw (from ctoken to token)
    pub fn liquidate_borrow_internal(
        liquidator: T::AccountId,
        borrower: T::AccountId,
        liquidate_currency_id: CurrencyId,
        repay_amount: Balance,
        collateral_currency_id: CurrencyId,
    ) -> DispatchResult {
        if borrower == liquidator {
            return Err(Error::<T>::LiquidatorIsBorrower.into());
        }

        let account_borrows = Self::borrow_balance_stored(&borrower, &liquidate_currency_id)?;
        if account_borrows == 0 {
            return Err(Error::<T>::NoBorrowBalance.into());
        }

        // we can only liquidate 50% of the borrows
        let close_factor = CloseFactor::<T>::get(liquidate_currency_id);
        if close_factor.mul_floor(account_borrows) < repay_amount {
            return Err(Error::<T>::RepayAmountTooBig.into());
        }

        //calculate collateral_token_sum price
        let collateral_ctoken_amount =
            AccountCollateral::<T>::get(collateral_currency_id, &borrower);
        let exchange_rate = Self::exchange_rate(collateral_currency_id);

        //the total amount of borrower's collateral token
        let collateral_underlying_amount = exchange_rate
            .checked_mul_int(collateral_ctoken_amount)
            .ok_or(Error::<T>::CollateralOverflow)?;

        let (collateral_token_price, _) = Self::get_price(&collateral_currency_id)
            .ok_or(Error::<T>::OracleCurrencyPriceNotReady)?;

        //the total value of borrower's collateral token
        let collateral_value = collateral_token_price
            .checked_mul_int(collateral_underlying_amount)
            .ok_or(Error::<T>::CollateralOverflow)?;

        //calculate liquidate_token_sum
        let (liquidate_token_price, _) = Self::get_price(&liquidate_currency_id)
            .ok_or(Error::<T>::OracleCurrencyPriceNotReady)?;

        let liquidate_value = liquidate_token_price
            .checked_mul_int(repay_amount)
            .ok_or(Error::<T>::LiquidateValueOverflow)?;

        // the incentive for liquidator and punishment for the borrower
        let liquidation_incentive = LiquidationIncentive::<T>::get(liquidate_currency_id);
        let discd_collateral_value = liquidation_incentive.mul_floor(collateral_value);

        if discd_collateral_value < liquidate_value {
            return Err(Error::<T>::RepayValueGreaterThanCollateral.into());
        }

        // calculate the collateral will get
        //
        // amount: 1 Unit = 10^12 pico
        // price is for 1 pico: 1$ = FixedU128::saturating_from_rational(1, 10^12)
        // if price is N($) and amount is M(Unit):
        // liquidate_value = price * amount = (N / 10^12) * (M * 10^12) = N * M
        // if liquidate_value >= 340282366920938463463.374607431768211455,
        // FixedU128::saturating_from_integer(liquidate_value) will overflow, so we use form_inner
        // instead of saturating_from_integer, and after calculation use into_inner to get final value.
        let real_collateral_underlying_amount = FixedU128::from_inner(liquidate_value)
            .checked_div(&collateral_token_price)
            .and_then(|a| a.checked_div(&liquidation_incentive.into()))
            .ok_or(Error::<T>::EquivalentCollateralAmountOverflow)?;

        //inside transfer token
        Self::liquidate_repay_borrow_internal(
            &liquidator,
            &borrower,
            &liquidate_currency_id,
            &collateral_currency_id,
            repay_amount,
            real_collateral_underlying_amount.into_inner(),
        )?;

        Ok(())
    }

    pub fn liquidate_repay_borrow_internal(
        liquidator: &T::AccountId,
        borrower: &T::AccountId,
        liquidate_currency_id: &CurrencyId,
        collateral_currency_id: &CurrencyId,
        repay_amount: Balance,
        collateral_underlying_amount: Balance,
    ) -> DispatchResult {
        // 1.liquidator repay borrower's debt,
        // transfer from liquidator to module account
        T::Currency::transfer(
            *liquidate_currency_id,
            liquidator,
            &Self::account_id(),
            repay_amount,
        )?;
        //2. the system will reduce borrower's debt
        let account_borrows = Self::borrow_balance_stored(borrower, liquidate_currency_id)?;
        let account_borrows_new = account_borrows
            .checked_sub(repay_amount)
            .ok_or(Error::<T>::CalcBorrowBalanceFailed)?;
        let total_borrows = Self::total_borrows(liquidate_currency_id);
        let total_borrows_new = total_borrows
            .checked_sub(repay_amount)
            .ok_or(Error::<T>::CalcBorrowBalanceFailed)?;
        AccountBorrows::<T>::insert(
            liquidate_currency_id,
            borrower,
            BorrowSnapshot {
                principal: account_borrows_new,
                borrow_index: Self::borrow_index(liquidate_currency_id),
            },
        );
        TotalBorrows::<T>::insert(liquidate_currency_id, total_borrows_new);

        // 3.the liquidator will receive collateral_token(ctoken) from system
        // (divide borrower's ctoken to liquidator)
        // decrease borrower's ctoken
        let exchange_rate = Self::exchange_rate(collateral_currency_id);
        let collateral_amount = calc_collateral_amount(collateral_underlying_amount, exchange_rate)
            .ok_or(Error::<T>::CalcCollateralFailed)?;

        AccountCollateral::<T>::try_mutate(
            collateral_currency_id,
            borrower,
            |collateral_balance| -> DispatchResult {
                let new_balance = collateral_balance
                    .checked_sub(collateral_amount)
                    .ok_or(Error::<T>::CollateralTooLow)?;
                *collateral_balance = new_balance;
                Ok(())
            },
        )?;
        // increase liquidator's ctoken
        AccountCollateral::<T>::try_mutate(
            collateral_currency_id,
            liquidator,
            |collateral_balance| -> DispatchResult {
                let new_balance = collateral_balance
                    .checked_add(collateral_amount)
                    .ok_or(Error::<T>::CollateralOverflow)?;
                *collateral_balance = new_balance;
                Ok(())
            },
        )?;

        //4. we can decide if withdraw to liquidator (from ctoken to token)
        // Self::redeem_internal(&liquidator, &collateral_token, collateral_token_amount)?;
        // liquidator, borrower,liquidate_token,collateral_token,liquidate_token_repay_amount,collateral_token_amount
        Self::deposit_event(Event::<T>::LiquidationOccur(
            liquidator.clone(),
            borrower.clone(),
            *liquidate_currency_id,
            *collateral_currency_id,
            repay_amount,
            collateral_underlying_amount,
        ));

        Ok(())
    }

    pub(crate) fn get_price(currency_id: &CurrencyId) -> Option<PriceDetail> {
        if let Some(price_detail) = Self::currency_id_price(currency_id) {
            Some(price_detail)
        } else {
            T::PriceFeeder::get_price(&currency_id)
        }
    }
}

pub fn calc_collateral_amount(underlying_amount: u128, exchange_rate: Rate) -> Option<u128> {
    exchange_rate
        .reciprocal()
        .and_then(|r| r.checked_mul_int(underlying_amount))
}<|MERGE_RESOLUTION|>--- conflicted
+++ resolved
@@ -12,12 +12,8 @@
 // See the License for the specific language governing permissions and
 // limitations under the License.
 
-<<<<<<< HEAD
-use primitives::{Balance, CurrencyId, PriceDetail, RATE_DECIMAL};
-=======
 use crate::*;
-use primitives::{Balance, CurrencyId};
->>>>>>> 8f0213ea
+use primitives::{Balance, CurrencyId, PriceDetail};
 use sp_runtime::{
     traits::{CheckedSub, Zero},
     DispatchResult, FixedPointNumber, FixedU128,
@@ -131,19 +127,11 @@
         borrower: &T::AccountId,
         borrow_currency_id: &CurrencyId,
         borrow_amount: Balance,
-<<<<<<< HEAD
     ) -> result::Result<Balance, Error<T>> {
         let (borrow_currency_price, _) =
             Self::get_price(borrow_currency_id).ok_or(Error::<T>::OracleCurrencyPriceNotReady)?;
-        let mut total_borrow_value = borrow_amount
-            .checked_mul(borrow_currency_price)
-=======
-    ) -> result::Result<u128, Error<T>> {
-        let (borrow_currency_price, _) = T::PriceFeeder::get_price(borrow_currency_id)
-            .ok_or(Error::<T>::OracleCurrencyPriceNotReady)?;
         let mut total_borrow_value = borrow_currency_price
             .checked_mul_int(borrow_amount)
->>>>>>> 8f0213ea
             .ok_or(Error::<T>::CollateralOverflow)?;
 
         total_borrow_value = total_borrow_value
