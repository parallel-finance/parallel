--- conflicted
+++ resolved
@@ -55,7 +55,6 @@
 
 fn initial_set_up<T: Config>(caller: T::AccountId) {
     let account_id = Loans::<T>::account_id();
-<<<<<<< HEAD
     pallet_loans::ExchangeRate::<T>::insert(KSM, Rate::saturating_from_rational(2, 100));
     pallet_loans::BorrowIndex::<T>::insert(KSM, Rate::one());
     pallet_loans::CollateralFactor::<T>::insert(KSM, Ratio::from_percent(50));
@@ -63,13 +62,6 @@
     pallet_loans::LiquidationIncentive::<T>::insert(KSM, Rate::saturating_from_rational(110, 100));
     <T as LoansConfig>::Currency::deposit(KSM, &caller, INITIAL_AMOUNT).unwrap();
     <T as LoansConfig>::Currency::deposit(KSM, &account_id, INITIAL_AMOUNT).unwrap();
-=======
-    pallet_loans::ExchangeRate::<T>::insert(DOT, Rate::saturating_from_rational(2, 100));
-    pallet_loans::BorrowIndex::<T>::insert(DOT, Rate::one());
-    pallet_loans::Markets::<T>::insert(DOT, MARKET_MOCK);
-    <T as LoansConfig>::Currency::deposit(DOT, &caller, INITIAL_AMOUNT).unwrap();
-    <T as LoansConfig>::Currency::deposit(DOT, &account_id, INITIAL_AMOUNT).unwrap();
->>>>>>> dbc985d5
 }
 
 benchmarks! {
@@ -306,11 +298,8 @@
     }
     verify {
         assert_eq!(
-<<<<<<< HEAD
             Loans::<T>::currency_interest_model(KSM),
-=======
-            pallet_loans::Markets::<T>::get(DOT).unwrap().rate_model,
->>>>>>> dbc985d5
+
             InterestRateModel::new_jump_model(
                 Rate::saturating_from_rational(5, 100),
                 Rate::saturating_from_rational(15, 100),
