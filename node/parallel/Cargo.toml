[package]
authors     = ['Parallel Team']
build       = 'build.rs'
description = 'A decentralized lending protocol which allow users to earn "double interests" from staking and lending'
edition     = '2021'
homepage    = 'https://parallel.fi'
license     = 'Apache'
name        = 'parallel'
repository  = 'https://github.com/parallel-finance/parallel'
version     = '1.9.0'

[package.metadata.docs.rs]
targets = ['x86_64-unknown-linux-gnu']

[dependencies]
codec                  = { package = 'parity-scale-codec', version = '3.1.5' }
derive_more            = '0.15.0'
frame-benchmarking     = { git = 'https://github.com/paritytech/substrate.git', branch = 'polkadot-v0.9.26' }
frame-benchmarking-cli = { git = 'https://github.com/paritytech/substrate.git', branch = 'polkadot-v0.9.26' }
hex-literal            = '0.3.4'
jsonrpsee              = { version = "0.14.0", features = ["server", "macros"] }
log                    = '0.4.13'
futures                = { version = '0.3.1', features = ["compat"] }
async-trait            = '0.1.42'

primitives = { package = 'parallel-primitives', path = '../../primitives' }

heiko-runtime                              = { path = '../../runtime/heiko' }
kerria-runtime                             = { path = '../../runtime/kerria' }
pallet-loans-rpc                           = { path = '../../pallets/loans/rpc' }
pallet-router-rpc                          = { path = '../../pallets/router/rpc' }
pallet-transaction-payment-rpc             = { git = 'https://github.com/paritytech/substrate.git', branch = 'polkadot-v0.9.26' }
pallet-transaction-payment-rpc-runtime-api = { git = 'https://github.com/paritytech/substrate.git', branch = 'polkadot-v0.9.26' }
parallel-runtime                           = { path = '../../runtime/parallel' }
vanilla-runtime                            = { path = '../../runtime/vanilla' }

<<<<<<< HEAD
sc-basic-authorship     = { git = 'https://github.com/paritytech/substrate.git', branch = 'polkadot-v0.9.24' }
sc-chain-spec           = { git = 'https://github.com/paritytech/substrate.git', branch = 'polkadot-v0.9.24' }
sc-cli                  = { git = 'https://github.com/paritytech/substrate.git', branch = 'polkadot-v0.9.24', features = ['wasmtime'] }
sc-client-api           = { git = 'https://github.com/paritytech/substrate.git', branch = 'polkadot-v0.9.24' }
sc-consensus            = { git = 'https://github.com/paritytech/substrate.git', branch = 'polkadot-v0.9.24' }
sc-executor             = { git = 'https://github.com/paritytech/substrate.git', branch = 'polkadot-v0.9.24', features = ['wasmtime'] }
sc-network              = { git = 'https://github.com/paritytech/substrate.git', branch = 'polkadot-v0.9.24' }
sc-keystore             = { git = 'https://github.com/paritytech/substrate.git', branch = 'polkadot-v0.9.24' }
sc-rpc                  = { git = 'https://github.com/paritytech/substrate.git', branch = 'polkadot-v0.9.24' }
sc-rpc-api              = { git = 'https://github.com/paritytech/substrate.git', branch = 'polkadot-v0.9.24' }
sc-service              = { git = 'https://github.com/paritytech/substrate.git', branch = 'polkadot-v0.9.24', features = ['wasmtime'] }
sc-telemetry            = { git = 'https://github.com/paritytech/substrate.git', branch = 'polkadot-v0.9.24' }
sc-tracing              = { git = 'https://github.com/paritytech/substrate.git', branch = 'polkadot-v0.9.24' }
sc-transaction-pool     = { git = 'https://github.com/paritytech/substrate.git', branch = 'polkadot-v0.9.24' }
sc-transaction-pool-api = { git = 'https://github.com/paritytech/substrate.git', branch = 'polkadot-v0.9.24' }
=======
sc-basic-authorship     = { git = 'https://github.com/paritytech/substrate.git', branch = 'polkadot-v0.9.26' }
sc-chain-spec           = { git = 'https://github.com/paritytech/substrate.git', branch = 'polkadot-v0.9.26' }
sc-cli                  = { git = 'https://github.com/paritytech/substrate.git', branch = 'polkadot-v0.9.26', features = ['wasmtime'] }
sc-client-api           = { git = 'https://github.com/paritytech/substrate.git', branch = 'polkadot-v0.9.26' }
sc-consensus            = { git = 'https://github.com/paritytech/substrate.git', branch = 'polkadot-v0.9.26' }
sc-executor             = { git = 'https://github.com/paritytech/substrate.git', branch = 'polkadot-v0.9.26', features = ['wasmtime'] }
sc-keystore             = { git = 'https://github.com/paritytech/substrate.git', branch = 'polkadot-v0.9.26' }
sc-rpc                  = { git = 'https://github.com/paritytech/substrate.git', branch = 'polkadot-v0.9.26' }
sc-rpc-api              = { git = 'https://github.com/paritytech/substrate.git', branch = 'polkadot-v0.9.26' }
sc-service              = { git = 'https://github.com/paritytech/substrate.git', branch = 'polkadot-v0.9.26', features = ['wasmtime'] }
sc-telemetry            = { git = 'https://github.com/paritytech/substrate.git', branch = 'polkadot-v0.9.26' }
sc-tracing              = { git = 'https://github.com/paritytech/substrate.git', branch = 'polkadot-v0.9.26' }
sc-transaction-pool     = { git = 'https://github.com/paritytech/substrate.git', branch = 'polkadot-v0.9.26' }
sc-transaction-pool-api = { git = 'https://github.com/paritytech/substrate.git', branch = 'polkadot-v0.9.26' }
>>>>>>> 0119d3b0

frame-system-rpc-runtime-api = { git = 'https://github.com/paritytech/substrate.git', branch = 'polkadot-v0.9.26' }
try-runtime-cli              = { git = 'https://github.com/paritytech/substrate.git', branch = 'polkadot-v0.9.26', optional = true }

clap       = { version = '3.1', features = ['derive'] }
serde      = { version = '1.0.136', features = ['derive'] }
serde_json = '1.0.79'

<<<<<<< HEAD
orml-oracle-rpc               = { version = '0.4.1-dev', default-features = false }
substrate-frame-rpc-system    = { git = 'https://github.com/paritytech/substrate.git', branch = 'polkadot-v0.9.24' }
substrate-prometheus-endpoint = { git = 'https://github.com/paritytech/substrate.git', branch = "polkadot-v0.9.24" }
=======
orml-oracle-rpc            = { version = '0.4.1-dev', default-features = false }
substrate-frame-rpc-system = { git = 'https://github.com/paritytech/substrate.git', branch = 'polkadot-v0.9.26' }
>>>>>>> 0119d3b0

sp-api              = { git = 'https://github.com/paritytech/substrate.git', branch = 'polkadot-v0.9.26' }
sp-block-builder    = { git = 'https://github.com/paritytech/substrate.git', branch = 'polkadot-v0.9.26' }
sp-blockchain       = { git = 'https://github.com/paritytech/substrate.git', branch = 'polkadot-v0.9.26' }
sp-consensus        = { git = 'https://github.com/paritytech/substrate.git', branch = 'polkadot-v0.9.26' }
sp-consensus-aura   = { git = 'https://github.com/paritytech/substrate.git', branch = 'polkadot-v0.9.26' }
sp-core             = { git = 'https://github.com/paritytech/substrate.git', branch = 'polkadot-v0.9.26' }
sp-inherents        = { git = 'https://github.com/paritytech/substrate.git', branch = 'polkadot-v0.9.26' }
sp-keystore         = { git = 'https://github.com/paritytech/substrate.git', branch = 'polkadot-v0.9.26' }
sp-offchain         = { git = 'https://github.com/paritytech/substrate.git', branch = 'polkadot-v0.9.26' }
sp-runtime          = { git = 'https://github.com/paritytech/substrate.git', branch = 'polkadot-v0.9.26' }
sp-session          = { git = 'https://github.com/paritytech/substrate.git', branch = 'polkadot-v0.9.26' }
sp-std              = { git = 'https://github.com/paritytech/substrate.git', branch = 'polkadot-v0.9.26', default-features = false }
sp-storage          = { git = 'https://github.com/paritytech/substrate.git', branch = 'polkadot-v0.9.26' }
sp-timestamp        = { git = 'https://github.com/paritytech/substrate.git', branch = 'polkadot-v0.9.26' }
sp-transaction-pool = { git = 'https://github.com/paritytech/substrate.git', branch = 'polkadot-v0.9.26' }
sp-trie             = { git = 'https://github.com/paritytech/substrate.git', branch = 'polkadot-v0.9.26' }

<<<<<<< HEAD
cumulus-client-cli                      = { git = 'https://github.com/paritytech/cumulus.git', branch = 'polkadot-v0.9.24' }
cumulus-client-collator                 = { git = 'https://github.com/paritytech/cumulus.git', branch = 'polkadot-v0.9.24' }
cumulus-client-consensus-aura           = { git = 'https://github.com/paritytech/cumulus.git', branch = 'polkadot-v0.9.24' }
cumulus-client-network                  = { git = 'https://github.com/paritytech/cumulus.git', branch = 'polkadot-v0.9.24' }
cumulus-client-service                  = { git = 'https://github.com/paritytech/cumulus.git', branch = 'polkadot-v0.9.24' }
cumulus-primitives-core                 = { git = 'https://github.com/paritytech/cumulus.git', branch = 'polkadot-v0.9.24' }
cumulus-primitives-parachain-inherent   = { git = 'https://github.com/paritytech/cumulus.git', branch = 'polkadot-v0.9.24' }
cumulus-relay-chain-inprocess-interface = { git = 'https://github.com/paritytech/cumulus.git', branch = 'polkadot-v0.9.24' }
cumulus-relay-chain-interface           = { git = 'https://github.com/paritytech/cumulus.git', branch = 'polkadot-v0.9.24' }
cumulus-relay-chain-rpc-interface       = { git = 'https://github.com/paritytech/cumulus.git', branch = 'polkadot-v0.9.24' }
cumulus-client-consensus-common         = { git = 'https://github.com/paritytech/cumulus.git', branch = 'polkadot-v0.9.24' }
cumulus-client-consensus-relay-chain    = { git = 'https://github.com/paritytech/cumulus.git', branch = 'polkadot-v0.9.24' }

=======
cumulus-client-cli                      = { git = 'https://github.com/paritytech/cumulus.git', branch = 'polkadot-v0.9.26' }
cumulus-client-collator                 = { git = 'https://github.com/paritytech/cumulus.git', branch = 'polkadot-v0.9.26' }
cumulus-client-consensus-aura           = { git = 'https://github.com/paritytech/cumulus.git', branch = 'polkadot-v0.9.26' }
cumulus-client-network                  = { git = 'https://github.com/paritytech/cumulus.git', branch = 'polkadot-v0.9.26' }
cumulus-client-service                  = { git = 'https://github.com/paritytech/cumulus.git', branch = 'polkadot-v0.9.26' }
cumulus-primitives-core                 = { git = 'https://github.com/paritytech/cumulus.git', branch = 'polkadot-v0.9.26' }
cumulus-primitives-parachain-inherent   = { git = 'https://github.com/paritytech/cumulus.git', branch = 'polkadot-v0.9.26' }
cumulus-relay-chain-inprocess-interface = { git = 'https://github.com/paritytech/cumulus.git', branch = 'polkadot-v0.9.26' }
cumulus-relay-chain-interface           = { git = 'https://github.com/paritytech/cumulus.git', branch = 'polkadot-v0.9.26' }
cumulus-relay-chain-rpc-interface       = { git = 'https://github.com/paritytech/cumulus.git', branch = 'polkadot-v0.9.26' }
>>>>>>> 0119d3b0

polkadot-cli        = { git = 'https://github.com/paritytech/polkadot.git', branch = 'release-v0.9.26', features = ['kusama-native'] }
polkadot-parachain  = { git = 'https://github.com/paritytech/polkadot.git', branch = 'release-v0.9.26' }
polkadot-primitives = { git = 'https://github.com/paritytech/polkadot.git', branch = 'release-v0.9.26' }
polkadot-service    = { git = 'https://github.com/paritytech/polkadot.git', branch = 'release-v0.9.26' }

# Frontier dependencies
fc-consensus = { git = "https://github.com/yrong/frontier", branch = "polkadot-v0.9.24" }
fc-db = { git = "https://github.com/yrong/frontier", branch = "polkadot-v0.9.24" }
fc-mapping-sync = { git = "https://github.com/yrong/frontier", branch = "polkadot-v0.9.24" }
fc-rpc = { git = "https://github.com/yrong/frontier", branch = "polkadot-v0.9.24", features = ["rpc_binary_search_estimate"] }
fc-rpc-core = { git = "https://github.com/yrong/frontier", branch = "polkadot-v0.9.24" }
fp-consensus = { git = "https://github.com/yrong/frontier", branch = "polkadot-v0.9.24" }
fp-evm = { git = "https://github.com/yrong/frontier", branch = "polkadot-v0.9.24", default-features = false }
fp-rpc = { git = "https://github.com/yrong/frontier", branch = "polkadot-v0.9.24" }
fp-storage = { git = "https://github.com/yrong/frontier", branch = "polkadot-v0.9.24" }
pallet-ethereum = { git = "https://github.com/yrong/frontier", branch = "polkadot-v0.9.24" }
pallet-evm = { git = "https://github.com/yrong/frontier", branch = "polkadot-v0.9.24" }


[build-dependencies]
substrate-build-script-utils = { git = 'https://github.com/paritytech/substrate.git', branch = 'polkadot-v0.9.26' }

[[bin]]
name = 'parallel'

[features]
default            = ['std']
runtime-benchmarks = [
  'parallel-runtime/runtime-benchmarks',
  'heiko-runtime/runtime-benchmarks',
  'vanilla-runtime/runtime-benchmarks',
  'kerria-runtime/runtime-benchmarks',
  'polkadot-service/runtime-benchmarks',
]
std                = []
try-runtime        = [
  'heiko-runtime/try-runtime',
  'parallel-runtime/try-runtime',
  'vanilla-runtime/try-runtime',
  'kerria-runtime/try-runtime',
  'try-runtime-cli',
]<|MERGE_RESOLUTION|>--- conflicted
+++ resolved
@@ -34,23 +34,6 @@
 parallel-runtime                           = { path = '../../runtime/parallel' }
 vanilla-runtime                            = { path = '../../runtime/vanilla' }
 
-<<<<<<< HEAD
-sc-basic-authorship     = { git = 'https://github.com/paritytech/substrate.git', branch = 'polkadot-v0.9.24' }
-sc-chain-spec           = { git = 'https://github.com/paritytech/substrate.git', branch = 'polkadot-v0.9.24' }
-sc-cli                  = { git = 'https://github.com/paritytech/substrate.git', branch = 'polkadot-v0.9.24', features = ['wasmtime'] }
-sc-client-api           = { git = 'https://github.com/paritytech/substrate.git', branch = 'polkadot-v0.9.24' }
-sc-consensus            = { git = 'https://github.com/paritytech/substrate.git', branch = 'polkadot-v0.9.24' }
-sc-executor             = { git = 'https://github.com/paritytech/substrate.git', branch = 'polkadot-v0.9.24', features = ['wasmtime'] }
-sc-network              = { git = 'https://github.com/paritytech/substrate.git', branch = 'polkadot-v0.9.24' }
-sc-keystore             = { git = 'https://github.com/paritytech/substrate.git', branch = 'polkadot-v0.9.24' }
-sc-rpc                  = { git = 'https://github.com/paritytech/substrate.git', branch = 'polkadot-v0.9.24' }
-sc-rpc-api              = { git = 'https://github.com/paritytech/substrate.git', branch = 'polkadot-v0.9.24' }
-sc-service              = { git = 'https://github.com/paritytech/substrate.git', branch = 'polkadot-v0.9.24', features = ['wasmtime'] }
-sc-telemetry            = { git = 'https://github.com/paritytech/substrate.git', branch = 'polkadot-v0.9.24' }
-sc-tracing              = { git = 'https://github.com/paritytech/substrate.git', branch = 'polkadot-v0.9.24' }
-sc-transaction-pool     = { git = 'https://github.com/paritytech/substrate.git', branch = 'polkadot-v0.9.24' }
-sc-transaction-pool-api = { git = 'https://github.com/paritytech/substrate.git', branch = 'polkadot-v0.9.24' }
-=======
 sc-basic-authorship     = { git = 'https://github.com/paritytech/substrate.git', branch = 'polkadot-v0.9.26' }
 sc-chain-spec           = { git = 'https://github.com/paritytech/substrate.git', branch = 'polkadot-v0.9.26' }
 sc-cli                  = { git = 'https://github.com/paritytech/substrate.git', branch = 'polkadot-v0.9.26', features = ['wasmtime'] }
@@ -65,7 +48,8 @@
 sc-tracing              = { git = 'https://github.com/paritytech/substrate.git', branch = 'polkadot-v0.9.26' }
 sc-transaction-pool     = { git = 'https://github.com/paritytech/substrate.git', branch = 'polkadot-v0.9.26' }
 sc-transaction-pool-api = { git = 'https://github.com/paritytech/substrate.git', branch = 'polkadot-v0.9.26' }
->>>>>>> 0119d3b0
+sc-network              = { git = 'https://github.com/paritytech/substrate.git', branch = 'polkadot-v0.9.26' }
+
 
 frame-system-rpc-runtime-api = { git = 'https://github.com/paritytech/substrate.git', branch = 'polkadot-v0.9.26' }
 try-runtime-cli              = { git = 'https://github.com/paritytech/substrate.git', branch = 'polkadot-v0.9.26', optional = true }
@@ -74,14 +58,9 @@
 serde      = { version = '1.0.136', features = ['derive'] }
 serde_json = '1.0.79'
 
-<<<<<<< HEAD
-orml-oracle-rpc               = { version = '0.4.1-dev', default-features = false }
-substrate-frame-rpc-system    = { git = 'https://github.com/paritytech/substrate.git', branch = 'polkadot-v0.9.24' }
-substrate-prometheus-endpoint = { git = 'https://github.com/paritytech/substrate.git', branch = "polkadot-v0.9.24" }
-=======
 orml-oracle-rpc            = { version = '0.4.1-dev', default-features = false }
 substrate-frame-rpc-system = { git = 'https://github.com/paritytech/substrate.git', branch = 'polkadot-v0.9.26' }
->>>>>>> 0119d3b0
+substrate-prometheus-endpoint = { git = 'https://github.com/paritytech/substrate.git', branch = "polkadot-v0.9.26" }
 
 sp-api              = { git = 'https://github.com/paritytech/substrate.git', branch = 'polkadot-v0.9.26' }
 sp-block-builder    = { git = 'https://github.com/paritytech/substrate.git', branch = 'polkadot-v0.9.26' }
@@ -100,21 +79,6 @@
 sp-transaction-pool = { git = 'https://github.com/paritytech/substrate.git', branch = 'polkadot-v0.9.26' }
 sp-trie             = { git = 'https://github.com/paritytech/substrate.git', branch = 'polkadot-v0.9.26' }
 
-<<<<<<< HEAD
-cumulus-client-cli                      = { git = 'https://github.com/paritytech/cumulus.git', branch = 'polkadot-v0.9.24' }
-cumulus-client-collator                 = { git = 'https://github.com/paritytech/cumulus.git', branch = 'polkadot-v0.9.24' }
-cumulus-client-consensus-aura           = { git = 'https://github.com/paritytech/cumulus.git', branch = 'polkadot-v0.9.24' }
-cumulus-client-network                  = { git = 'https://github.com/paritytech/cumulus.git', branch = 'polkadot-v0.9.24' }
-cumulus-client-service                  = { git = 'https://github.com/paritytech/cumulus.git', branch = 'polkadot-v0.9.24' }
-cumulus-primitives-core                 = { git = 'https://github.com/paritytech/cumulus.git', branch = 'polkadot-v0.9.24' }
-cumulus-primitives-parachain-inherent   = { git = 'https://github.com/paritytech/cumulus.git', branch = 'polkadot-v0.9.24' }
-cumulus-relay-chain-inprocess-interface = { git = 'https://github.com/paritytech/cumulus.git', branch = 'polkadot-v0.9.24' }
-cumulus-relay-chain-interface           = { git = 'https://github.com/paritytech/cumulus.git', branch = 'polkadot-v0.9.24' }
-cumulus-relay-chain-rpc-interface       = { git = 'https://github.com/paritytech/cumulus.git', branch = 'polkadot-v0.9.24' }
-cumulus-client-consensus-common         = { git = 'https://github.com/paritytech/cumulus.git', branch = 'polkadot-v0.9.24' }
-cumulus-client-consensus-relay-chain    = { git = 'https://github.com/paritytech/cumulus.git', branch = 'polkadot-v0.9.24' }
-
-=======
 cumulus-client-cli                      = { git = 'https://github.com/paritytech/cumulus.git', branch = 'polkadot-v0.9.26' }
 cumulus-client-collator                 = { git = 'https://github.com/paritytech/cumulus.git', branch = 'polkadot-v0.9.26' }
 cumulus-client-consensus-aura           = { git = 'https://github.com/paritytech/cumulus.git', branch = 'polkadot-v0.9.26' }
@@ -125,7 +89,8 @@
 cumulus-relay-chain-inprocess-interface = { git = 'https://github.com/paritytech/cumulus.git', branch = 'polkadot-v0.9.26' }
 cumulus-relay-chain-interface           = { git = 'https://github.com/paritytech/cumulus.git', branch = 'polkadot-v0.9.26' }
 cumulus-relay-chain-rpc-interface       = { git = 'https://github.com/paritytech/cumulus.git', branch = 'polkadot-v0.9.26' }
->>>>>>> 0119d3b0
+cumulus-client-consensus-common         = { git = 'https://github.com/paritytech/cumulus.git', branch = 'polkadot-v0.9.26' }
+cumulus-client-consensus-relay-chain    = { git = 'https://github.com/paritytech/cumulus.git', branch = 'polkadot-v0.9.26' }
 
 polkadot-cli        = { git = 'https://github.com/paritytech/polkadot.git', branch = 'release-v0.9.26', features = ['kusama-native'] }
 polkadot-parachain  = { git = 'https://github.com/paritytech/polkadot.git', branch = 'release-v0.9.26' }
@@ -133,17 +98,17 @@
 polkadot-service    = { git = 'https://github.com/paritytech/polkadot.git', branch = 'release-v0.9.26' }
 
 # Frontier dependencies
-fc-consensus = { git = "https://github.com/yrong/frontier", branch = "polkadot-v0.9.24" }
-fc-db = { git = "https://github.com/yrong/frontier", branch = "polkadot-v0.9.24" }
-fc-mapping-sync = { git = "https://github.com/yrong/frontier", branch = "polkadot-v0.9.24" }
-fc-rpc = { git = "https://github.com/yrong/frontier", branch = "polkadot-v0.9.24", features = ["rpc_binary_search_estimate"] }
-fc-rpc-core = { git = "https://github.com/yrong/frontier", branch = "polkadot-v0.9.24" }
-fp-consensus = { git = "https://github.com/yrong/frontier", branch = "polkadot-v0.9.24" }
-fp-evm = { git = "https://github.com/yrong/frontier", branch = "polkadot-v0.9.24", default-features = false }
-fp-rpc = { git = "https://github.com/yrong/frontier", branch = "polkadot-v0.9.24" }
-fp-storage = { git = "https://github.com/yrong/frontier", branch = "polkadot-v0.9.24" }
-pallet-ethereum = { git = "https://github.com/yrong/frontier", branch = "polkadot-v0.9.24" }
-pallet-evm = { git = "https://github.com/yrong/frontier", branch = "polkadot-v0.9.24" }
+fc-consensus = { git = "https://github.com/yrong/frontier", branch = "polkadot-v0.9.26" }
+fc-db = { git = "https://github.com/yrong/frontier", branch = "polkadot-v0.9.26" }
+fc-mapping-sync = { git = "https://github.com/yrong/frontier", branch = "polkadot-v0.9.26" }
+fc-rpc = { git = "https://github.com/yrong/frontier", branch = "polkadot-v0.9.26", features = ["rpc_binary_search_estimate"] }
+fc-rpc-core = { git = "https://github.com/yrong/frontier", branch = "polkadot-v0.9.26" }
+fp-consensus = { git = "https://github.com/yrong/frontier", branch = "polkadot-v0.9.26" }
+fp-evm = { git = "https://github.com/yrong/frontier", branch = "polkadot-v0.9.26", default-features = false }
+fp-rpc = { git = "https://github.com/yrong/frontier", branch = "polkadot-v0.9.26" }
+fp-storage = { git = "https://github.com/yrong/frontier", branch = "polkadot-v0.9.26" }
+pallet-ethereum = { git = "https://github.com/yrong/frontier", branch = "polkadot-v0.9.26" }
+pallet-evm = { git = "https://github.com/yrong/frontier", branch = "polkadot-v0.9.26" }
 
 
 [build-dependencies]
