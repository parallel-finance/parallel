[package]
authors     = ['Parallel Team']
build       = 'build.rs'
description = 'A decentralized lending protocol which allow users to earn "double interests" from staking and lending'
edition     = '2021'
homepage    = 'https://parallel.fi'
license     = 'Apache'
name        = 'parallel'
repository  = 'https://github.com/parallel-finance/parallel'
version     = '1.7.7'

[package.metadata.docs.rs]
targets = ['x86_64-unknown-linux-gnu']

[dependencies]
codec                  = { package = 'parity-scale-codec', version = '2.3.1' }
derive_more            = '0.15.0'
frame-benchmarking     = { git = 'https://github.com/paritytech/substrate.git', branch = 'polkadot-v0.9.16' }
frame-benchmarking-cli = { git = 'https://github.com/paritytech/substrate.git', branch = 'polkadot-v0.9.16' }
hex-literal            = '0.3.3'
jsonrpc-core           = '18.0.0'
log                    = '0.4.13'

primitives = { package = 'parallel-primitives', path = '../../primitives' }

heiko-runtime                              = { path = '../../runtime/heiko' }
pallet-loans-rpc                           = { path = '../../pallets/loans/rpc' }
<<<<<<< HEAD
pallet-transaction-payment-rpc             = { git = 'https://github.com/paritytech/substrate.git', branch = 'polkadot-v0.9.13' }
pallet-transaction-payment-rpc-runtime-api = { git = 'https://github.com/paritytech/substrate.git', branch = 'polkadot-v0.9.13' }
pallet-router-rpc                          = { path = '../../pallets/router/rpc' }
=======
pallet-transaction-payment-rpc             = { git = 'https://github.com/paritytech/substrate.git', branch = 'polkadot-v0.9.16' }
pallet-transaction-payment-rpc-runtime-api = { git = 'https://github.com/paritytech/substrate.git', branch = 'polkadot-v0.9.16' }
>>>>>>> f2978e05
parallel-runtime                           = { path = '../../runtime/parallel' }
vanilla-runtime                            = { path = '../../runtime/vanilla' }

sc-basic-authorship     = { git = 'https://github.com/paritytech/substrate.git', branch = 'polkadot-v0.9.16' }
sc-chain-spec           = { git = 'https://github.com/paritytech/substrate.git', branch = 'polkadot-v0.9.16' }
sc-cli                  = { git = 'https://github.com/paritytech/substrate.git', branch = 'polkadot-v0.9.16', features = ['wasmtime'] }
sc-client-api           = { git = 'https://github.com/paritytech/substrate.git', branch = 'polkadot-v0.9.16' }
sc-consensus            = { git = 'https://github.com/paritytech/substrate.git', branch = 'polkadot-v0.9.16' }
sc-executor             = { git = 'https://github.com/paritytech/substrate.git', branch = 'polkadot-v0.9.16', features = ['wasmtime'] }
sc-keystore             = { git = 'https://github.com/paritytech/substrate.git', branch = 'polkadot-v0.9.16' }
sc-rpc                  = { git = 'https://github.com/paritytech/substrate.git', branch = 'polkadot-v0.9.16' }
sc-rpc-api              = { git = 'https://github.com/paritytech/substrate.git', branch = 'polkadot-v0.9.16' }
sc-service              = { git = 'https://github.com/paritytech/substrate.git', branch = 'polkadot-v0.9.16', features = ['wasmtime'] }
sc-telemetry            = { git = 'https://github.com/paritytech/substrate.git', branch = 'polkadot-v0.9.16' }
sc-tracing              = { git = 'https://github.com/paritytech/substrate.git', branch = 'polkadot-v0.9.16' }
sc-transaction-pool     = { git = 'https://github.com/paritytech/substrate.git', branch = 'polkadot-v0.9.16' }
sc-transaction-pool-api = { git = 'https://github.com/paritytech/substrate.git', branch = 'polkadot-v0.9.16' }

frame-system-rpc-runtime-api = { git = 'https://github.com/paritytech/substrate.git', branch = 'polkadot-v0.9.16' }
try-runtime-cli              = { git = 'https://github.com/paritytech/substrate.git', branch = 'polkadot-v0.9.16', optional = true }

serde      = { version = '1.0.119', features = ['derive'] }
serde_json = '1.0.64'
structopt  = '0.3.8'

orml-oracle-rpc            = { git = 'https://github.com/open-web3-stack/open-runtime-module-library.git', default-features = false }
substrate-frame-rpc-system = { git = 'https://github.com/paritytech/substrate.git', branch = 'polkadot-v0.9.16' }

sp-api              = { git = 'https://github.com/paritytech/substrate.git', branch = 'polkadot-v0.9.16' }
sp-block-builder    = { git = 'https://github.com/paritytech/substrate.git', branch = 'polkadot-v0.9.16' }
sp-blockchain       = { git = 'https://github.com/paritytech/substrate.git', branch = 'polkadot-v0.9.16' }
sp-consensus        = { git = 'https://github.com/paritytech/substrate.git', branch = 'polkadot-v0.9.16' }
sp-consensus-aura   = { git = 'https://github.com/paritytech/substrate.git', branch = 'polkadot-v0.9.16' }
sp-core             = { git = 'https://github.com/paritytech/substrate.git', branch = 'polkadot-v0.9.16' }
sp-inherents        = { git = 'https://github.com/paritytech/substrate.git', branch = 'polkadot-v0.9.16' }
sp-keystore         = { git = 'https://github.com/paritytech/substrate.git', branch = 'polkadot-v0.9.16' }
sp-offchain         = { git = 'https://github.com/paritytech/substrate.git', branch = 'polkadot-v0.9.16' }
sp-runtime          = { git = 'https://github.com/paritytech/substrate.git', branch = 'polkadot-v0.9.16' }
sp-session          = { git = 'https://github.com/paritytech/substrate.git', branch = 'polkadot-v0.9.16' }
sp-std              = { git = 'https://github.com/paritytech/substrate.git', branch = 'polkadot-v0.9.16', default-features = false }
sp-storage          = { git = 'https://github.com/paritytech/substrate.git', branch = 'polkadot-v0.9.16' }
sp-timestamp        = { git = 'https://github.com/paritytech/substrate.git', branch = 'polkadot-v0.9.16' }
sp-transaction-pool = { git = 'https://github.com/paritytech/substrate.git', branch = 'polkadot-v0.9.16' }
sp-trie             = { git = 'https://github.com/paritytech/substrate.git', branch = 'polkadot-v0.9.16' }

cumulus-client-cli                    = { git = 'https://github.com/paritytech/cumulus.git', branch = 'polkadot-v0.9.16' }
cumulus-client-collator               = { git = 'https://github.com/paritytech/cumulus.git', branch = 'polkadot-v0.9.16' }
cumulus-client-consensus-aura         = { git = 'https://github.com/paritytech/cumulus.git', branch = 'polkadot-v0.9.16' }
cumulus-client-network                = { git = 'https://github.com/paritytech/cumulus.git', branch = 'polkadot-v0.9.16' }
cumulus-client-service                = { git = 'https://github.com/paritytech/cumulus.git', branch = 'polkadot-v0.9.16' }
cumulus-primitives-core               = { git = 'https://github.com/paritytech/cumulus.git', branch = 'polkadot-v0.9.16' }
cumulus-primitives-parachain-inherent = { git = 'https://github.com/paritytech/cumulus.git', branch = 'polkadot-v0.9.16' }
cumulus-relay-chain-interface         = { git = 'https://github.com/paritytech/cumulus.git', branch = 'polkadot-v0.9.16' }
cumulus-relay-chain-local             = { git = 'https://github.com/paritytech/cumulus.git', branch = 'polkadot-v0.9.16' }

polkadot-cli        = { git = 'https://github.com/paritytech/polkadot.git', branch = 'release-v0.9.16' }
polkadot-parachain  = { git = 'https://github.com/paritytech/polkadot.git', branch = 'release-v0.9.16' }
polkadot-primitives = { git = 'https://github.com/paritytech/polkadot.git', branch = 'release-v0.9.16' }
polkadot-service    = { git = 'https://github.com/paritytech/polkadot.git', branch = 'release-v0.9.16' }

[build-dependencies]
substrate-build-script-utils = { git = 'https://github.com/paritytech/substrate.git', branch = 'polkadot-v0.9.16' }

[[bin]]
name = 'parallel'

[features]
default            = ['std']
runtime-benchmarks = [
  'parallel-runtime/runtime-benchmarks',
  'heiko-runtime/runtime-benchmarks',
  'vanilla-runtime/runtime-benchmarks',
  'polkadot-service/runtime-benchmarks',
]
std                = []
try-runtime        = [
  'heiko-runtime/try-runtime',
  'parallel-runtime/try-runtime',
  'vanilla-runtime/try-runtime',
  'try-runtime-cli',
]<|MERGE_RESOLUTION|>--- conflicted
+++ resolved
@@ -25,14 +25,9 @@
 
 heiko-runtime                              = { path = '../../runtime/heiko' }
 pallet-loans-rpc                           = { path = '../../pallets/loans/rpc' }
-<<<<<<< HEAD
 pallet-transaction-payment-rpc             = { git = 'https://github.com/paritytech/substrate.git', branch = 'polkadot-v0.9.13' }
 pallet-transaction-payment-rpc-runtime-api = { git = 'https://github.com/paritytech/substrate.git', branch = 'polkadot-v0.9.13' }
 pallet-router-rpc                          = { path = '../../pallets/router/rpc' }
-=======
-pallet-transaction-payment-rpc             = { git = 'https://github.com/paritytech/substrate.git', branch = 'polkadot-v0.9.16' }
-pallet-transaction-payment-rpc-runtime-api = { git = 'https://github.com/paritytech/substrate.git', branch = 'polkadot-v0.9.16' }
->>>>>>> f2978e05
 parallel-runtime                           = { path = '../../runtime/parallel' }
 vanilla-runtime                            = { path = '../../runtime/vanilla' }
 
