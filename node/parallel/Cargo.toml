--- conflicted
+++ resolved
@@ -45,15 +45,9 @@
 
 frame-system-rpc-runtime-api = { git = 'https://github.com/paritytech/substrate.git', version = '3.0.0', branch = 'polkadot-v0.9.8' }
 
-<<<<<<< HEAD
-serde      = { version = '1.0.119', features = ['derive'] }
-serde_json = '1.0'
-structopt  = '0.3.8'
-=======
 serde       = { version = '1.0.119', features = ['derive'] }
 serde_json  = '1.0.64'
 structopt   = '0.3.8'
->>>>>>> 54cd6360
 
 orml-oracle-rpc            = { git = 'https://github.com/open-web3-stack/open-runtime-module-library.git', default-features = false }
 substrate-frame-rpc-system = { version = '3.0.0', git = 'https://github.com/paritytech/substrate.git', branch = 'polkadot-v0.9.8' }
