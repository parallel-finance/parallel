--- conflicted
+++ resolved
@@ -291,11 +291,8 @@
             let runner = cli.create_runner(cmd)?;
             let chain_spec = &runner.config().chain_spec;
 
-<<<<<<< HEAD
             set_default_ss58_version(chain_spec);
 
-=======
->>>>>>> d09e3e30
             switch_runtime!(chain_spec, {
                 runner.async_run(|config| {
                     let PartialComponents {
@@ -392,8 +389,9 @@
                             .iter()
                             .chain(cli.relaychain_args.iter()),
                     );
-
-                    info!("Relaychain Args: {:?}", cli.relaychain_args.join(" "));
+                  
+                    info!("Relaychain Chain Id: {:?}", relay_chain_id);
+                    info!("Relaychain Args: {}", cli.relaychain_args.join(" "));
 
                     let id = ParaId::from(cli.run.parachain_id.or(para_id).unwrap_or(2085));
 
