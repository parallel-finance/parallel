name: Coverage

on:
  workflow_dispatch:
  pull_request:
    branches:
      - master
    paths-ignore:
      - "**/README.md"
  push:
    branches:
      - master
    paths-ignore:
      - "**/README.md"

env:
  TARPAULIN_VERSION: 0.20.1
  CARGO_INCREMENTAL: 0
jobs:
<<<<<<< HEAD
  coverage:
    if: github.repository == 'parallel-finance/parallel'
    name: Auto Codecov Coverage
    runs-on: ${{ matrix.os }}
    strategy:
      matrix:
        os: [self-hosted]
        rust: [nightly-2022-05-11]

    steps:
      - name: Cleaning up
        run: |
          echo '${{ secrets.RUNNER_PASSWORD }}' | sudo -S chown -R $USER:$USER $GITHUB_WORKSPACE

      - name: Checkout Repository
        uses: actions/checkout@master

      - name: Install Rust toolchain
        uses: actions-rs/toolchain@v1
=======
  clean-up-actions:
    runs-on: self-hosted
    steps:
      - name: Cancel Previous Runs
        uses: styfle/cancel-workflow-action@0.9.0
        with:
          access_token: ${{ github.token }}
  test:
    name: Coverage Report
    runs-on: self-hosted
    needs: clean-up-actions
    steps:
      - name: cleaning up
        run: |
          echo '${{ secrets.RUNNER_PASSWORD }}' | sudo -S chown -R $USER:$USER $GITHUB_WORKSPACE
      - name: Checkout repository
        uses: actions/checkout@v3
>>>>>>> 9364c811
        with:
          submodules: recursive
      - name: Install toolchain
        uses: actions-rs/toolchain@v1
        with:
          profile: minimal
          toolchain: nightly-2022-05-11
          components: rustfmt
          target: wasm32-unknown-unknown
          default: true
      - name: Run cargo-tarpaulin
        run: |
<<<<<<< HEAD
          cargo +nightly-2022-05-11 tarpaulin \
            --verbose \
            --no-fail-fast \
            -p pallet-loans \
            -p pallet-stableswap \
=======
          wget https://github.com/xd009642/tarpaulin/releases/download/${{ env.TARPAULIN_VERSION }}/cargo-tarpaulin-${{ env.TARPAULIN_VERSION }}-travis.tar.gz
          tar -zxvf cargo-tarpaulin-${{ env.TARPAULIN_VERSION }}-travis.tar.gz -C $HOME/.cargo/bin
          cargo +nightly-2022-05-11 tarpaulin --verbose --no-fail-fast \
            -p pallet-loans \
>>>>>>> 9364c811
            -p pallet-liquid-staking \
            -p pallet-farming \
            -p pallet-prices \
            -p pallet-amm \
<<<<<<< HEAD
            -p pallet-router \
            -p pallet-crowdloans \
            -p pallet-emergency-shutdown \
            -p pallet-asset-registry\
            -p pallet-streaming \
            --exclude-files \
              **/mock.rs \
              **/weights.rs \
              **/weights/* \
            --timeout 300 \
            --out Xml

      - name: Upload To Codecov.io
        uses: codecov/codecov-action@v1
=======
            -p pallet-stableswap \
            -p pallet-router \
            -p pallet-crowdloans \
            -p pallet-emergency-shutdown \
            -p pallet-bridge \
            -p pallet-asset-registry \
            -p pallet-streaming \
            --timeout 300 --out Xml
      - name: Upload to codecov.io
        uses: codecov/codecov-action@v2
>>>>>>> 9364c811
        with:
          fail_ci_if_error: true # optional (default = false)
          verbose: true # optional (default = false)
          token: ${{secrets.CODECOV_TOKEN}}<|MERGE_RESOLUTION|>--- conflicted
+++ resolved
@@ -17,27 +17,6 @@
   TARPAULIN_VERSION: 0.20.1
   CARGO_INCREMENTAL: 0
 jobs:
-<<<<<<< HEAD
-  coverage:
-    if: github.repository == 'parallel-finance/parallel'
-    name: Auto Codecov Coverage
-    runs-on: ${{ matrix.os }}
-    strategy:
-      matrix:
-        os: [self-hosted]
-        rust: [nightly-2022-05-11]
-
-    steps:
-      - name: Cleaning up
-        run: |
-          echo '${{ secrets.RUNNER_PASSWORD }}' | sudo -S chown -R $USER:$USER $GITHUB_WORKSPACE
-
-      - name: Checkout Repository
-        uses: actions/checkout@master
-
-      - name: Install Rust toolchain
-        uses: actions-rs/toolchain@v1
-=======
   clean-up-actions:
     runs-on: self-hosted
     steps:
@@ -55,7 +34,6 @@
           echo '${{ secrets.RUNNER_PASSWORD }}' | sudo -S chown -R $USER:$USER $GITHUB_WORKSPACE
       - name: Checkout repository
         uses: actions/checkout@v3
->>>>>>> 9364c811
         with:
           submodules: recursive
       - name: Install toolchain
@@ -68,38 +46,14 @@
           default: true
       - name: Run cargo-tarpaulin
         run: |
-<<<<<<< HEAD
-          cargo +nightly-2022-05-11 tarpaulin \
-            --verbose \
-            --no-fail-fast \
-            -p pallet-loans \
-            -p pallet-stableswap \
-=======
           wget https://github.com/xd009642/tarpaulin/releases/download/${{ env.TARPAULIN_VERSION }}/cargo-tarpaulin-${{ env.TARPAULIN_VERSION }}-travis.tar.gz
           tar -zxvf cargo-tarpaulin-${{ env.TARPAULIN_VERSION }}-travis.tar.gz -C $HOME/.cargo/bin
           cargo +nightly-2022-05-11 tarpaulin --verbose --no-fail-fast \
             -p pallet-loans \
->>>>>>> 9364c811
             -p pallet-liquid-staking \
             -p pallet-farming \
             -p pallet-prices \
             -p pallet-amm \
-<<<<<<< HEAD
-            -p pallet-router \
-            -p pallet-crowdloans \
-            -p pallet-emergency-shutdown \
-            -p pallet-asset-registry\
-            -p pallet-streaming \
-            --exclude-files \
-              **/mock.rs \
-              **/weights.rs \
-              **/weights/* \
-            --timeout 300 \
-            --out Xml
-
-      - name: Upload To Codecov.io
-        uses: codecov/codecov-action@v1
-=======
             -p pallet-stableswap \
             -p pallet-router \
             -p pallet-crowdloans \
@@ -110,7 +64,6 @@
             --timeout 300 --out Xml
       - name: Upload to codecov.io
         uses: codecov/codecov-action@v2
->>>>>>> 9364c811
         with:
           fail_ci_if_error: true # optional (default = false)
           verbose: true # optional (default = false)
