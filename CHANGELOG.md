--- conflicted
+++ resolved
@@ -45,13 +45,10 @@
 ```
 
 ## 2021.04.29
-<<<<<<< HEAD
 
 -   Add parallel-dev bin to speed up compilation (#80)
-=======
 - Add parallel-dev bin to speed up compilation (#80)
 - Add Benchmarking Infrastructure and Implemented Benchmarking for mint and borrow of pallet-loans (#62)
->>>>>>> 90e2588b
 
 ## 2021.04.28
 
