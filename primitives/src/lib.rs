// Copyright 2021 Parallel Finance Developer.
// This file is part of Parallel Finance.

// Licensed under the Apache License, Version 2.0 (the "License");
// you may not use this file except in compliance with the License.
// You may obtain a copy of the License at
// http://www.apache.org/licenses/LICENSE-2.0

// Unless required by applicable law or agreed to in writing, software
// distributed under the License is distributed on an "AS IS" BASIS,
// WITHOUT WARRANTIES OR CONDITIONS OF ANY KIND, either express or implied.
// See the License for the specific language governing permissions and
// limitations under the License.

#![cfg_attr(not(feature = "std"), no_std)]

pub mod currency;
pub mod network;
pub mod tokens;
pub mod ump;
pub mod xcm_gadget;

use codec::{Decode, Encode};
use frame_support::pallet_prelude::*;
use sp_runtime::{
    traits::{IdentifyAccount, Verify},
    FixedU128, MultiSignature, Permill, RuntimeDebug,
};
use sp_std::prelude::*;

#[cfg(feature = "std")]
use serde::{Deserialize, Serialize};

/// An index to a block.
pub type BlockNumber = u32;

/// Alias to 512-bit hash when used in the context of a transaction signature on
/// the chain.
pub type Signature = MultiSignature;

/// Alias to the public key used for this chain, actually a `MultiSigner`. Like
/// the signature, this also isn't a fixed size when encoded, as different
/// cryptos have different size public keys.
pub type AccountPublic = <Signature as Verify>::Signer;

/// Some way of identifying an account on the chain. We intentionally make it equivalent
/// to the public key of our transaction signing scheme.
pub type AccountId = <<Signature as Verify>::Signer as IdentifyAccount>::AccountId;

/// The type for looking up accounts. We don't expect more than 4 billion of
/// them.
pub type AccountIndex = u32;

/// Index of a transaction in the chain. 32-bit should be plenty.
pub type Index = u32;

/// A hash of some data used by the chain.
pub type Hash = sp_core::H256;

/// An instant or duration in time.
pub type Moment = u64;

/// Balance of an account.
pub type Balance = u128;

/// Signed version of Balance
pub type Amount = i128;

/// The fixed point number
pub type Rate = FixedU128;

/// The fixed point number, range from 0 to 1.
pub type Ratio = Permill;

pub type Liquidity = FixedU128;

pub type Shortfall = FixedU128;

pub type Price = FixedU128;

pub type Timestamp = u64;

pub type CurrencyId = u32;

pub type ChainId = u32;

pub type ChainNonce = u64;

pub type BridgeInterval = (ChainNonce, ChainNonce);

pub const SECONDS_PER_YEAR: Timestamp = 365 * 24 * 60 * 60;

pub type LeasePeriod = BlockNumber;

pub type VaultId = (LeasePeriod, LeasePeriod);

pub type TrieIndex = u32;

pub type PriceDetail = (Price, Timestamp);

pub type TimeStampedPrice = orml_oracle::TimestampedValue<Price, Moment>;

pub type EraIndex = u32;

pub type DerivativeIndex = u16;

pub use sp_consensus_aura::sr25519::AuthorityId as AuraId;

// DAOFi id of a payment stream
pub type StreamId = u128;

<<<<<<< HEAD
pub use cumulus_primitives_core::ParaId;
=======
pub use cumulus_primitives_core::{ParaId, PersistedValidationData};
>>>>>>> bf6e10ac
use num_bigint::{BigUint, ToBigUint};

#[derive(Encode, Decode, Eq, PartialEq, Copy, Clone, RuntimeDebug, PartialOrd, Ord)]
#[cfg_attr(feature = "std", derive(Serialize, Deserialize))]
pub enum DataProviderId {
    Aggregated = 0isize,
}

////////////////////////////////////////////////////////////////////////////////
pub trait PriceFeeder {
    fn get_price(asset_id: &CurrencyId) -> Option<PriceDetail>;
}

pub trait DecimalProvider<CurrencyId> {
    fn get_decimal(asset_id: &CurrencyId) -> Option<u8>;
}

pub trait EmergencyPriceFeeder<CurrencyId, Price> {
    fn set_emergency_price(asset_id: CurrencyId, price: Price);
    fn reset_emergency_price(asset_id: CurrencyId);
}

pub trait ExchangeRateProvider {
    fn get_exchange_rate() -> Rate;
}

pub trait LiquidStakingConvert<Balance> {
    fn staking_to_liquid(amount: Balance) -> Option<Balance>;
    fn liquid_to_staking(liquid_amount: Balance) -> Option<Balance>;
}

pub trait LiquidStakingCurrenciesProvider<CurrencyId> {
    fn get_staking_currency() -> Option<CurrencyId>;
    fn get_liquid_currency() -> Option<CurrencyId>;
}

/// Exported traits from our AMM pallet. These functions are to be used
/// by the router to enable multi route token swaps
pub trait AMM<AccountId, CurrencyId, Balance> {
    /// Based on the path specified and the available pool balances
    /// this will return the amounts outs when trading the specified
    /// amount in
    fn get_amounts_out(
        amount_in: Balance,
        path: Vec<CurrencyId>,
    ) -> Result<Vec<Balance>, DispatchError>;

    /// Based on the path specified and the available pool balances
    /// this will return the amounts in needed to produce the specified
    /// amount out
    fn get_amounts_in(
        amount_out: Balance,
        path: Vec<CurrencyId>,
    ) -> Result<Vec<Balance>, DispatchError>;

    /// Handles a "swap" on the AMM side for "who".
    /// This will move the `amount_in` funds to the AMM PalletId,
    /// trade `pair.0` to `pair.1` and return a result with the amount
    /// of currency that was sent back to the user.
    fn swap(
        who: &AccountId,
        pair: (CurrencyId, CurrencyId),
        amount_in: Balance,
    ) -> Result<(), DispatchError>;

    fn get_pools() -> Result<Vec<(CurrencyId, CurrencyId)>, DispatchError>;
}

#[derive(PartialEq, Eq, Copy, Clone, Encode, Decode, RuntimeDebug)]
pub enum ArithmeticKind {
    Addition,
    Subtraction,
}

pub trait ConvertToBigUint {
    fn get_big_uint(&self) -> BigUint;
}

impl ConvertToBigUint for u128 {
    fn get_big_uint(&self) -> BigUint {
        self.to_biguint().unwrap()
    }
}

/// Asset Registrar Metadata
#[derive(Clone, Default, Eq, Debug, PartialEq, Ord, PartialOrd, Encode, Decode, TypeInfo)]
pub struct AssetRegistrarMetadata {
    pub name: Vec<u8>,
    pub symbol: Vec<u8>,
    pub decimals: u8,
    pub is_frozen: bool,
}

/// Get relaychain validation data
pub trait ValidationDataProvider {
    fn validation_data() -> Option<PersistedValidationData>;
}<|MERGE_RESOLUTION|>--- conflicted
+++ resolved
@@ -109,11 +109,7 @@
 // DAOFi id of a payment stream
 pub type StreamId = u128;
 
-<<<<<<< HEAD
-pub use cumulus_primitives_core::ParaId;
-=======
 pub use cumulus_primitives_core::{ParaId, PersistedValidationData};
->>>>>>> bf6e10ac
 use num_bigint::{BigUint, ToBigUint};
 
 #[derive(Encode, Decode, Eq, PartialEq, Copy, Clone, RuntimeDebug, PartialOrd, Ord)]
