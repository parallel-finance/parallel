--- conflicted
+++ resolved
@@ -194,16 +194,16 @@
     }
 }
 
-<<<<<<< HEAD
+/// Asset Registrar Metadata
 #[derive(Clone, Default, Eq, Debug, PartialEq, Ord, PartialOrd, Encode, Decode, TypeInfo)]
 pub struct AssetRegistrarMetadata {
     pub name: Vec<u8>,
     pub symbol: Vec<u8>,
     pub decimals: u8,
     pub is_frozen: bool,
-=======
+}
+
 /// Get relaychain validation data
 pub trait ValidationDataProvider {
     fn validation_data() -> Option<PersistedValidationData>;
->>>>>>> c743c175
 }