--- conflicted
+++ resolved
@@ -20,11 +20,7 @@
 pub mod network;
 
 use codec::{Decode, Encode};
-<<<<<<< HEAD
-use frame_support::pallet_prelude::DispatchError;
-=======
 pub use currency::{CurrencyId, TokenSymbol};
->>>>>>> 25467ba6
 use sp_runtime::{
     traits::{CheckedDiv, IdentifyAccount, Verify},
     FixedU128, MultiSignature, Permill, RuntimeDebug,
@@ -145,31 +141,21 @@
     fn get_exchange_rate() -> Rate;
 }
 
-<<<<<<< HEAD
-pub trait AMM<AccountId, CurrencyId, Balance> {
-    fn trade(
-        &self,
-        who: &AccountId,
-        pair: (CurrencyId, CurrencyId),
-        amount_in: Balance,
-        min_amount_out: Balance,
-    ) -> Result<Balance, DispatchError>;
+/// Get amm instance by id
+pub trait AMMAdaptor<T: frame_system::Config> {
+    fn get_amm_instance(id: u8) -> Box<dyn AMM<T>>;
 }
 
-/// Get amm instance by id
-pub trait AMMAdaptor<AccountId, CurrencyId, Balance> {
-    fn get_amm_instance(id: u8) -> Box<dyn AMM<AccountId, CurrencyId, Balance>>;
-=======
 pub trait AMM<T: frame_system::Config> {
     /// Handles a "trade" on the AMM side for "who".
     /// This will move the `amount_in` funds to the AMM PalletId,
     /// trade `pair.0` to `pair.1` and return a result with the amount
     /// of currency that was sent back to the user.
     fn trade(
+        &self,
         who: &T::AccountId,
         pair: (CurrencyId, CurrencyId),
         amount_in: Balance,
         minimum_amount_out: Balance,
     ) -> Result<Balance, frame_support::pallet_prelude::DispatchError>;
->>>>>>> 25467ba6
 }