PARA_ID        											:= 2012
CHAIN          											:= kerria-dev
RELAY_CHAIN                         := polkadot-local
RUNTIME        											:= kerria-runtime
BLOCK_AT       											:= 0x0000000000000000000000000000000000000000000000000000000000000000
URL            											:= ws://localhost:9948
RELAY_URL            								:= ws://localhost:9944
KEYSTORE_PATH  											:= keystore
SURI           											:= //Alice
LAUNCH_CONFIG_YAML	  							:= config.yml
LAUNCH_CONFIG_JSON	  							:= config.json
DOCKER_OVERRIDE_YAML                := docker-compose.override.yml
DOCKER_TAG     											:= latest
RELAY_DOCKER_TAG										:= v0.9.17

.PHONY: init
init: submodules
	git config advice.ignoredHook false
	git config core.hooksPath .githooks
	rustup target add wasm32-unknown-unknown
	cd scripts/helper && yarn
	cd scripts/polkadot-launch && yarn

.PHONY: submodules
submodules:
	git submodule update --init --recursive
	git submodule foreach git pull origin master

.PHONY: build
build:
	cargo build --bin parallel

<<<<<<< HEAD
.PHONY: build-release
build-release:
	cargo build --bin parallel --release
=======
.PHONY: clean
clean:
	cargo clean -p parallel -p vanilla-runtime -p kerria-runtime -p heiko-runtime -p parallel-runtime
>>>>>>> 8ba503d4

.PHONY: ci
ci: check lint check-helper check-wasm test

.PHONY: check
check:
	SKIP_WASM_BUILD= cargo check --all-targets --features runtime-benchmarks --features try-runtime

.PHONY: check-wasm
check-wasm:
	cargo check -p vanilla-runtime -p kerria-runtime -p parallel-runtime -p heiko-runtime --features runtime-benchmarks

.PHONY: check-helper
check-helper:
	cd scripts/helper && yarn && yarn build

.PHONY: test
test:
	SKIP_WASM_BUILD= cargo test --workspace --features runtime-benchmarks --exclude parallel --exclude parallel-runtime --exclude vanilla-runtime --exclude kerria-runtime --exclude heiko-runtime --exclude pallet-loans-rpc --exclude pallet-loans-rpc-runtime-api --exclude parallel-primitives -- --nocapture

.PHONY: bench
bench: bench-loans bench-liquid-staking bench-amm bench-amm-router bench-crowdloans bench-bridge bench-xcm-helper bench-farming
	./scripts/benchmark.sh

.PHONY: bench-farming
bench-farming:
	cargo run --release --features runtime-benchmarks -- benchmark --chain=$(CHAIN) --execution=wasm --wasm-execution=compiled --pallet=pallet-farming --extrinsic='*' --steps=50 --repeat=20 --heap-pages=4096 --template=./.maintain/frame-weight-template.hbs --output=./pallets/farming/src/weights.rs

.PHONY: bench-loans
bench-loans:
	cargo run --release --features runtime-benchmarks -- benchmark --chain=$(CHAIN) --execution=wasm --wasm-execution=compiled --pallet=pallet-loans --extrinsic='*' --steps=50 --repeat=20 --heap-pages=4096 --template=./.maintain/frame-weight-template.hbs --output=./pallets/loans/src/weights.rs

.PHONY: bench-crowdloans
bench-crowdloans:
	cargo run --release --features runtime-benchmarks -- benchmark --chain=$(CHAIN) --execution=wasm --wasm-execution=compiled --pallet=pallet-crowdloans --extrinsic='*' --steps=50 --repeat=20 --heap-pages=4096 --template=./.maintain/frame-weight-template.hbs --output=./pallets/crowdloans/src/weights.rs

.PHONY: bench-bridge
bench-bridge:
	cargo run --release --features runtime-benchmarks -- benchmark --chain=$(CHAIN) --execution=wasm --wasm-execution=compiled --pallet=pallet-bridge --extrinsic='*' --steps=50 --repeat=20 --heap-pages=4096 --template=./.maintain/frame-weight-template.hbs --output=./pallets/bridge/src/weights.rs

.PHONY: bench-xcm-helper
bench-xcm-helper:
	cargo run --release --features runtime-benchmarks -- benchmark --chain=$(CHAIN) --execution=wasm --wasm-execution=compiled --pallet=pallet-xcm-helper --extrinsic='*' --steps=50 --repeat=20 --heap-pages=4096 --template=./.maintain/frame-weight-template.hbs --output=./pallets/xcm-helper/src/weights.rs

.PHONY: bench-amm
bench-amm:
	cargo run --release --features runtime-benchmarks -- benchmark --chain=$(CHAIN) --execution=wasm --wasm-execution=compiled --pallet=pallet-amm --extrinsic='*' --steps=50 --repeat=20 --heap-pages=4096 --template=./.maintain/frame-weight-template.hbs --output=./pallets/amm/src/weights.rs

.PHONY: bench-liquid-staking
bench-liquid-staking:
	cargo run --release --features runtime-benchmarks -- benchmark --chain=$(CHAIN) --execution=wasm --wasm-execution=compiled --pallet=pallet-liquid-staking --extrinsic='*' --steps=50 --repeat=20 --heap-pages=4096 --template=./.maintain/frame-weight-template.hbs --output=./pallets/liquid-staking/src/weights.rs

.PHONY: bench-amm-router
bench-amm-router:
	cargo run --release --features runtime-benchmarks -- benchmark --chain=$(CHAIN) --execution=wasm --wasm-execution=compiled --pallet=pallet-router --extrinsic='*' --steps=50 --repeat=20 --heap-pages=4096 --template=./.maintain/frame-weight-template.hbs --output=./pallets/router/src/weights.rs

.PHONY: lint
lint:
	SKIP_WASM_BUILD= cargo fmt --all -- --check
	SKIP_WASM_BUILD= cargo clippy --workspace --features runtime-benchmarks --exclude parallel -- -D dead_code -A clippy::derivable_impls -A clippy::explicit_counter_loop -A clippy::unnecessary_cast -A clippy::unnecessary_mut_passed -A clippy::too_many_arguments -A clippy::type_complexity -A clippy::identity_op -D warnings
	cd scripts/helper && yarn format -c && yarn lint

.PHONY: fix
fix:
	SKIP_WASM_BUILD= cargo fix --all-targets --allow-dirty --allow-staged

.PHONY: fmt
fmt:
	SKIP_WASM_BUILD= cargo fmt --all
	cd scripts/helper && yarn format

.PHONY: resources
resources:
	docker run --rm parallelfinance/parallel:$(DOCKER_TAG) export-genesis-state --chain $(CHAIN) > ./resources/para-$(PARA_ID)-genesis
	docker run --rm parallelfinance/parallel:$(DOCKER_TAG) export-genesis-wasm --chain $(CHAIN) > ./resources/para-$(PARA_ID).wasm

.PHONY: shutdown
shutdown:
	pkill parallel || true
	pkill polkadot || true
	docker-compose \
		-f output/docker-compose.yml \
		-f output/docker-compose.override.yml \
		down \
		--remove-orphans > /dev/null 2>&1 || true
	rm -fr output || true
	rm -fr data || true
	docker volume prune -f

.PHONY: launch
launch: shutdown
	yq -i eval '.relaychain.image = "parallelfinance/polkadot:$(RELAY_DOCKER_TAG)"' $(LAUNCH_CONFIG_YAML)
	yq -i eval '.relaychain.chain = "$(RELAY_CHAIN)"' $(LAUNCH_CONFIG_YAML)
	yq -i eval '.parachains[0].image = "parallelfinance/parallel:$(DOCKER_TAG)"' $(LAUNCH_CONFIG_YAML)
	yq -i eval '.parachains[0].id = $(PARA_ID)' $(LAUNCH_CONFIG_YAML)
	yq -i eval '.parachains[0].chain.base = "$(CHAIN)"' $(LAUNCH_CONFIG_YAML)
	yq -i eval '.services["oracle-client"].environment.PARA_ID = $(PARA_ID)' $(DOCKER_OVERRIDE_YAML)
	docker image pull parallelfinance/polkadot:$(RELAY_DOCKER_TAG)
	docker image pull parallelfinance/parallel:$(DOCKER_TAG)
	docker image pull parallelfinance/stake-client:latest
	docker image pull parallelfinance/liquidation-client:latest
	docker image pull parallelfinance/nominate-client:latest
	docker image pull parallelfinance/oracle-client:latest
	docker image pull parallelfinance/parallel-dapp:latest
	parachain-launch generate $(LAUNCH_CONFIG_YAML) \
		&& (cp -r keystore* output || true) \
		&& cp docker-compose.override.yml output \
		&& cd output \
		&& DOCKER_CLIENT_TIMEOUT=180 COMPOSE_HTTP_TIMEOUT=180 docker-compose up -d --build
	cd scripts/helper && yarn start launch --network $(CHAIN)

.PHONY: launch-kerria
launch-kerria:
	make PARA_ID=2012 CHAIN=kerria-dev RELAY_CHAIN=polkadot-local launch

.PHONY: launch-vanilla
launch-vanilla:
	make PARA_ID=2085 CHAIN=vanilla-dev RELAY_CHAIN=kusama-local launch

.PHONY: dev-launch
dev-launch: shutdown
	yq -i eval '.relaychain.chain = "$(RELAY_CHAIN)"'  $(LAUNCH_CONFIG_JSON) -j
	yq -i eval '.parachains[0].id = $(PARA_ID)' $(LAUNCH_CONFIG_JSON) -j
	yq -i eval '.parachains[0].chain = "$(CHAIN)"' $(LAUNCH_CONFIG_JSON) -j
	ts-node scripts/polkadot-launch/src/cli.ts config.json

.PHONY: dev-launch-kerria
dev-launch-kerria:
	make PARA_ID=2012 CHAIN=kerria-dev RELAY_CHAIN=polkadot-local dev-launch

.PHONY: logs
logs:
	docker-compose -f output/docker-compose.yml logs -f

.PHONY: wasm
wasm:
	PACKAGE=$(RUNTIME) ./scripts/srtool-build.sh

.PHONY: spec
spec:
	docker run --rm parallelfinance/parallel:$(DOCKER_TAG) build-spec --chain $(CHAIN) --disable-default-bootnode --raw > ./resources/$(CHAIN)-raw.json

.PHONY: image
image:
	docker build --build-arg BIN=parallel \
		-c 512 \
		-t parallelfinance/parallel:$(DOCKER_TAG) \
		-f Dockerfile.release \
		. --network=host

.PHONY: key
key:
	docker run --rm parallelfinance/parallel:$(DOCKER_TAG) key generate-node-key

.PHONY: keystore
keystore:
	cargo run --bin parallel key insert -d . --keystore-path $(KEYSTORE_PATH) --suri "$(SURI)" --key-type aura
	cargo run --bin parallel key insert -d . --keystore-path $(KEYSTORE_PATH) --suri "$(SURI)" --key-type gran
	cargo run --bin parallel key insert -d . --keystore-path $(KEYSTORE_PATH) --suri "$(SURI)" --key-type babe

.PHONY: snapshot
snapshot:
	cargo run --bin parallel --features try-runtime -- try-runtime --chain $(CHAIN) --wasm-execution=compiled on-runtime-upgrade live -a=$(BLOCK_AT) -u=$(URL) -s=snapshot.bin

.PHONY: try-runtime-upgrade
try-runtime-upgrade:
	RUST_LOG=debug cargo run --bin parallel --features try-runtime -- try-runtime --chain $(CHAIN) --wasm-execution=compiled on-runtime-upgrade snap -s snapshot.bin

help:
	@grep -E '^[a-zA-Z_-]+:.*?' Makefile | cut -d: -f1 | sort<|MERGE_RESOLUTION|>--- conflicted
+++ resolved
@@ -30,15 +30,13 @@
 build:
 	cargo build --bin parallel
 
-<<<<<<< HEAD
 .PHONY: build-release
 build-release:
 	cargo build --bin parallel --release
-=======
+	
 .PHONY: clean
 clean:
 	cargo clean -p parallel -p vanilla-runtime -p kerria-runtime -p heiko-runtime -p parallel-runtime
->>>>>>> 8ba503d4
 
 .PHONY: ci
 ci: check lint check-helper check-wasm test
