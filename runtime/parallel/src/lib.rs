// Copyright 2021 Parallel Finance Developer.
// This file is part of Parallel Finance.

// Licensed under the Apache License, Version 2.0 (the "License");
// you may not use this file except in compliance with the License.
// You may obtain a copy of the License at
// http://www.apache.org/licenses/LICENSE-2.0

// Unless required by applicable law or agreed to in writing, software
// distributed under the License is distributed on an "AS IS" BASIS,
// WITHOUT WARRANTIES OR CONDITIONS OF ANY KIND, either express or implied.
// See the License for the specific language governing permissions and
// limitations under the License.

#![cfg_attr(not(feature = "std"), no_std)]
// `construct_runtime!` does a lot of recursion and requires us to increase the limit to 256.
#![recursion_limit = "256"]

// Make the WASM binary available.
#[cfg(feature = "std")]
include!(concat!(env!("OUT_DIR"), "/wasm_binary.rs"));

mod weights;

use codec::{Decode, Encode, MaxEncodedLen};
use frame_support::{
    dispatch::Weight,
    match_type,
    traits::{
        fungibles::{InspectMetadata, Mutate},
        ChangeMembers, Contains, EnsureOneOf, EqualPrivilegeOnly, Everything, Nothing,
        OnRuntimeUpgrade,
    },
    PalletId,
};

use orml_traits::{DataProvider, DataProviderExtended};
use polkadot_runtime_common::SlowAdjustingFeeUpdate;
use scale_info::TypeInfo;
use sp_api::impl_runtime_apis;
use sp_core::{
    u32_trait::{_1, _2, _3, _4, _5},
    OpaqueMetadata,
};
use sp_runtime::{
    create_runtime_str, generic, impl_opaque_keys,
    traits::{
        self, AccountIdConversion, AccountIdLookup, BlakeTwo256, Block as BlockT,
        BlockNumberProvider, Convert, Zero,
    },
    transaction_validity::{TransactionSource, TransactionValidity},
    ApplyExtrinsicResult, DispatchError, KeyTypeId, Perbill, Permill, RuntimeDebug,
    SaturatedConversion,
};
use sp_std::prelude::*;
#[cfg(feature = "std")]
use sp_version::NativeVersion;
use sp_version::RuntimeVersion;

use frame_system::{
    limits::{BlockLength, BlockWeights},
    EnsureRoot,
};
use orml_xcm_support::{IsNativeConcrete, MultiNativeAsset};
use polkadot_parachain::primitives::Sibling;
use primitives::{
    currency::MultiCurrencyAdapter,
    network::PARALLEL_PREFIX,
<<<<<<< HEAD
    tokens::{DOT, EUSDC, EUSDT, PARA, XDOT},
=======
    tokens::{ACA, AUSD, DOT, LC_DOT, LDOT, PARA, XDOT},
>>>>>>> 81ce0f9d
    Index, *,
};

use xcm::latest::prelude::*;
use xcm_builder::{
    AccountId32Aliases, AllowKnownQueryResponses, AllowSubscriptionsFrom,
    AllowTopLevelPaidExecutionFrom, EnsureXcmOrigin, FixedRateOfFungible, FixedWeightBounds,
    LocationInverter, ParentAsSuperuser, ParentIsDefault, RelayChainAsNative,
    SiblingParachainAsNative, SiblingParachainConvertsVia, SignedAccountId32AsNative,
    SignedToAccountId32, SovereignSignedViaLocation, TakeRevenue, TakeWeightCredit,
};
use xcm_executor::{Config, XcmExecutor};
pub mod constants;
pub mod impls;
// A few exports that help ease life for downstream crates.
// re-exports
pub use constants::{currency, fee, paras, time};
pub use impls::DealWithFees;

pub use pallet_liquid_staking;
// pub use pallet_liquidation;
pub use pallet_amm;
pub use pallet_bridge;
pub use pallet_farming;
pub use pallet_loans;
pub use pallet_nominee_election;
pub use pallet_prices;
pub use pallet_router;

use currency::*;
use fee::*;
use time::*;

pub use frame_support::{
    construct_runtime, log, parameter_types,
    traits::{InstanceFilter, KeyOwnerProofSystem, Randomness},
    weights::{
        constants::{BlockExecutionWeight, ExtrinsicBaseWeight, RocksDbWeight, WEIGHT_PER_SECOND},
        DispatchClass, IdentityFee,
    },
    StorageValue,
};
use pallet_xcm::XcmPassthrough;
#[cfg(any(feature = "std", test))]
pub use sp_runtime::BuildStorage;

/// Opaque types. These are used by the CLI to instantiate machinery that don't need to know
/// the specifics of the runtime. They can then be made to be agnostic over specific formats
/// of data like extrinsics, allowing for them to continue syncing the network through upgrades
/// to even the core data structures.
pub mod opaque {
    use super::*;

    pub use sp_runtime::OpaqueExtrinsic as UncheckedExtrinsic;

    /// Opaque block type.
    pub type Block = generic::Block<Header, UncheckedExtrinsic>;

    pub type SessionHandlers = ();

    impl_opaque_keys! {
        pub struct SessionKeys {
            pub aura: Aura,
        }
    }
}

#[sp_version::runtime_version]
pub const VERSION: RuntimeVersion = RuntimeVersion {
    spec_name: create_runtime_str!("parallel"),
    impl_name: create_runtime_str!("parallel"),
    authoring_version: 1,
    spec_version: 177,
    impl_version: 22,
    apis: RUNTIME_API_VERSIONS,
    transaction_version: 6,
    state_version: 0,
};

// 1 in 4 blocks (on average, not counting collisions) will be primary babe blocks.
pub const PRIMARY_PROBABILITY: (u64, u64) = (1, 4);

pub const NATIVE_ASSET_ID: u32 = PARA;

#[derive(codec::Encode, codec::Decode)]
pub enum XCMPMessage<XAccountId, XBalance> {
    /// Transfer tokens to the given account from the Parachain account.
    TransferToken(XAccountId, XBalance),
}

/// The version information used to identify this runtime when compiled natively.
#[cfg(feature = "std")]
pub fn native_version() -> NativeVersion {
    NativeVersion {
        runtime_version: VERSION,
        can_author_with: Default::default(),
    }
}

/// We assume that ~10% of the block weight is consumed by `on_initalize` handlers.
/// This is used to limit the maximal weight of a single extrinsic.
const AVERAGE_ON_INITIALIZE_RATIO: Perbill = Perbill::from_percent(10);
/// We allow `Normal` extrinsics to fill up the block up to 75%, the rest can be used
/// by  Operational  extrinsics.
const NORMAL_DISPATCH_RATIO: Perbill = Perbill::from_percent(75);
/// We allow for 2 seconds of compute with a 6 second average block time.
const MAXIMUM_BLOCK_WEIGHT: Weight = 2 * WEIGHT_PER_SECOND;

parameter_types! {
    pub const BlockHashCount: BlockNumber = 250;
    pub const Version: RuntimeVersion = VERSION;
    pub RuntimeBlockLength: BlockLength =
        BlockLength::max_with_normal_ratio(5 * 1024 * 1024, NORMAL_DISPATCH_RATIO);
    pub RuntimeBlockWeights: BlockWeights = BlockWeights::builder()
        .base_block(BlockExecutionWeight::get())
        .for_class(DispatchClass::all(), |weights| {
            weights.base_extrinsic = ExtrinsicBaseWeight::get();
        })
        .for_class(DispatchClass::Normal, |weights| {
            weights.max_total = Some(NORMAL_DISPATCH_RATIO * MAXIMUM_BLOCK_WEIGHT);
        })
        .for_class(DispatchClass::Operational, |weights| {
            weights.max_total = Some(MAXIMUM_BLOCK_WEIGHT);
            // Operational transactions have some extra reserved space, so that they
            // are included even if block reached `MAXIMUM_BLOCK_WEIGHT`.
            weights.reserved = Some(
                MAXIMUM_BLOCK_WEIGHT - NORMAL_DISPATCH_RATIO * MAXIMUM_BLOCK_WEIGHT
            );
        })
        .avg_block_initialization(AVERAGE_ON_INITIALIZE_RATIO)
        .build_or_panic();
    pub const SS58Prefix: u8 = PARALLEL_PREFIX;
}

pub struct BaseCallFilter;
impl Contains<Call> for BaseCallFilter {
    fn contains(call: &Call) -> bool {
        matches!(
            call,
            // System, Currencies
            Call::System(_) |
            Call::Timestamp(_) |
            Call::Balances(_) |
            Call::Assets(pallet_assets::Call::mint { .. }) |
            Call::Assets(pallet_assets::Call::burn { .. }) |
            // Governance
            Call::Sudo(_) |
            Call::Democracy(_) |
            Call::GeneralCouncil(_) |
            Call::TechnicalCommittee(_) |
            Call::Treasury(_) |
            Call::Scheduler(_) |
            Call::Preimage(_) |
            // Parachain
            Call::ParachainSystem(_) |
            // Consensus
            Call::Authorship(_) |
            Call::Session(_) |
            // Utility
            Call::Utility(_) |
            Call::Multisig(_) |
            Call::Proxy(_) |
            Call::Identity(_) |
            Call::EmergencyShutdown(_) |
            // 3rd Party
            Call::Vesting(_) |
            // Membership
            Call::GeneralCouncilMembership(_) |
            Call::TechnicalCommitteeMembership(_) |
            // Route
            Call::AMMRoute(_)
        )
        // // 3rd Party
        // Call::Oracle(_) |
        // Call::XTokens(_) |
        // Call::OrmlXcm(_) |

        // // Parachain
        // Call::XcmpQueue(_) |
        // Call::DmpQueue(_) |
        // Call::PolkadotXcm(_) |
        // Call::CumulusXcm(_) |

        // // Consensus
        // Call::CollatorSelection(_) |

        // // Loans
        // Call::Liquidation(_) |
        // Call::Loans(_) |
        // Call::Prices(_) |

        // // LiquidStaking
        // Call::LiquidStaking(_) |
        // Call::NomineeElection(_) |

        // // Membership
        // Call::LiquidStakingAgentsMembership(_) |
        // Call::OracleMembership(_)
    }
}

pub struct CallFilterRouter;
impl Contains<Call> for CallFilterRouter {
    fn contains(call: &Call) -> bool {
        BaseCallFilter::contains(call) && EmergencyShutdown::contains(call)
    }
}

impl frame_system::Config for Runtime {
    /// The basic call filter to use in dispatchable.
    type BaseCallFilter = CallFilterRouter;
    /// Block & extrinsics weights: base values and limits.
    type BlockWeights = RuntimeBlockWeights;
    /// The maximum length of a block (in bytes).
    type BlockLength = RuntimeBlockLength;
    /// The identifier used to distinguish between accounts.
    type AccountId = AccountId;
    /// The aggregated dispatch type that is available for extrinsics.
    type Call = Call;
    /// The lookup mechanism to get account ID from whatever is passed in dispatchers.
    type Lookup = AccountIdLookup<AccountId, ()>;
    /// The index type for storing how many extrinsics an account has signed.
    type Index = Index;
    /// The index type for blocks.
    type BlockNumber = BlockNumber;
    /// The type for hashing blocks and tries.
    type Hash = Hash;
    /// The hashing algorithm used.
    type Hashing = BlakeTwo256;
    /// The header type.
    type Header = generic::Header<BlockNumber, BlakeTwo256>;
    /// The ubiquitous event type.
    type Event = Event;
    /// The ubiquitous origin type.
    type Origin = Origin;
    /// Maximum number of block number to block hash mappings to keep (oldest pruned first).
    type BlockHashCount = BlockHashCount;
    /// The weight of database operations that the runtime can invoke.
    type DbWeight = RocksDbWeight;
    /// Version of the runtime.
    type Version = Version;
    /// Converts a module to the index of the module in `construct_runtime!`.
    ///
    /// This type is being generated by `construct_runtime!`.
    type PalletInfo = PalletInfo;
    /// What to do if a new account is created.
    type OnNewAccount = ();
    /// What to do if an account is fully reaped from the system.
    type OnKilledAccount = ();
    /// The data to be stored in an account.
    type AccountData = pallet_balances::AccountData<Balance>;
    /// Weight information for the extrinsics of this pallet.
    type SystemWeightInfo = weights::frame_system::WeightInfo<Runtime>;
    /// This is used as an identifier of the chain. 42 is the generic substrate prefix.
    type SS58Prefix = SS58Prefix;
    /// The set code logic.
    type OnSetCode = cumulus_pallet_parachain_system::ParachainSetCode<Self>;
    type MaxConsumers = frame_support::traits::ConstU32<16>;
}

parameter_types! {
   pub TreasuryAccount: AccountId = TreasuryPalletId::get().into_account();
}

impl orml_xcm::Config for Runtime {
    type Event = Event;
    type SovereignOrigin = EnsureRootOrMoreThanHalfGeneralCouncil;
}

parameter_types! {
    pub const LoansPalletId: PalletId = PalletId(*b"par/loan");
}

pub struct CurrencyIdConvert;
impl Convert<CurrencyId, Option<MultiLocation>> for CurrencyIdConvert {
    fn convert(id: CurrencyId) -> Option<MultiLocation> {
        match id {
            DOT => Some(MultiLocation::parent()),
            XDOT => Some(MultiLocation::new(
                1,
                X2(
                    Parachain(ParachainInfo::parachain_id().into()),
                    GeneralKey(b"xDOT".to_vec()),
                ),
            )),
            PARA => Some(MultiLocation::new(
                1,
                X2(
                    Parachain(ParachainInfo::parachain_id().into()),
                    GeneralKey(b"PARA".to_vec()),
                ),
            )),
            ACA => Some(MultiLocation::new(
                1,
                X2(
                    Parachain(paras::acala::ID),
                    GeneralKey(paras::acala::ACA_KEY.to_vec()),
                ),
            )),
            AUSD => Some(MultiLocation::new(
                1,
                X2(
                    Parachain(paras::acala::ID),
                    GeneralKey(paras::acala::AUSD_KEY.to_vec()),
                ),
            )),
            LDOT => Some(MultiLocation::new(
                1,
                X2(
                    Parachain(paras::acala::ID),
                    GeneralKey(paras::acala::LDOT_KEY.to_vec()),
                ),
            )),
            LC_DOT => Some(MultiLocation::new(
                1,
                X2(
                    Parachain(paras::acala::ID),
                    GeneralKey(paras::acala::LCDOT_KEY.to_vec()),
                ),
            )),
            _ => None,
        }
    }
}

impl Convert<MultiLocation, Option<CurrencyId>> for CurrencyIdConvert {
    fn convert(location: MultiLocation) -> Option<CurrencyId> {
        match location {
            MultiLocation {
                parents: 1,
                interior: Here,
            } => Some(DOT),
            MultiLocation {
                parents: 1,
                interior: X2(Parachain(id), GeneralKey(key)),
            } if ParaId::from(id) == ParachainInfo::parachain_id() && key == b"xDOT".to_vec() => {
                Some(XDOT)
            }
            MultiLocation {
                parents: 0,
                interior: X1(GeneralKey(key)),
            } if key == b"xDOT".to_vec() => Some(XDOT),
            MultiLocation {
                parents: 1,
                interior: X2(Parachain(id), GeneralKey(key)),
            } if ParaId::from(id) == ParachainInfo::parachain_id() && key == b"PARA".to_vec() => {
                Some(PARA)
            }
            MultiLocation {
                parents: 0,
                interior: X1(GeneralKey(key)),
            } if key == b"PARA".to_vec() => Some(PARA),
            MultiLocation {
                parents: 1,
                interior: X2(Parachain(id), GeneralKey(key)),
            } if ParaId::from(id) == paras::acala::ID.into()
                && key == paras::acala::ACA_KEY.to_vec() =>
            {
                Some(ACA)
            }
            MultiLocation {
                parents: 1,
                interior: X2(Parachain(id), GeneralKey(key)),
            } if ParaId::from(id) == paras::acala::ID.into()
                && key == paras::acala::AUSD_KEY.to_vec() =>
            {
                Some(AUSD)
            }
            MultiLocation {
                parents: 1,
                interior: X2(Parachain(id), GeneralKey(key)),
            } if ParaId::from(id) == paras::acala::ID.into()
                && key == paras::acala::LDOT_KEY.to_vec() =>
            {
                Some(LDOT)
            }
            MultiLocation {
                parents: 1,
                interior: X2(Parachain(id), GeneralKey(key)),
            } if ParaId::from(id) == paras::acala::ID.into()
                && key == paras::acala::LCDOT_KEY.to_vec() =>
            {
                Some(LC_DOT)
            }
            _ => None,
        }
    }
}

impl Convert<MultiAsset, Option<CurrencyId>> for CurrencyIdConvert {
    fn convert(a: MultiAsset) -> Option<CurrencyId> {
        if let MultiAsset {
            id: AssetId::Concrete(id),
            fun: _,
        } = a
        {
            Self::convert(id)
        } else {
            None
        }
    }
}

pub struct AccountIdToMultiLocation;
impl Convert<AccountId, MultiLocation> for AccountIdToMultiLocation {
    fn convert(account_id: AccountId) -> MultiLocation {
        X1(AccountId32 {
            network: NetworkId::Any,
            id: account_id.into(),
        })
        .into()
    }
}

parameter_types! {
    pub SelfLocation: MultiLocation = MultiLocation::new(1, X1(Parachain(ParachainInfo::parachain_id().into())));
    pub const BaseXcmWeight: Weight = 150_000_000;
    pub const MaxInstructions: u32 = 100;
    pub const MaxAssetsForTransfer: usize = 2;
}

impl orml_xtokens::Config for Runtime {
    type Event = Event;
    type Balance = Balance;
    type CurrencyId = CurrencyId;
    type CurrencyIdConvert = CurrencyIdConvert;
    type AccountIdToMultiLocation = AccountIdToMultiLocation;
    type SelfLocation = SelfLocation;
    type XcmExecutor = XcmExecutor<XcmConfig>;
    type Weigher = FixedWeightBounds<BaseXcmWeight, Call, MaxInstructions>;
    type BaseXcmWeight = BaseXcmWeight;
    type LocationInverter = LocationInverter<Ancestry>;
    type MaxAssetsForTransfer = MaxAssetsForTransfer;
}

parameter_types! {
    pub const AssetDeposit: Balance = DOLLARS; // 1 UNIT deposit to create asset
    pub const ApprovalDeposit: Balance = EXISTENTIAL_DEPOSIT;
    pub const AssetAccountDeposit: Balance = deposit(1, 16);
    pub const AssetsStringLimit: u32 = 50;
    /// Key = 32 bytes, Value = 36 bytes (32+1+1+1+1)
    // https://github.com/paritytech/substrate/blob/069917b/frame/assets/src/lib.rs#L257L271
    pub const MetadataDepositBase: Balance = deposit(1, 68);
    pub const MetadataDepositPerByte: Balance = deposit(0, 1);
}

impl pallet_assets::Config for Runtime {
    type Event = Event;
    type Balance = Balance;
    type AssetId = CurrencyId;
    type Currency = Balances;
    type ForceOrigin = EnsureRootOrMoreThanHalfGeneralCouncil;
    type AssetDeposit = AssetDeposit;
    type MetadataDepositBase = MetadataDepositBase;
    type MetadataDepositPerByte = MetadataDepositPerByte;
    type AssetAccountDeposit = AssetAccountDeposit;
    type ApprovalDeposit = ApprovalDeposit;
    type StringLimit = AssetsStringLimit;
    type Freezer = ();
    type WeightInfo = ();
    type Extra = ();
}

impl pallet_loans::Config for Runtime {
    type Event = Event;
    type PalletId = LoansPalletId;
    type PriceFeeder = Prices;
    type ReserveOrigin = EnsureRootOrMoreThanHalfGeneralCouncil;
    type UpdateOrigin = EnsureRootOrMoreThanHalfGeneralCouncil;
    type WeightInfo = pallet_loans::weights::SubstrateWeight<Runtime>;
    type UnixTime = Timestamp;
    type Assets = CurrencyAdapter;
}

parameter_types! {
    pub const StakingPalletId: PalletId = PalletId(*b"par/lqsk");
    pub const DerivativeIndex: u16 = 0;
    pub const EraLength: BlockNumber = 6 * 4 * 3600 / 6;
    pub const MinStake: Balance = 10_000_000_000; // 1DOT
    pub const MinUnstake: Balance = 5_000_000_000; // 0.5xDOT
    pub const StakingCurrency: CurrencyId = DOT;
    pub const LiquidCurrency: CurrencyId = XDOT;
    pub const XcmFees: Balance = 500_000_000; // 0.05DOT
    pub const BondingDuration: u32 = 28; // 28Days
}

impl pallet_liquid_staking::Config for Runtime {
    type Event = Event;
    type Origin = Origin;
    type Call = Call;
    type PalletId = StakingPalletId;
    type WeightInfo = ();
    type SelfParaId = ParachainInfo;
    type Assets = Assets;
    type RelayOrigin = EnsureRootOrMoreThanHalfGeneralCouncil;
    type UpdateOrigin = EnsureRootOrMoreThanHalfGeneralCouncil;
    type DerivativeIndex = DerivativeIndex;
    type XcmFees = XcmFees;
    type StakingCurrency = StakingCurrency;
    type LiquidCurrency = LiquidCurrency;
    type EraLength = EraLength;
    type MinStake = MinStake;
    type MinUnstake = MinUnstake;
    type XCM = XcmHelper;
    type BondingDuration = BondingDuration;
    type RelayChainBlockNumberProvider = RelayChainBlockNumberProvider<Runtime>;
    type Members = LiquidStakingAgentsMembership;
}

parameter_types! {
    pub const MaxValidators: u32 = 16;
    pub const LiquidStakingAgentsMembershipMaxMembers: u32 = 3;
}

type LiquidStakingAgentsMembershipInstance = pallet_membership::Instance5;
impl pallet_membership::Config<LiquidStakingAgentsMembershipInstance> for Runtime {
    type Event = Event;
    type AddOrigin = EnsureRootOrMoreThanHalfGeneralCouncil;
    type RemoveOrigin = EnsureRootOrMoreThanHalfGeneralCouncil;
    type SwapOrigin = EnsureRootOrMoreThanHalfGeneralCouncil;
    type ResetOrigin = EnsureRootOrMoreThanHalfGeneralCouncil;
    type PrimeOrigin = EnsureRootOrMoreThanHalfGeneralCouncil;
    type MembershipInitialized = ();
    type MembershipChanged = ();
    type MaxMembers = LiquidStakingAgentsMembershipMaxMembers;
    type WeightInfo = weights::pallet_membership::WeightInfo<Runtime>;
}

impl pallet_nominee_election::Config for Runtime {
    type Event = Event;
    type MaxValidators = MaxValidators;
    type WeightInfo = pallet_nominee_election::weights::SubstrateWeight<Runtime>;
    type Members = LiquidStakingAgentsMembership;
}

// parameter_types! {
//     pub const LockPeriod: u64 = 20000; // in milli-seconds
//     pub const LiquidateFactor: Percent = Percent::from_percent(50);
// }
// impl pallet_liquidation::Config for Runtime {
//     type AuthorityId = pallet_liquidation::crypto::AuthId;
//     type LockPeriod = LockPeriod;
//     type LiquidateFactor = LiquidateFactor;
// }

impl<LocalCall> frame_system::offchain::CreateSignedTransaction<LocalCall> for Runtime
where
    Call: From<LocalCall>,
{
    fn create_transaction<C: frame_system::offchain::AppCrypto<Self::Public, Self::Signature>>(
        call: Call,
        public: <Signature as traits::Verify>::Signer,
        account: AccountId,
        index: Index,
    ) -> Option<(
        Call,
        <UncheckedExtrinsic as traits::Extrinsic>::SignaturePayload,
    )> {
        let period = BlockHashCount::get() as u64;
        let current_block = System::block_number()
            .saturated_into::<u64>()
            .saturating_sub(1);
        let tip = 0;
        let extra: SignedExtra = (
            frame_system::CheckNonZeroSender::<Runtime>::new(),
            frame_system::CheckSpecVersion::<Runtime>::new(),
            frame_system::CheckTxVersion::<Runtime>::new(),
            frame_system::CheckGenesis::<Runtime>::new(),
            frame_system::CheckEra::<Runtime>::from(generic::Era::mortal(period, current_block)),
            frame_system::CheckNonce::<Runtime>::from(index),
            frame_system::CheckWeight::<Runtime>::new(),
            pallet_transaction_payment::ChargeTransactionPayment::<Runtime>::from(tip),
        );

        let raw_payload = SignedPayload::new(call, extra)
            .map_err(|e| {
                log::error!("SignedPayload error: {:?}", e);
            })
            .ok()?;
        let signature = raw_payload.using_encoded(|payload| C::sign(payload, public))?;
        let address = account;
        let (call, extra, _) = raw_payload.deconstruct();
        Some((
            call,
            (sp_runtime::MultiAddress::Id(address), signature, extra),
        ))
    }
}

impl frame_system::offchain::SigningTypes for Runtime {
    type Public = <Signature as traits::Verify>::Signer;
    type Signature = Signature;
}

impl<C> frame_system::offchain::SendTransactionTypes<C> for Runtime
where
    Call: From<C>,
{
    type OverarchingCall = Call;
    type Extrinsic = UncheckedExtrinsic;
}

parameter_types! {
    pub const MinimumPeriod: u64 = SLOT_DURATION / 2;
}

impl pallet_timestamp::Config for Runtime {
    /// A timestamp: milliseconds since the unix epoch.
    type Moment = u64;
    type OnTimestampSet = ();
    type MinimumPeriod = MinimumPeriod;
    type WeightInfo = weights::pallet_timestamp::WeightInfo<Runtime>;
}

parameter_types! {
    pub const UncleGenerations: u32 = 0;
}

impl pallet_authorship::Config for Runtime {
    type FindAuthor = pallet_session::FindAccountFromAuthorIndex<Self, Aura>;
    type UncleGenerations = UncleGenerations;
    type FilterUncle = ();
    type EventHandler = (CollatorSelection,);
}

parameter_types! {
    pub const Period: u32 = 6 * HOURS;
    pub const Offset: u32 = 0;
}

impl pallet_session::Config for Runtime {
    type Event = Event;
    type ValidatorId = <Self as frame_system::Config>::AccountId;
    // we don't have stash and controller, thus we don't need the convert as well.
    type ValidatorIdOf = pallet_collator_selection::IdentityCollator;
    type ShouldEndSession = pallet_session::PeriodicSessions<Period, Offset>;
    type NextSessionRotation = pallet_session::PeriodicSessions<Period, Offset>;
    type SessionManager = CollatorSelection;
    // Essentially just Aura, but lets be pedantic.
    type SessionHandler =
        <opaque::SessionKeys as sp_runtime::traits::OpaqueKeys>::KeyTypeIdProviders;
    type Keys = opaque::SessionKeys;
    type WeightInfo = ();
}

parameter_types! {
    pub const PotId: PalletId = PalletId(*b"par/pstk");
    pub const MaxCandidates: u32 = 1000;
    pub const MinCandidates: u32 = 1;
    pub const MaxInvulnerables: u32 = 100;
}

impl pallet_collator_selection::Config for Runtime {
    type Event = Event;
    type Currency = Balances;
    type UpdateOrigin = EnsureRootOrMoreThanHalfGeneralCouncil;
    type PotId = PotId;
    type MaxCandidates = MaxCandidates;
    type MinCandidates = MinCandidates;
    type MaxInvulnerables = MaxInvulnerables;
    // should be a multiple of session or things will get inconsistent
    type KickThreshold = Period;
    type ValidatorId = <Self as frame_system::Config>::AccountId;
    type ValidatorIdOf = pallet_collator_selection::IdentityCollator;
    type ValidatorRegistration = Session;
    type WeightInfo = ();
}

parameter_types! {
    pub const MaxAuthorities: u32 = 100_000;
}

impl pallet_aura::Config for Runtime {
    type AuthorityId = AuraId;
    type DisabledValidators = ();
    type MaxAuthorities = MaxAuthorities;
}

impl cumulus_pallet_aura_ext::Config for Runtime {}

parameter_types! {
    pub const ExistentialDeposit: u128 = currency::EXISTENTIAL_DEPOSIT;
    pub const MaxLocks: u32 = 50;
}

impl pallet_balances::Config for Runtime {
    type MaxLocks = MaxLocks;
    /// The type for recording an account's balance.
    type Balance = Balance;
    /// The ubiquitous event type.
    type Event = Event;
    type DustRemoval = ();
    type MaxReserves = ();
    type ReserveIdentifier = [u8; 8];
    type ExistentialDeposit = ExistentialDeposit;
    type AccountStore = System;
    type WeightInfo = weights::pallet_balances::WeightInfo<Runtime>;
}

parameter_types! {
    pub const TransactionByteFee: Balance = 1 * MILLICENTS;
    pub const OperationalFeeMultiplier: u8 = 5;
}

impl pallet_transaction_payment::Config for Runtime {
    type OnChargeTransaction =
        pallet_transaction_payment::CurrencyAdapter<Balances, DealWithFees<Runtime>>;
    type TransactionByteFee = TransactionByteFee;
    type WeightToFee = WeightToFee;
    type FeeMultiplierUpdate = SlowAdjustingFeeUpdate<Self>;
    type OperationalFeeMultiplier = OperationalFeeMultiplier;
}

impl pallet_sudo::Config for Runtime {
    type Event = Event;
    type Call = Call;
}

#[derive(
    Copy,
    Clone,
    Eq,
    PartialEq,
    Ord,
    PartialOrd,
    Encode,
    Decode,
    RuntimeDebug,
    MaxEncodedLen,
    TypeInfo,
)]
pub enum ProxyType {
    Any,
}
impl Default for ProxyType {
    fn default() -> Self {
        Self::Any
    }
}

impl InstanceFilter<Call> for ProxyType {
    fn filter(&self, _c: &Call) -> bool {
        match self {
            ProxyType::Any => true,
        }
    }
    fn is_superset(&self, o: &Self) -> bool {
        match (self, o) {
            (ProxyType::Any, _) => true,
        }
    }
}

parameter_types! {
    // One storage item; key size 32, value size 8; .
    pub const ProxyDepositBase: Balance = deposit(1, 40);
    // Additional storage item size of 33 bytes.
    pub const ProxyDepositFactor: Balance = deposit(0, 33);
    pub const MaxProxies: u16 = 32;
    // One storage item; key size 32, value size 16
    pub const AnnouncementDepositBase: Balance = deposit(1, 48);
    pub const AnnouncementDepositFactor: Balance = deposit(0, 66);
    pub const MaxPending: u16 = 32;
}

impl pallet_proxy::Config for Runtime {
    type Event = Event;
    type Call = Call;
    type Currency = Balances;
    type ProxyType = ProxyType;
    type ProxyDepositBase = ProxyDepositBase;
    type ProxyDepositFactor = ProxyDepositFactor;
    type MaxProxies = MaxProxies;
    type WeightInfo = pallet_proxy::weights::SubstrateWeight<Runtime>;
    type MaxPending = MaxPending;
    type CallHasher = BlakeTwo256;
    type AnnouncementDepositBase = AnnouncementDepositBase;
    type AnnouncementDepositFactor = AnnouncementDepositFactor;
}

impl pallet_utility::Config for Runtime {
    type Event = Event;
    type Call = Call;
    type PalletsOrigin = OriginCaller;
    type WeightInfo = pallet_utility::weights::SubstrateWeight<Runtime>;
}

/// Local origins on this chain are allowed to dispatch XCM sends/executions. However, we later
/// block this via `ExecuteXcmOrigin`.
pub type LocalOriginToLocation = SignedToAccountId32<Origin, AccountId, RelayNetwork>;

/// The means for routing XCM messages which are not for local execution into the right message
/// queues.
pub type XcmRouter = (
    // Two routers - use UMP to communicate with the relay chain:
    cumulus_primitives_utility::ParentAsUmp<ParachainSystem, PolkadotXcm>,
    // ..and XCMP to communicate with the sibling chains.
    XcmpQueue,
);

impl pallet_xcm::Config for Runtime {
    const VERSION_DISCOVERY_QUEUE_SIZE: u32 = 100;

    type Origin = Origin;
    type Call = Call;
    type Event = Event;
    type SendXcmOrigin = EnsureXcmOrigin<Origin, LocalOriginToLocation>;
    type XcmRouter = XcmRouter;
    type ExecuteXcmOrigin = EnsureXcmOrigin<Origin, LocalOriginToLocation>;
    type XcmExecuteFilter = Nothing;
    type XcmReserveTransferFilter = Everything;
    type XcmExecutor = XcmExecutor<XcmConfig>;
    // Teleporting is disabled.
    type XcmTeleportFilter = Nothing;
    type Weigher = FixedWeightBounds<BaseXcmWeight, Call, MaxInstructions>;
    type LocationInverter = LocationInverter<Ancestry>;
    type AdvertisedXcmVersion = pallet_xcm::CurrentXcmVersion;
}

impl cumulus_pallet_xcm::Config for Runtime {
    type Event = Event;
    type XcmExecutor = XcmExecutor<XcmConfig>;
}

impl cumulus_pallet_xcmp_queue::Config for Runtime {
    type Event = Event;
    type XcmExecutor = XcmExecutor<XcmConfig>;
    type ExecuteOverweightOrigin = EnsureRootOrMoreThanHalfGeneralCouncil;
    type ChannelInfo = ParachainSystem;
    type VersionWrapper = PolkadotXcm;
}

impl cumulus_pallet_dmp_queue::Config for Runtime {
    type Event = Event;
    type XcmExecutor = XcmExecutor<XcmConfig>;
    type ExecuteOverweightOrigin = EnsureRootOrMoreThanHalfGeneralCouncil;
}

parameter_types! {
    pub const ReservedXcmpWeight: Weight = MAXIMUM_BLOCK_WEIGHT / 4;
    pub const ReservedDmpWeight: Weight =  MAXIMUM_BLOCK_WEIGHT / 4;
}

impl cumulus_pallet_parachain_system::Config for Runtime {
    type Event = Event;
    type OnSystemEvent = ();
    type SelfParaId = ParachainInfo;
    type DmpMessageHandler = DmpQueue;
    type OutboundXcmpMessageSource = XcmpQueue;
    type XcmpMessageHandler = XcmpQueue;
    type ReservedXcmpWeight = ReservedXcmpWeight;
    type ReservedDmpWeight = ReservedDmpWeight;
}

impl parachain_info::Config for Runtime {}

parameter_types! {
    pub RelayLocation: MultiLocation = MultiLocation::parent();
    pub const RelayNetwork: NetworkId = NetworkId::Polkadot;
    pub RelayCurrency: CurrencyId = DOT;
    pub ParallelNetwork: NetworkId = NetworkId::Named("parallel".into());
    pub RelayChainOrigin: Origin = cumulus_pallet_xcm::Origin::Relay.into();
    pub Ancestry: MultiLocation = MultiLocation::new(0, X1(Parachain(ParachainInfo::parachain_id().into())));
}

/// Type for specifying how a `MultiLocation` can be converted into an `AccountId`. This is used
/// when determining ownership of accounts for asset transacting and when attempting to use XCM
/// `Transact` in order to determine the dispatch Origin.
pub type LocationToAccountId = (
    // The parent (Relay-chain) origin converts to the default `AccountId`.
    ParentIsDefault<AccountId>,
    // Sibling parachain origins convert to AccountId via the `ParaId::into`.
    SiblingParachainConvertsVia<Sibling, AccountId>,
    // Straight up local `AccountId32` origins just alias directly to `AccountId`.
    AccountId32Aliases<RelayNetwork, AccountId>,
);

parameter_types! {
    pub const NativeCurrencyId: CurrencyId = NATIVE_ASSET_ID;
    pub GiftAccount: AccountId = PalletId(*b"par/gift").into_account();
}

pub struct GiftConvert;
impl Convert<CurrencyDetail, Balance> for GiftConvert {
    fn convert(currency: CurrencyDetail) -> Balance {
        let decimal = <Assets as InspectMetadata<AccountId>>::decimals(&currency.0);
        if decimal.is_zero() {
            return Zero::zero();
        }

        match currency {
            (EUSDT | EUSDC, amount) => {
                // greater than 300 EUSDT/EUSDC
                if amount >= 300 * 10_u128.pow(decimal.into()) {
                    return 125 * DOLLARS / 100; // 1.25PARA
                }
            }
            (_, amount) => {
                // greater than 5 Token
                if amount >= 5 * 10_u128.pow(decimal.into()) {
                    return 125 * DOLLARS / 100; // 1.25PARA
                }
            }
        }

        Zero::zero()
    }
}

/// Means for transacting assets on this chain.
pub type LocalAssetTransactor = MultiCurrencyAdapter<
    // Use this currency:
    CurrencyAdapter,
    // Use this currency when it is a fungible asset matching the given location or name:
    IsNativeConcrete<CurrencyId, CurrencyIdConvert>,
    // Our chain's account ID type (we can't get away without mentioning it explicitly):
    AccountId,
    Balance,
    // Do a simple punn to convert an AccountId32 MultiLocation into a native chain account ID:
    LocationToAccountId,
    CurrencyIdConvert,
    NativeCurrencyId,
    GiftAccount,
    GiftConvert,
>;

/// This is the type we use to convert an (incoming) XCM origin into a local `Origin` instance,
/// ready for dispatching a transaction with Xcm's `Transact`. There is an `OriginKind` which can
/// biases the kind of local `Origin` it will become.
pub type XcmOriginToTransactDispatchOrigin = (
    // Sovereign account converter; this attempts to derive an `AccountId` from the origin location
    // using `LocationToAccountId` and then turn that into the usual `Signed` origin. Useful for
    // foreign chains who want to have a local sovereign account on this chain which they control.
    SovereignSignedViaLocation<LocationToAccountId, Origin>,
    // Native converter for Relay-chain (Parent) location; will converts to a `Relay` origin when
    // recognised.
    RelayChainAsNative<RelayChainOrigin, Origin>,
    // Native converter for sibling Parachains; will convert to a `SiblingPara` origin when
    // recognised.
    SiblingParachainAsNative<cumulus_pallet_xcm::Origin, Origin>,
    // Superuser converter for the Relay-chain (Parent) location. This will allow it to issue a
    // transaction from the Root origin.
    ParentAsSuperuser<Origin>,
    // Native signed account converter; this just converts an `AccountId32` origin into a normal
    // `Origin::Signed` origin of the same 32-byte value.
    SignedAccountId32AsNative<RelayNetwork, Origin>,
    // Xcm origins can be represented natively under the Xcm pallet's Xcm origin.
    XcmPassthrough<Origin>,
);

parameter_types! {
    pub DotPerSecond: (AssetId, u128) = (AssetId::Concrete(MultiLocation::parent()), dot_per_second());
    pub XDOTPerSecond: (AssetId, u128) = (
        MultiLocation::new(
            1,
            X2(Parachain(ParachainInfo::parachain_id().into()), GeneralKey(b"xDOT".to_vec())),
        ).into(),
        dot_per_second()
    );
    pub XDOTPerSecondOfCanonicalLocation: (AssetId, u128) = (
        MultiLocation::new(
            0,
            X1(GeneralKey(b"xDOT".to_vec())),
        ).into(),
        dot_per_second()
    );
    pub ParaPerSecond: (AssetId, u128) = (
        MultiLocation::new(
            1,
            X2(Parachain(ParachainInfo::parachain_id().into()), GeneralKey(b"PARA".to_vec())),
        ).into(),
        dot_per_second() * 100
    );
    pub ParaPerSecondOfCanonicalLocation: (AssetId, u128) = (
        MultiLocation::new(
            0,
            X1(GeneralKey(b"PARA".to_vec())),
        ).into(),
        dot_per_second() * 100
    );
    pub AusdPerSecond: (AssetId, u128) = (
        MultiLocation::new(
            1,
            X2(Parachain(paras::acala::ID), GeneralKey(paras::acala::AUSD_KEY.to_vec()))
        ).into(),
        dot_per_second() * 30
    );
    pub AcaPerSecond: (AssetId, u128) = (
        MultiLocation::new(
            1,
            X2(Parachain(paras::acala::ID), GeneralKey(paras::acala::ACA_KEY.to_vec()))
        ).into(),
        dot_per_second() * 20
    );
    pub LDOTPerSecond: (AssetId, u128) = (
        MultiLocation::new(
            1,
            X2(Parachain(paras::acala::ID), GeneralKey(paras::acala::LDOT_KEY.to_vec()))
        ).into(),
        dot_per_second()
    );
    pub LCDOTPerSecond: (AssetId, u128) = (
        MultiLocation::new(
            1,
            X2(Parachain(paras::acala::ID), GeneralKey(paras::acala::LCDOT_KEY.to_vec()))
        ).into(),
        dot_per_second()
    );
}

match_type! {
    pub type ParentOrSiblings: impl Contains<MultiLocation> = {
        MultiLocation { parents: 1, interior: Here } |
        MultiLocation { parents: 1, interior: X1(_) }
    };
}

pub type Barrier = (
    TakeWeightCredit,
    AllowKnownQueryResponses<PolkadotXcm>,
    AllowSubscriptionsFrom<ParentOrSiblings>,
    AllowTopLevelPaidExecutionFrom<Everything>,
);

pub struct ToTreasury;
impl TakeRevenue for ToTreasury {
    fn take_revenue(revenue: MultiAsset) {
        if let MultiAsset {
            id: AssetId::Concrete(id),
            fun: Fungibility::Fungible(amount),
        } = revenue
        {
            if let Some(currency_id) = CurrencyIdConvert::convert(id) {
                let _ = Assets::mint_into(currency_id, &TreasuryAccount::get(), amount);
            }
        }
    }
}

pub type Trader = (
    FixedRateOfFungible<DotPerSecond, ToTreasury>,
    FixedRateOfFungible<XDOTPerSecond, ToTreasury>,
    FixedRateOfFungible<XDOTPerSecondOfCanonicalLocation, ToTreasury>,
    FixedRateOfFungible<ParaPerSecond, ToTreasury>,
    FixedRateOfFungible<ParaPerSecondOfCanonicalLocation, ToTreasury>,
    FixedRateOfFungible<AusdPerSecond, ToTreasury>,
    FixedRateOfFungible<AcaPerSecond, ToTreasury>,
    FixedRateOfFungible<LDOTPerSecond, ToTreasury>,
    FixedRateOfFungible<LCDOTPerSecond, ToTreasury>,
);

pub struct XcmConfig;
impl Config for XcmConfig {
    type Call = Call;
    type XcmSender = XcmRouter;
    // How to withdraw and deposit an asset.
    type AssetTransactor = LocalAssetTransactor;
    type OriginConverter = XcmOriginToTransactDispatchOrigin;
    type IsReserve = MultiNativeAsset;
    // Teleporting is disabled.
    type IsTeleporter = ();
    type LocationInverter = LocationInverter<Ancestry>;
    type Barrier = Barrier;
    type Weigher = FixedWeightBounds<BaseXcmWeight, Call, MaxInstructions>;
    type Trader = Trader;
    type ResponseHandler = PolkadotXcm;
    type SubscriptionService = PolkadotXcm;
    type AssetTrap = PolkadotXcm;
    type AssetClaims = PolkadotXcm;
}

parameter_types! {
      pub const MinimumCount: u32 = 1;
      pub const ExpiresIn: Moment = 1000 * 60 * 60; // 60 mins
      pub const MaxHasDispatchedSize: u32 = 100;
      pub OneAccount: AccountId = AccountId::from([1u8; 32]);
}

type ParallelDataProvider = orml_oracle::Instance1;
impl orml_oracle::Config<ParallelDataProvider> for Runtime {
    type Event = Event;
    type OnNewData = ();
    type CombineData =
        orml_oracle::DefaultCombineData<Runtime, MinimumCount, ExpiresIn, ParallelDataProvider>;
    type Time = Timestamp;
    type OracleKey = CurrencyId;
    type OracleValue = Price;
    type RootOperatorAccountId = OneAccount;
    type MaxHasDispatchedSize = MaxHasDispatchedSize;
    type WeightInfo = ();
    type Members = OracleMembership;
}

pub type TimeStampedPrice = orml_oracle::TimestampedValue<Price, Moment>;
pub struct AggregatedDataProvider;
impl DataProvider<CurrencyId, TimeStampedPrice> for AggregatedDataProvider {
    fn get(key: &CurrencyId) -> Option<TimeStampedPrice> {
        Oracle::get(key)
    }
}

impl DataProviderExtended<CurrencyId, TimeStampedPrice> for AggregatedDataProvider {
    fn get_no_op(key: &CurrencyId) -> Option<TimeStampedPrice> {
        Oracle::get_no_op(key)
    }

    fn get_all_values() -> Vec<(CurrencyId, Option<TimeStampedPrice>)> {
        Oracle::get_all_values()
    }
}

pub struct Decimal;
impl DecimalProvider<CurrencyId> for Decimal {
    fn get_decimal(asset_id: &CurrencyId) -> Option<u8> {
        match *asset_id {
            NATIVE_ASSET_ID => Some(12_u8),
            _ => {
                let decimal = <Assets as InspectMetadata<AccountId>>::decimals(asset_id);
                if decimal.is_zero() {
                    None
                } else {
                    Some(decimal)
                }
            }
        }
    }
}

impl pallet_prices::Config for Runtime {
    type Event = Event;
    type Source = AggregatedDataProvider;
    type FeederOrigin = EnsureRoot<AccountId>;
    type LiquidStakingExchangeRateProvider = LiquidStaking;
    type LiquidStakingCurrenciesProvider = LiquidStaking;
    type Decimal = Decimal;
    type WeightInfo = pallet_prices::weights::SubstrateWeight<Runtime>;
}

parameter_types! {
    // One storage item; key size is 32; value is size 4+4+16+32 bytes = 56 bytes.
    pub const DepositBase: Balance = deposit(1, 88);
    // Additional storage item size of 32 bytes.
    pub const DepositFactor: Balance = deposit(0, 32);
    pub const MaxSignatories: u16 = 100;
}

impl pallet_multisig::Config for Runtime {
    type Event = Event;
    type Call = Call;
    type Currency = Balances;
    type DepositBase = DepositBase;
    type DepositFactor = DepositFactor;
    type MaxSignatories = MaxSignatories;
    type WeightInfo = weights::pallet_multisig::WeightInfo<Runtime>;
}

parameter_types! {
    pub const BasicDeposit: Balance = deposit(1, 258);
    pub const FieldDeposit: Balance = deposit(1, 66);
    pub const SubAccountDeposit: Balance  = deposit(1, 53);
    pub const MaxSubAccounts: u32 = 100;
    pub const MaxAdditionalFields: u32 = 100;
    pub const MaxRegistrars: u32 = 20;
}

impl pallet_identity::Config for Runtime {
    type Event = Event;
    type Currency = Balances;
    type BasicDeposit = BasicDeposit;
    type FieldDeposit = FieldDeposit;
    type SubAccountDeposit = SubAccountDeposit;
    type MaxSubAccounts = MaxSubAccounts;
    type MaxAdditionalFields = MaxAdditionalFields;
    type MaxRegistrars = MaxRegistrars;
    type Slashed = Treasury;
    type ForceOrigin = EnsureRootOrMoreThanHalfGeneralCouncil;
    type RegistrarOrigin = EnsureRootOrMoreThanHalfGeneralCouncil;
    type WeightInfo = pallet_identity::weights::SubstrateWeight<Runtime>;
}

type EnsureRootOrMoreThanHalfGeneralCouncil = EnsureOneOf<
    EnsureRoot<AccountId>,
    pallet_collective::EnsureProportionMoreThan<_1, _2, AccountId, GeneralCouncilCollective>,
>;
type EnsureRootOrAtLeastThreeFifthsGeneralCouncil = EnsureOneOf<
    EnsureRoot<AccountId>,
    pallet_collective::EnsureProportionAtLeast<_3, _5, AccountId, GeneralCouncilCollective>,
>;

type EnsureAllTechnicalComittee = EnsureOneOf<
    EnsureRoot<AccountId>,
    pallet_collective::EnsureProportionAtLeast<_1, _1, AccountId, TechnicalCollective>,
>;

parameter_types! {
    pub const LaunchPeriod: BlockNumber = 7 * DAYS;
    pub const VotingPeriod: BlockNumber = 7 * DAYS;
    pub const FastTrackVotingPeriod: BlockNumber = 1 * DAYS;
    pub const InstantAllowed: bool = true;
    pub const MinimumDeposit: Balance = 100 * DOLLARS;
    pub const EnactmentPeriod: BlockNumber = 8 * DAYS;
    pub const CooloffPeriod: BlockNumber = 7 * DAYS;
    // One cent: $10,000 / MB
    pub const MaxVotes: u32 = 100;
    pub const MaxProposals: u32 = 100;
}

impl pallet_democracy::Config for Runtime {
    type Proposal = Call;
    type Event = Event;
    type Currency = Balances;
    type EnactmentPeriod = EnactmentPeriod;
    type LaunchPeriod = LaunchPeriod;
    type VotingPeriod = VotingPeriod;
    type MinimumDeposit = MinimumDeposit;
    /// A straight majority of the council can decide what their next motion is.
    type ExternalOrigin =
        pallet_collective::EnsureProportionAtLeast<_1, _2, AccountId, GeneralCouncilCollective>;
    /// A super-majority can have the next scheduled referendum be a straight majority-carries vote.
    type ExternalMajorityOrigin =
        pallet_collective::EnsureProportionAtLeast<_3, _4, AccountId, GeneralCouncilCollective>;
    /// A unanimous council can have the next scheduled referendum be a straight default-carries
    /// (NTB) vote.
    type ExternalDefaultOrigin =
        pallet_collective::EnsureProportionAtLeast<_1, _1, AccountId, GeneralCouncilCollective>;
    /// Two thirds of the technical committee can have an ExternalMajority/ExternalDefault vote
    /// be tabled immediately and with a shorter voting/enactment period.
    type FastTrackOrigin =
        pallet_collective::EnsureProportionAtLeast<_2, _3, AccountId, TechnicalCollective>;
    type InstantOrigin =
        pallet_collective::EnsureProportionAtLeast<_1, _1, AccountId, TechnicalCollective>;
    type InstantAllowed = InstantAllowed;
    type FastTrackVotingPeriod = FastTrackVotingPeriod;
    // To cancel a proposal which has been passed, 2/3 of the council must agree to it.
    type CancellationOrigin =
        pallet_collective::EnsureProportionAtLeast<_2, _3, AccountId, GeneralCouncilCollective>;
    // To cancel a proposal before it has been passed, the technical committee must be unanimous or
    // Root must agree.
    type CancelProposalOrigin = EnsureAllTechnicalComittee;
    type BlacklistOrigin = EnsureRoot<AccountId>;
    // Any single technical committee member may veto a coming council proposal, however they can
    // only do it once and it lasts only for the cool-off period.
    type VetoOrigin = pallet_collective::EnsureMember<AccountId, TechnicalCollective>;
    type CooloffPeriod = CooloffPeriod;
    type PreimageByteDeposit = PreimageByteDeposit;
    type OperationalPreimageOrigin =
        pallet_collective::EnsureMember<AccountId, GeneralCouncilCollective>;
    type Slash = Treasury;
    type Scheduler = Scheduler;
    type PalletsOrigin = OriginCaller;
    type MaxVotes = MaxVotes;
    type WeightInfo = pallet_democracy::weights::SubstrateWeight<Runtime>;
    type MaxProposals = MaxProposals;
    type VoteLockingPeriod = EnactmentPeriod;
}

parameter_types! {
    pub const GeneralCouncilMotionDuration: BlockNumber = 3 * DAYS;
    pub const GeneralCouncilMaxProposals: u32 = 100;
    pub const GeneralCouncilMaxMembers: u32 = 100;
}

type GeneralCouncilCollective = pallet_collective::Instance1;
impl pallet_collective::Config<GeneralCouncilCollective> for Runtime {
    type Origin = Origin;
    type Proposal = Call;
    type Event = Event;
    type MotionDuration = GeneralCouncilMotionDuration;
    type MaxProposals = GeneralCouncilMaxProposals;
    type MaxMembers = GeneralCouncilMaxMembers;
    type DefaultVote = pallet_collective::PrimeDefaultVote;
    type WeightInfo = pallet_collective::weights::SubstrateWeight<Runtime>;
}

type GeneralCouncilMembershipInstance = pallet_membership::Instance1;
impl pallet_membership::Config<GeneralCouncilMembershipInstance> for Runtime {
    type Event = Event;
    type AddOrigin = EnsureRootOrMoreThanHalfGeneralCouncil;
    type RemoveOrigin = EnsureRootOrMoreThanHalfGeneralCouncil;
    type SwapOrigin = EnsureRootOrMoreThanHalfGeneralCouncil;
    type ResetOrigin = EnsureRootOrMoreThanHalfGeneralCouncil;
    type PrimeOrigin = EnsureRootOrMoreThanHalfGeneralCouncil;
    type MembershipInitialized = GeneralCouncil;
    type MembershipChanged = GeneralCouncil;
    type MaxMembers = GeneralCouncilMaxMembers;
    type WeightInfo = pallet_membership::weights::SubstrateWeight<Runtime>;
}

parameter_types! {
    pub const TechnicalMotionDuration: BlockNumber = 3 * DAYS;
    pub const TechnicalMaxProposals: u32 = 100;
    pub const TechnicalMaxMembers: u32 = 100;
}

type TechnicalCollective = pallet_collective::Instance2;
impl pallet_collective::Config<TechnicalCollective> for Runtime {
    type Origin = Origin;
    type Proposal = Call;
    type Event = Event;
    type MotionDuration = TechnicalMotionDuration;
    type MaxProposals = TechnicalMaxProposals;
    type MaxMembers = TechnicalMaxMembers;
    type DefaultVote = pallet_collective::PrimeDefaultVote;
    type WeightInfo = pallet_collective::weights::SubstrateWeight<Runtime>;
}

type TechnicalCommitteeMembershipInstance = pallet_membership::Instance2;
impl pallet_membership::Config<TechnicalCommitteeMembershipInstance> for Runtime {
    type Event = Event;
    type AddOrigin = EnsureRootOrMoreThanHalfGeneralCouncil;
    type RemoveOrigin = EnsureRootOrMoreThanHalfGeneralCouncil;
    type SwapOrigin = EnsureRootOrMoreThanHalfGeneralCouncil;
    type ResetOrigin = EnsureRootOrMoreThanHalfGeneralCouncil;
    type PrimeOrigin = EnsureRootOrMoreThanHalfGeneralCouncil;
    type MembershipInitialized = TechnicalCommittee;
    type MembershipChanged = TechnicalCommittee;
    type MaxMembers = TechnicalMaxMembers;
    type WeightInfo = pallet_membership::weights::SubstrateWeight<Runtime>;
}

parameter_types! {
    pub const PreimageMaxSize: u32 = 4096 * 1024;
    pub const PreimageBaseDeposit: Balance = deposit(2, 64);
    pub const PreimageByteDeposit: Balance = deposit(0, 1);
}

impl pallet_preimage::Config for Runtime {
    type WeightInfo = pallet_preimage::weights::SubstrateWeight<Runtime>;
    type Event = Event;
    type Currency = Balances;
    type ManagerOrigin = EnsureRootOrMoreThanHalfGeneralCouncil;
    type MaxSize = PreimageMaxSize;
    type BaseDeposit = PreimageBaseDeposit;
    type ByteDeposit = PreimageByteDeposit;
}

parameter_types! {
    pub MaximumSchedulerWeight: Weight = Perbill::from_percent(80) *
        RuntimeBlockWeights::get().max_block;
    pub const MaxScheduledPerBlock: u32 = 50;
    pub const NoPreimagePostponement: Option<u32> = Some(10);
}

impl pallet_scheduler::Config for Runtime {
    type Event = Event;
    type Origin = Origin;
    type PalletsOrigin = OriginCaller;
    type Call = Call;
    type MaximumWeight = MaximumSchedulerWeight;
    type ScheduleOrigin = EnsureRootOrMoreThanHalfGeneralCouncil;
    type MaxScheduledPerBlock = MaxScheduledPerBlock;
    type OriginPrivilegeCmp = EqualPrivilegeOnly;
    type WeightInfo = pallet_scheduler::weights::SubstrateWeight<Runtime>;
    type PreimageProvider = Preimage;
    type NoPreimagePostponement = NoPreimagePostponement;
}

parameter_types! {
    pub const ProposalBond: Permill = Permill::from_percent(5);
    pub const ProposalBondMinimum: Balance = 1 * DOLLARS;
    pub const ProposalBondMaximum: Balance = 5 * DOLLARS;
    pub const SpendPeriod: BlockNumber = 1 * DAYS;
    pub const Burn: Permill = Permill::from_percent(0);
    pub const TreasuryPalletId: PalletId = PalletId(*b"par/trsy");
    pub const MaxApprovals: u32 = 100;
}

impl pallet_treasury::Config for Runtime {
    type PalletId = TreasuryPalletId;
    type Currency = Balances;
    type ApproveOrigin = EnsureRootOrAtLeastThreeFifthsGeneralCouncil;
    type RejectOrigin = EnsureRootOrMoreThanHalfGeneralCouncil;
    type Event = Event;
    type OnSlash = ();
    type ProposalBond = ProposalBond;
    type ProposalBondMinimum = ProposalBondMinimum;
    type ProposalBondMaximum = ProposalBondMaximum;
    type SpendPeriod = SpendPeriod;
    type Burn = Burn;
    type BurnDestination = ();
    type SpendFunds = ();
    type WeightInfo = pallet_treasury::weights::SubstrateWeight<Runtime>;
    type MaxApprovals = MaxApprovals;
}

parameter_types! {
    pub const OracleMaxMembers: u32 = 100;
}

type OracleMembershipInstance = pallet_membership::Instance3;
impl pallet_membership::Config<OracleMembershipInstance> for Runtime {
    type Event = Event;
    type AddOrigin = EnsureRootOrMoreThanHalfGeneralCouncil;
    type RemoveOrigin = EnsureRootOrMoreThanHalfGeneralCouncil;
    type SwapOrigin = EnsureRootOrMoreThanHalfGeneralCouncil;
    type ResetOrigin = EnsureRootOrMoreThanHalfGeneralCouncil;
    type PrimeOrigin = EnsureRootOrMoreThanHalfGeneralCouncil;
    type MembershipInitialized = ();
    type MembershipChanged = ();
    type MaxMembers = OracleMaxMembers;
    type WeightInfo = weights::pallet_membership::WeightInfo<Runtime>;
}

parameter_types! {
    pub const BridgeMaxMembers: u32 = 100;
}

pub struct ChangeBridgeMembers;
impl ChangeMembers<AccountId> for ChangeBridgeMembers {
    fn change_members_sorted(_incoming: &[AccountId], _outgoing: &[AccountId], new: &[AccountId]) {
        if let Err(e) = Bridge::change_vote_threshold() {
            log::error!(
                target: "bridge::change_members_sorted",
                "Failed to set vote threshold: {:?}",
                e,
            );
        } else {
            log::info!(
                target: "bridge::change_members_sorted",
                "Succeeded to set vote threshold, total members: {:?}",
                new.len(),
            );
        };
    }
}

type BridgeMembershipInstance = pallet_membership::Instance6;
impl pallet_membership::Config<BridgeMembershipInstance> for Runtime {
    type Event = Event;
    type AddOrigin = EnsureRootOrMoreThanHalfGeneralCouncil;
    type RemoveOrigin = EnsureRootOrMoreThanHalfGeneralCouncil;
    type SwapOrigin = EnsureRootOrMoreThanHalfGeneralCouncil;
    type ResetOrigin = EnsureRootOrMoreThanHalfGeneralCouncil;
    type PrimeOrigin = EnsureRootOrMoreThanHalfGeneralCouncil;
    type MembershipInitialized = ();
    type MembershipChanged = ChangeBridgeMembers;
    type MaxMembers = BridgeMaxMembers;
    type WeightInfo = weights::pallet_membership::WeightInfo<Runtime>;
}

parameter_types! {
    pub const Parallel: ChainId = 0;
    pub const BridgePalletId: PalletId = PalletId(*b"par/brid");
    // Set a short lifetime for development
    pub const ProposalLifetime: BlockNumber = 200;
    pub const ThresholdPercentage: u32 = 50;
}

impl pallet_bridge::Config for Runtime {
    type Event = Event;
    type AdminMembers = BridgeMembership;
    type RootOperatorAccountId = OneAccount;
    type OperateOrigin = EnsureRootOrMoreThanHalfGeneralCouncil;
    type ChainId = Parallel;
    type PalletId = BridgePalletId;
    type Assets = CurrencyAdapter;
    type ProposalLifetime = ProposalLifetime;
    type ThresholdPercentage = ThresholdPercentage;
    type WeightInfo = pallet_bridge::weights::SubstrateWeight<Runtime>;
}

parameter_types! {
    pub MinVestedTransfer: Balance = 0;
    pub const MaxVestingSchedules: u32 = 100;
}

impl orml_vesting::Config for Runtime {
    type Event = Event;
    type Currency = Balances;
    type MinVestedTransfer = MinVestedTransfer;
    type VestedTransferOrigin = frame_system::EnsureSigned<AccountId>;
    type WeightInfo = ();
    type MaxVestingSchedules = MaxVestingSchedules;
    type BlockNumberProvider = frame_system::Pallet<Runtime>;
}

parameter_types! {
    pub const AMMPalletId: PalletId = PalletId(*b"par/ammp");
    pub DefaultLpFee: Ratio = Ratio::from_rational(25u32, 10000u32);        // 0.25%
    pub DefaultProtocolFee: Ratio = Ratio::from_rational(5u32, 10000u32);   // 0.05%
    pub DefaultProtocolFeeReceiver: AccountId = TreasuryPalletId::get().into_account();
    pub const MinimumLiquidity: u128 = 1_000u128;
}

impl pallet_amm::Config for Runtime {
    type Event = Event;
    type Assets = CurrencyAdapter;
    type PalletId = AMMPalletId;
    type LockAccountId = OneAccount;
    type CreatePoolOrigin = EnsureRootOrMoreThanHalfGeneralCouncil;
    type AMMWeightInfo = pallet_amm::weights::SubstrateWeight<Runtime>;
    type LpFee = DefaultLpFee;
    type ProtocolFee = DefaultProtocolFee;
    type MinimumLiquidity = MinimumLiquidity;
    type ProtocolFeeReceiver = DefaultProtocolFeeReceiver;
    type MaxLengthRoute = MaxLengthRoute;
}

parameter_types! {
    pub const CrowdloansPalletId: PalletId = PalletId(*b"crwloans");
    pub const MinContribution: Balance = 50_000_000_000;
    pub const MaxVrfs: u32 = 10;
    pub const MigrateKeysLimit: u32 = 10;
    pub const RemoveKeysLimit: u32 = 1000;
    pub RefundLocation: AccountId = Utility::derivative_account_id(ParachainInfo::parachain_id().into_account(), u16::MAX);
}

pub struct RelayChainBlockNumberProvider<T>(sp_std::marker::PhantomData<T>);

impl<T: cumulus_pallet_parachain_system::Config> BlockNumberProvider
    for RelayChainBlockNumberProvider<T>
{
    type BlockNumber = primitives::BlockNumber;

    fn current_block_number() -> Self::BlockNumber {
        cumulus_pallet_parachain_system::Pallet::<T>::validation_data()
            .map(|d| d.relay_parent_number)
            .unwrap_or_default()
    }
}

impl pallet_crowdloans::Config for Runtime {
    type Event = Event;
    type Origin = Origin;
    type Call = Call;
    type PalletId = CrowdloansPalletId;
    type SelfParaId = ParachainInfo;
    type Assets = Assets;
    type RelayCurrency = RelayCurrency;
    type MinContribution = MinContribution;
    type MaxVrfs = MaxVrfs;
    type MigrateKeysLimit = MigrateKeysLimit;
    type RemoveKeysLimit = RemoveKeysLimit;
    type MigrateOrigin = EnsureRootOrMoreThanHalfGeneralCouncil;
    type VrfOrigin = EnsureRootOrMoreThanHalfGeneralCouncil;
    type CreateVaultOrigin = EnsureRootOrMoreThanHalfGeneralCouncil;
    type DissolveVaultOrigin = EnsureRootOrMoreThanHalfGeneralCouncil;
    type RefundOrigin = EnsureRootOrMoreThanHalfGeneralCouncil;
    type UpdateVaultOrigin = EnsureRootOrMoreThanHalfGeneralCouncil;
    type OpenCloseOrigin = EnsureRootOrMoreThanHalfGeneralCouncil;
    type AuctionFailedOrigin = EnsureRootOrMoreThanHalfGeneralCouncil;
    type SlotExpiredOrigin = EnsureRootOrMoreThanHalfGeneralCouncil;
    type WeightInfo = pallet_crowdloans::weights::SubstrateWeight<Runtime>;
    type XCM = XcmHelper;
    type RelayChainBlockNumberProvider = RelayChainBlockNumberProvider<Runtime>;
}

parameter_types! {
    pub const XcmHelperPalletId: PalletId = PalletId(*b"par/fees");
    pub const NotifyTimeout: BlockNumber = 100;
}

impl pallet_xcm_helper::Config for Runtime {
    type Event = Event;
    type UpdateOrigin = EnsureRootOrMoreThanHalfGeneralCouncil;
    type Assets = Assets;
    type XcmSender = XcmRouter;
    type RelayNetwork = RelayNetwork;
    type PalletId = XcmHelperPalletId;
    type NotifyTimeout = NotifyTimeout;
    type AccountIdToMultiLocation = AccountIdToMultiLocation;
    type RefundLocation = RefundLocation;
    type BlockNumberProvider = frame_system::Pallet<Runtime>;
    type WeightInfo = pallet_xcm_helper::weights::SubstrateWeight<Runtime>;
}

parameter_types! {
    pub const MaxLengthRoute: u8 = 10;
    pub const RouterPalletId: PalletId = PalletId(*b"ammroute");
}

impl pallet_router::Config for Runtime {
    type Event = Event;
    type PalletId = RouterPalletId;
    type AMM = AMM;
    type AMMRouterWeightInfo = pallet_router::weights::SubstrateWeight<Runtime>;
    type MaxLengthRoute = MaxLengthRoute;
    type Assets = CurrencyAdapter;
}

impl pallet_currency_adapter::Config for Runtime {
    type Assets = Assets;
    type Balances = Balances;
    type GetNativeCurrencyId = NativeCurrencyId;
}

parameter_types! {
    pub const FarmingPalletId: PalletId = PalletId(*b"par/farm");
    pub const MaxRewardTokens: u32 = 1000;
    pub const MaxUserLockItemsCount: u32 = 100;
    pub const LockPoolMaxDuration: u32 = 50400;
}

impl pallet_farming::Config for Runtime {
    type Event = Event;
    type Assets = CurrencyAdapter;
    type PalletId = FarmingPalletId;
    type MaxRewardTokens = MaxRewardTokens;
    type UpdateOrigin = EnsureRootOrMoreThanHalfGeneralCouncil;
    type WeightInfo = pallet_farming::weights::SubstrateWeight<Runtime>;
    type MaxUserLockItemsCount = MaxUserLockItemsCount;
    type LockPoolMaxDuration = LockPoolMaxDuration;
    type Decimal = Decimal;
}

pub struct WhiteListFilter;
impl Contains<Call> for WhiteListFilter {
    fn contains(call: &Call) -> bool {
        matches!(
            call,
            // System, Currencies
            Call::System(_) |
            Call::Timestamp(_) |
            Call::Balances(_) |
            Call::Assets(pallet_assets::Call::mint { .. }) |
            Call::Assets(pallet_assets::Call::burn { .. }) |
            // Governance
            Call::Sudo(_) |
            Call::Democracy(_) |
            Call::GeneralCouncil(_) |
            Call::TechnicalCommittee(_) |
            Call::Treasury(_) |
            Call::Scheduler(_) |
            Call::Preimage(_) |
            // Parachain
            Call::ParachainSystem(_) |
            // Consensus
            Call::Authorship(_) |
            Call::Session(_) |
            // Utility
            Call::Utility(_) |
            Call::Multisig(_) |
            Call::Proxy(_) |
            Call::Identity(_) |
            Call::EmergencyShutdown(_) |
            // 3rd Party
            Call::Vesting(_) |
            // Membership
            Call::GeneralCouncilMembership(_) |
            Call::TechnicalCommitteeMembership(_)
        )
    }
}

impl pallet_emergency_shutdown::Config for Runtime {
    type Event = Event;
    type Whitelist = WhiteListFilter;
    type ShutdownOrigin = EnsureRootOrMoreThanHalfGeneralCouncil;
}

// Create the runtime by composing the FRAME pallets that were previously configured.
construct_runtime!(
    pub enum Runtime where
        Block = Block,
        NodeBlock = opaque::Block,
        UncheckedExtrinsic = UncheckedExtrinsic,
    {
        // System, Utility, Currencies
        System: frame_system::{Pallet, Call, Storage, Config, Event<T>} = 0,
        Timestamp: pallet_timestamp::{Pallet, Call, Storage, Inherent} = 1,
        Utility: pallet_utility::{Pallet, Call, Event} = 2,
        Multisig: pallet_multisig::{Pallet, Call, Storage, Event<T>} = 3,
        Balances: pallet_balances::{Pallet, Call, Storage, Config<T>, Event<T>} = 4,
        TransactionPayment: pallet_transaction_payment::{Pallet, Storage} = 5,
        Assets: pallet_assets::{Pallet, Call, Storage, Event<T>} = 6,
        Proxy: pallet_proxy::{Pallet, Call, Storage, Event<T>} = 7,
        Identity: pallet_identity::{Pallet, Call, Storage, Event<T>} = 8,

        // Governance
        Sudo: pallet_sudo::{Pallet, Call, Storage, Config<T>, Event<T>} = 10,
        Democracy: pallet_democracy::{Pallet, Call, Storage, Config<T>, Event<T>} = 11,
        GeneralCouncil: pallet_collective::<Instance1>::{Pallet, Call, Storage, Origin<T>, Event<T>, Config<T>} = 12,
        TechnicalCommittee: pallet_collective::<Instance2>::{Pallet, Call, Storage, Origin<T>, Event<T>, Config<T>} = 13,
        Treasury: pallet_treasury::{Pallet, Call, Storage, Config, Event<T>} = 14,
        Scheduler: pallet_scheduler::{Pallet, Call, Storage, Event<T>} = 15,
        Preimage: pallet_preimage::{Pallet, Call, Storage, Event<T>} = 16,

        // Parachain
        ParachainSystem: cumulus_pallet_parachain_system::{Pallet, Call, Config, Storage, Inherent, Event<T>, ValidateUnsigned} = 20,
        ParachainInfo: parachain_info::{Pallet, Storage, Config} = 21,
        XcmpQueue: cumulus_pallet_xcmp_queue::{Pallet, Call, Storage, Event<T>} = 22,
        DmpQueue: cumulus_pallet_dmp_queue::{Pallet, Call, Storage, Event<T>} = 23,
        PolkadotXcm: pallet_xcm::{Pallet, Call, Storage, Event<T>, Origin, Config} = 24,
        CumulusXcm: cumulus_pallet_xcm::{Pallet, Call, Event<T>, Origin} = 25,

        // Consensus
        Authorship: pallet_authorship::{Pallet, Call, Storage} = 30,
        CollatorSelection: pallet_collator_selection::{Pallet, Call, Storage, Event<T>, Config<T>} = 31,
        Session: pallet_session::{Pallet, Call, Storage, Event, Config<T>} = 32,
        Aura: pallet_aura::{Pallet, Config<T>, Storage} = 33,
        AuraExt: cumulus_pallet_aura_ext::{Pallet, Config, Storage} = 34,

        // 3rd Party
        Oracle: orml_oracle::<Instance1>::{Pallet, Storage, Call, Event<T>} = 42,
        XTokens: orml_xtokens::{Pallet, Storage, Call, Event<T>} = 43,
        OrmlXcm: orml_xcm::{Pallet, Call, Event<T>} = 45,
        Vesting: orml_vesting::{Pallet, Storage, Call, Event<T>, Config<T>} = 46,

        // Loans
        Loans: pallet_loans::{Pallet, Call, Storage, Event<T>} = 50,
        Prices: pallet_prices::{Pallet, Storage, Call, Event<T>} = 51,
        Crowdloans: pallet_crowdloans::{Pallet, Call, Storage, Event<T>} = 52,
        // Liquidation: pallet_liquidation::{Pallet, Call} = 53,

        // LiquidStaking
        LiquidStaking: pallet_liquid_staking::{Pallet, Call, Storage, Event<T>, Config} = 60,
        NomineeElection: pallet_nominee_election::{Pallet, Call, Storage, Event<T>} = 61,

        // Membership
        GeneralCouncilMembership: pallet_membership::<Instance1>::{Pallet, Call, Storage, Event<T>, Config<T>} = 70,
        TechnicalCommitteeMembership: pallet_membership::<Instance2>::{Pallet, Call, Storage, Event<T>, Config<T>} = 71,
        OracleMembership: pallet_membership::<Instance3>::{Pallet, Call, Storage, Event<T>, Config<T>} = 72,
        LiquidStakingAgentsMembership: pallet_membership::<Instance5>::{Pallet, Call, Storage, Event<T>, Config<T>} = 73,
        BridgeMembership: pallet_membership::<Instance6>::{Pallet, Call, Storage, Event<T>, Config<T>} = 74,

        // AMM
        AMM: pallet_amm::{Pallet, Call, Storage, Event<T>} = 80,
        AMMRoute: pallet_router::{Pallet, Call, Event<T>} = 81,
        CurrencyAdapter: pallet_currency_adapter::{Pallet, Call} = 82,

        // Others
        Bridge: pallet_bridge::{Pallet, Call, Storage, Event<T>} = 90,
        EmergencyShutdown: pallet_emergency_shutdown::{Pallet, Call, Storage, Event<T>} = 91,
        Farming: pallet_farming::{Pallet, Call, Storage, Event<T>} = 92,
        XcmHelper: pallet_xcm_helper::{Pallet, Call, Storage, Event<T>} = 93,
    }
);

/// The address format for describing accounts.
pub type Address = sp_runtime::MultiAddress<AccountId, ()>;
/// Block header type as expected by this runtime.
pub type Header = generic::Header<BlockNumber, BlakeTwo256>;
/// Block type as expected by this runtime.
pub type Block = generic::Block<Header, UncheckedExtrinsic>;
/// A Block signed with a Justification
pub type SignedBlock = generic::SignedBlock<Block>;
/// BlockId type as expected by this runtime.
pub type BlockId = generic::BlockId<Block>;
/// The SignedExtension to the basic transaction logic.
pub type SignedExtra = (
    frame_system::CheckNonZeroSender<Runtime>,
    frame_system::CheckSpecVersion<Runtime>,
    frame_system::CheckTxVersion<Runtime>,
    frame_system::CheckGenesis<Runtime>,
    frame_system::CheckEra<Runtime>,
    frame_system::CheckNonce<Runtime>,
    frame_system::CheckWeight<Runtime>,
    pallet_transaction_payment::ChargeTransactionPayment<Runtime>,
);
/// Unchecked extrinsic type as expected by this runtime.
pub type UncheckedExtrinsic = generic::UncheckedExtrinsic<Address, Call, Signature, SignedExtra>;
/// The payload being signed in transactions.
pub type SignedPayload = generic::SignedPayload<Call, SignedExtra>;
/// Extrinsic type that has already been checked.
pub type CheckedExtrinsic = generic::CheckedExtrinsic<AccountId, Call, SignedExtra>;
/// Executive: handles dispatch to the various modules.
pub type Executive = frame_executive::Executive<
    Runtime,
    Block,
    frame_system::ChainContext<Runtime>,
    Runtime,
    AllPalletsWithSystem,
    (SchedulerMigrationV3, CrowdloansMigrationV1),
>;

// Migration for scheduler pallet to move from a plain Call to a CallOrHash.
pub struct SchedulerMigrationV3;

impl OnRuntimeUpgrade for SchedulerMigrationV3 {
    fn on_runtime_upgrade() -> frame_support::weights::Weight {
        Scheduler::migrate_v2_to_v3()
    }

    #[cfg(feature = "try-runtime")]
    fn pre_upgrade() -> Result<(), &'static str> {
        Scheduler::pre_migrate_to_v3()
    }

    #[cfg(feature = "try-runtime")]
    fn post_upgrade() -> Result<(), &'static str> {
        Scheduler::post_migrate_to_v3()
    }
}

pub struct CrowdloansMigrationV1;
impl OnRuntimeUpgrade for CrowdloansMigrationV1 {
    fn on_runtime_upgrade() -> Weight {
        pallet_crowdloans::migrations::v1::migrate::<Runtime>()
    }
}

impl_runtime_apis! {
    impl sp_consensus_aura::AuraApi<Block, AuraId> for Runtime {
        fn slot_duration() -> sp_consensus_aura::SlotDuration {
            sp_consensus_aura::SlotDuration::from_millis(Aura::slot_duration())
        }

        fn authorities() -> Vec<AuraId> {
            Aura::authorities().into_inner()
        }
    }

    impl sp_session::SessionKeys<Block> for Runtime {
        fn generate_session_keys(seed: Option<Vec<u8>>) -> Vec<u8> {
            opaque::SessionKeys::generate(seed)
        }

        fn decode_session_keys(
            encoded: Vec<u8>,
        ) -> Option<Vec<(Vec<u8>, KeyTypeId)>> {
            opaque::SessionKeys::decode_into_raw_public_keys(&encoded)
        }
    }

    impl sp_api::Core<Block> for Runtime {
        fn version() -> RuntimeVersion {
            VERSION
        }

        fn execute_block(block: Block) {
            Executive::execute_block(block)
        }

        fn initialize_block(header: &<Block as BlockT>::Header) {
            Executive::initialize_block(header)
        }
    }

    impl sp_api::Metadata<Block> for Runtime {
        fn metadata() -> OpaqueMetadata {
            OpaqueMetadata::new(Runtime::metadata().into())
        }
    }

    impl sp_block_builder::BlockBuilder<Block> for Runtime {
        fn apply_extrinsic(extrinsic: <Block as BlockT>::Extrinsic) -> ApplyExtrinsicResult {
            Executive::apply_extrinsic(extrinsic)
        }

        fn finalize_block() -> <Block as BlockT>::Header {
            Executive::finalize_block()
        }

        fn inherent_extrinsics(data: sp_inherents::InherentData) -> Vec<<Block as BlockT>::Extrinsic> {
            data.create_extrinsics()
        }

        fn check_inherents(
            block: Block,
            data: sp_inherents::InherentData,
        ) -> sp_inherents::CheckInherentsResult {
            data.check_extrinsics(&block)
        }
    }

    impl sp_transaction_pool::runtime_api::TaggedTransactionQueue<Block> for Runtime {
        fn validate_transaction(
            source: TransactionSource,
            tx: <Block as BlockT>::Extrinsic,
            block_hash: <Block as BlockT>::Hash,
        ) -> TransactionValidity {
            Executive::validate_transaction(source, tx, block_hash)
        }
    }

    impl sp_offchain::OffchainWorkerApi<Block> for Runtime {
        fn offchain_worker(header: &<Block as BlockT>::Header) {
            Executive::offchain_worker(header)
        }
    }

    impl frame_system_rpc_runtime_api::AccountNonceApi<Block, AccountId, Index> for Runtime {
        fn account_nonce(account: AccountId) -> Index {
            System::account_nonce(account)
        }
    }

    impl pallet_transaction_payment_rpc_runtime_api::TransactionPaymentApi<Block, Balance> for Runtime {
        fn query_info(
            uxt: <Block as BlockT>::Extrinsic,
            len: u32,
        ) -> pallet_transaction_payment_rpc_runtime_api::RuntimeDispatchInfo<Balance> {
            TransactionPayment::query_info(uxt, len)
        }
        fn query_fee_details(
            uxt: <Block as BlockT>::Extrinsic,
            len: u32,
        ) -> pallet_transaction_payment::FeeDetails<Balance> {
            TransactionPayment::query_fee_details(uxt, len)
        }
    }

    impl orml_oracle_rpc_runtime_api::OracleApi<
        Block,
        DataProviderId,
        CurrencyId,
        TimeStampedPrice,
    > for Runtime {
        fn get_value(provider_id: DataProviderId, key: CurrencyId) -> Option<TimeStampedPrice> {
            match provider_id {
                DataProviderId::Aggregated => Prices::get_no_op(&key)
            }
        }

        fn get_all_values(provider_id: DataProviderId) -> Vec<(CurrencyId, Option<TimeStampedPrice>)> {
            match provider_id {
                DataProviderId::Aggregated => Prices::get_all_values()
            }
        }
    }

    impl cumulus_primitives_core::CollectCollationInfo<Block> for Runtime {
        fn collect_collation_info(header: &<Block as BlockT>::Header) -> cumulus_primitives_core::CollationInfo {
            ParachainSystem::collect_collation_info(header)
        }
    }

    impl pallet_loans_rpc_runtime_api::LoansApi<Block, AccountId> for Runtime {
        fn get_account_liquidity(account: AccountId) -> Result<(Liquidity, Shortfall), DispatchError> {
            Loans::get_account_liquidity(&account)
        }
    }

    impl pallet_router_rpc_runtime_api::RouterApi<Block, AccountId> for Runtime {
        fn get_best_route(amount_in: Balance, token_in: CurrencyId, token_out: CurrencyId,) -> Result<(Vec<CurrencyId>, Balance), DispatchError> {
            AMMRoute::get_best_route(amount_in, token_in, token_out)
        }
    }

    #[cfg(feature = "runtime-benchmarks")]
    impl frame_benchmarking::Benchmark<Block> for Runtime {
        fn benchmark_metadata(extra: bool) -> (
            Vec<frame_benchmarking::BenchmarkList>,
            Vec<frame_support::traits::StorageInfo>,
        ) {
            use frame_benchmarking::{list_benchmark, Benchmarking, BenchmarkList};
            use frame_support::traits::StorageInfoTrait;

            // Trying to add benchmarks directly to the Session Pallet caused cyclic dependency
            // issues. To get around that, we separated the Session benchmarks into its own crate,
            // which is why we need these two lines below.
            // use pallet_loans_benchmarking::Pallet as LoansBench;
            use frame_system_benchmarking::Pallet as SystemBench;

            let mut list = Vec::<BenchmarkList>::new();

            list_benchmark!(list, extra, pallet_balances, Balances);
            list_benchmark!(list, extra, pallet_membership, TechnicalCommitteeMembership);
            list_benchmark!(list, extra, pallet_multisig, Multisig);
            list_benchmark!(list, extra, pallet_bridge, Bridge);
            list_benchmark!(list, extra, pallet_loans, Loans);
            list_benchmark!(list, extra, frame_system, SystemBench::<Runtime>);
            list_benchmark!(list, extra, pallet_timestamp, Timestamp);
            list_benchmark!(list, extra, pallet_amm, AMM);
            list_benchmark!(list, extra, pallet_liquid_staking, LiquidStaking);
            list_benchmark!(list, extra, pallet_router, AMMRoute);
            list_benchmark!(list, extra, pallet_crowdloans, Crowdloans);
            list_benchmark!(list, extra, pallet_xcm_helper, XcmHelper);
            list_benchmark!(list, extra, pallet_farming, Farming);

            let storage_info = AllPalletsWithSystem::storage_info();

            (list, storage_info)
        }

        fn dispatch_benchmark(
            config: frame_benchmarking::BenchmarkConfig
        ) -> Result<Vec<frame_benchmarking::BenchmarkBatch>, sp_runtime::RuntimeString> {
            use frame_benchmarking::{Benchmarking, BenchmarkBatch, add_benchmark, TrackedStorageKey};

            // use pallet_loans_benchmarking::Pallet as LoansBench;
            use frame_system_benchmarking::Pallet as SystemBench;

            // impl pallet_loans_benchmarking::Config for Runtime {}
            impl frame_system_benchmarking::Config for Runtime {}

            let whitelist: Vec<TrackedStorageKey> = vec![
                // Block Number
                hex_literal::hex!("26aa394eea5630e07c48ae0c9558cef702a5c1b19ab7a04f536c519aca4983ac").to_vec().into(),
                // Total Issuance
                hex_literal::hex!("c2261276cc9d1f8598ea4b6a74b15c2f57c875e4cff74148e4628f264b974c80").to_vec().into(),
                // Execution Phase
                hex_literal::hex!("26aa394eea5630e07c48ae0c9558cef7ff553b5a9862a516939d82b3d3d8661a").to_vec().into(),
                // Event Count
                hex_literal::hex!("26aa394eea5630e07c48ae0c9558cef70a98fdbe9ce6c55837576c60c7af3850").to_vec().into(),
                // System Events
                hex_literal::hex!("26aa394eea5630e07c48ae0c9558cef780d41e5e16056765bc8461851072c9d7").to_vec().into(),
            ];

            let mut batches = Vec::<BenchmarkBatch>::new();
            let params = (&config, &whitelist);

            add_benchmark!(params, batches, frame_system, SystemBench::<Runtime>);
            add_benchmark!(params, batches, pallet_balances, Balances);
            add_benchmark!(params, batches, pallet_timestamp, Timestamp);
            add_benchmark!(params, batches, pallet_bridge, Bridge);
            add_benchmark!(params, batches, pallet_loans, Loans);
            add_benchmark!(params, batches, pallet_multisig, Multisig);
            add_benchmark!(params, batches, pallet_membership, TechnicalCommitteeMembership);
            add_benchmark!(params, batches, pallet_amm, AMM);
            add_benchmark!(params, batches, pallet_liquid_staking, LiquidStaking);
            add_benchmark!(params, batches, pallet_router, AMMRoute);
            add_benchmark!(params, batches, pallet_crowdloans, Crowdloans);
            add_benchmark!(params, batches, pallet_xcm_helper, XcmHelper);
            add_benchmark!(params, batches, pallet_farming, Farming);

            if batches.is_empty() { return Err("Benchmark not found for this pallet.".into()) }
            Ok(batches)
        }
    }

    #[cfg(feature = "try-runtime")]
    impl frame_try_runtime::TryRuntime<Block> for Runtime {
        fn on_runtime_upgrade() -> (Weight, Weight) {
            log::info!("try-runtime::on_runtime_upgrade.");
            let weight = Executive::try_runtime_upgrade().unwrap();
            (weight, RuntimeBlockWeights::get().max_block)
        }

        fn execute_block_no_check(block: Block) -> Weight {
            Executive::execute_block_no_check(block)
        }
    }
}

struct CheckInherents;

impl cumulus_pallet_parachain_system::CheckInherents<Block> for CheckInherents {
    fn check_inherents(
        block: &Block,
        relay_state_proof: &cumulus_pallet_parachain_system::RelayChainStateProof,
    ) -> sp_inherents::CheckInherentsResult {
        let relay_chain_slot = relay_state_proof
            .read_slot()
            .expect("Could not read the relay chain slot from the proof");

        let inherent_data =
            cumulus_primitives_timestamp::InherentDataProvider::from_relay_chain_slot_and_duration(
                relay_chain_slot,
                sp_std::time::Duration::from_secs(6),
            )
            .create_inherent_data()
            .expect("Could not create the timestamp inherent data");

        inherent_data.check_extrinsics(block)
    }
}

cumulus_pallet_parachain_system::register_validate_block!(
    Runtime = Runtime,
    BlockExecutor = cumulus_pallet_aura_ext::BlockExecutor::<Runtime, Executive>,
    CheckInherents = CheckInherents,
);<|MERGE_RESOLUTION|>--- conflicted
+++ resolved
@@ -66,11 +66,7 @@
 use primitives::{
     currency::MultiCurrencyAdapter,
     network::PARALLEL_PREFIX,
-<<<<<<< HEAD
-    tokens::{DOT, EUSDC, EUSDT, PARA, XDOT},
-=======
-    tokens::{ACA, AUSD, DOT, LC_DOT, LDOT, PARA, XDOT},
->>>>>>> 81ce0f9d
+    tokens::{ACA, AUSD, DOT, LC_DOT, LDOT, PARA, XDOT, EUSDT, EUSDC},
     Index, *,
 };
 
