// Copyright 2021 Parallel Finance Developer.
// This file is part of Parallel Finance.

// Licensed under the Apache License, Version 2.0 (the "License");
// you may not use this file except in compliance with the License.
// You may obtain a copy of the License at
// http://www.apache.org/licenses/LICENSE-2.0

// Unless required by applicable law or agreed to in writing, software
// distributed under the License is distributed on an "AS IS" BASIS,
// WITHOUT WARRANTIES OR CONDITIONS OF ANY KIND, either express or implied.
// See the License for the specific language governing permissions and
// limitations under the License.

#![cfg_attr(not(feature = "std"), no_std)]
// `construct_runtime!` does a lot of recursion and requires us to increase the limit to 256.
#![recursion_limit = "256"]

// Make the WASM binary available.
#[cfg(feature = "std")]
include!(concat!(env!("OUT_DIR"), "/wasm_binary.rs"));

mod weights;

use codec::{Decode, Encode, MaxEncodedLen};
use frame_support::{
    dispatch::Weight,
    match_type,
    traits::{
        fungibles::{InspectMetadata, Mutate},
        tokens::BalanceConversion,
        ChangeMembers, Contains, EnsureOneOf, EqualPrivilegeOnly, Everything, Nothing,
    },
    PalletId,
};

use orml_traits::{DataProvider, DataProviderExtended};
use polkadot_runtime_common::SlowAdjustingFeeUpdate;
use scale_info::TypeInfo;
use sp_api::impl_runtime_apis;
use sp_core::{
    u32_trait::{_1, _2, _3, _4, _5},
    OpaqueMetadata,
};
use sp_runtime::{
    create_runtime_str, generic, impl_opaque_keys,
    traits::{
        self, AccountIdConversion, AccountIdLookup, BlakeTwo256, Block as BlockT,
        BlockNumberProvider, Convert, Zero,
    },
    transaction_validity::{TransactionSource, TransactionValidity},
    ApplyExtrinsicResult, DispatchError, FixedU128, KeyTypeId, Perbill, Permill, RuntimeDebug,
    SaturatedConversion,
};
use sp_std::prelude::*;
#[cfg(feature = "std")]
use sp_version::NativeVersion;
use sp_version::RuntimeVersion;

use frame_system::{
    limits::{BlockLength, BlockWeights},
    EnsureRoot,
};
use orml_xcm_support::{IsNativeConcrete, MultiNativeAsset};
use polkadot_parachain::primitives::Sibling;
use primitives::{
    currency::MultiCurrencyAdapter,
    network::PARALLEL_PREFIX,
    tokens::{ACA, AUSD, DOT, EUSDC, EUSDT, LC_DOT, LDOT, PARA, SDOT},
    Index, *,
};

use xcm::latest::prelude::*;
use xcm_builder::{
    AccountId32Aliases, AllowKnownQueryResponses, AllowSubscriptionsFrom,
    AllowTopLevelPaidExecutionFrom, EnsureXcmOrigin, FixedRateOfFungible, FixedWeightBounds,
    LocationInverter, ParentAsSuperuser, ParentIsPreset, RelayChainAsNative,
    SiblingParachainAsNative, SiblingParachainConvertsVia, SignedAccountId32AsNative,
    SignedToAccountId32, SovereignSignedViaLocation, TakeRevenue, TakeWeightCredit,
};
use xcm_executor::{Config, XcmExecutor};
pub mod constants;
pub mod impls;
// A few exports that help ease life for downstream crates.
// re-exports
pub use constants::{currency, fee, paras, time};
pub use impls::DealWithFees;

pub use pallet_amm;
pub use pallet_bridge;
pub use pallet_farming;
pub use pallet_liquid_staking;
pub use pallet_loans;
pub use pallet_payroll;
pub use pallet_prices;
pub use pallet_router;

use currency::*;
use fee::*;
use time::*;

pub use frame_support::{
    construct_runtime, log, parameter_types,
    traits::{InstanceFilter, KeyOwnerProofSystem, Randomness},
    weights::{
        constants::{BlockExecutionWeight, ExtrinsicBaseWeight, RocksDbWeight, WEIGHT_PER_SECOND},
        DispatchClass, IdentityFee,
    },
    StorageValue,
};
use pallet_emergency_shutdown::EmergencyCallFilter;
use pallet_xcm::XcmPassthrough;
#[cfg(any(feature = "std", test))]
pub use sp_runtime::BuildStorage;

/// Opaque types. These are used by the CLI to instantiate machinery that don't need to know
/// the specifics of the runtime. They can then be made to be agnostic over specific formats
/// of data like extrinsics, allowing for them to continue syncing the network through upgrades
/// to even the core data structures.
pub mod opaque {
    use super::*;

    pub use sp_runtime::OpaqueExtrinsic as UncheckedExtrinsic;

    /// Opaque block type.
    pub type Block = generic::Block<Header, UncheckedExtrinsic>;

    pub type SessionHandlers = ();

    impl_opaque_keys! {
        pub struct SessionKeys {
            pub aura: Aura,
        }
    }
}

#[sp_version::runtime_version]
pub const VERSION: RuntimeVersion = RuntimeVersion {
    spec_name: create_runtime_str!("parallel"),
    impl_name: create_runtime_str!("parallel"),
    authoring_version: 1,
    spec_version: 181,
    impl_version: 26,
    apis: RUNTIME_API_VERSIONS,
    transaction_version: 10,
    state_version: 0,
};

// 1 in 4 blocks (on average, not counting collisions) will be primary babe blocks.
pub const PRIMARY_PROBABILITY: (u64, u64) = (1, 4);

pub const NATIVE_ASSET_ID: u32 = PARA;

#[derive(codec::Encode, codec::Decode)]
pub enum XCMPMessage<XAccountId, XBalance> {
    /// Transfer tokens to the given account from the Parachain account.
    TransferToken(XAccountId, XBalance),
}

/// The version information used to identify this runtime when compiled natively.
#[cfg(feature = "std")]
pub fn native_version() -> NativeVersion {
    NativeVersion {
        runtime_version: VERSION,
        can_author_with: Default::default(),
    }
}

/// We assume that ~10% of the block weight is consumed by `on_initalize` handlers.
/// This is used to limit the maximal weight of a single extrinsic.
const AVERAGE_ON_INITIALIZE_RATIO: Perbill = Perbill::from_percent(10);
/// We allow `Normal` extrinsics to fill up the block up to 75%, the rest can be used
/// by  Operational  extrinsics.
const NORMAL_DISPATCH_RATIO: Perbill = Perbill::from_percent(75);
/// We allow for 2 seconds of compute with a 6 second average block time.
const MAXIMUM_BLOCK_WEIGHT: Weight = 2 * WEIGHT_PER_SECOND;

parameter_types! {
    pub const BlockHashCount: BlockNumber = 250;
    pub const Version: RuntimeVersion = VERSION;
    pub RuntimeBlockLength: BlockLength =
        BlockLength::max_with_normal_ratio(5 * 1024 * 1024, NORMAL_DISPATCH_RATIO);
    pub RuntimeBlockWeights: BlockWeights = BlockWeights::builder()
        .base_block(BlockExecutionWeight::get())
        .for_class(DispatchClass::all(), |weights| {
            weights.base_extrinsic = ExtrinsicBaseWeight::get();
        })
        .for_class(DispatchClass::Normal, |weights| {
            weights.max_total = Some(NORMAL_DISPATCH_RATIO * MAXIMUM_BLOCK_WEIGHT);
        })
        .for_class(DispatchClass::Operational, |weights| {
            weights.max_total = Some(MAXIMUM_BLOCK_WEIGHT);
            // Operational transactions have some extra reserved space, so that they
            // are included even if block reached `MAXIMUM_BLOCK_WEIGHT`.
            weights.reserved = Some(
                MAXIMUM_BLOCK_WEIGHT - NORMAL_DISPATCH_RATIO * MAXIMUM_BLOCK_WEIGHT
            );
        })
        .avg_block_initialization(AVERAGE_ON_INITIALIZE_RATIO)
        .build_or_panic();
    pub const SS58Prefix: u8 = PARALLEL_PREFIX;
}

pub struct BaseCallFilter;
impl Contains<Call> for BaseCallFilter {
    fn contains(call: &Call) -> bool {
        matches!(
            call,
            // System, Currencies
            Call::System(_) |
            Call::Timestamp(_) |
            Call::Balances(_) |
            Call::Assets(pallet_assets::Call::mint { .. }) |
            Call::Assets(pallet_assets::Call::burn { .. }) |
            Call::Assets(pallet_assets::Call::destroy { .. }) |
            Call::Assets(pallet_assets::Call::force_create { .. }) |
            Call::Assets(pallet_assets::Call::force_set_metadata { .. }) |
            Call::Assets(pallet_assets::Call::force_asset_status { .. }) |
            // Governance
            Call::Sudo(_) |
            Call::Democracy(_) |
            Call::GeneralCouncil(_) |
            Call::TechnicalCommittee(_) |
            Call::Treasury(_) |
            Call::Scheduler(_) |
            Call::Preimage(_) |
            // Parachain
            Call::ParachainSystem(_) |
            // Consensus
            Call::Authorship(_) |
            Call::Session(_) |
            // Utility
            Call::Utility(_) |
            Call::Multisig(_) |
            Call::Proxy(_) |
            Call::Identity(_) |
            Call::EmergencyShutdown(_) |
            // 3rd Party
            Call::Vesting(_) |
            // Membership
            Call::GeneralCouncilMembership(_) |
            Call::TechnicalCommitteeMembership(_)
        )
        // // 3rd Party
        // Call::Oracle(_) |
        // Call::XTokens(_) |
        // Call::OrmlXcm(_) |

        // // Parachain
        // Call::XcmpQueue(_) |
        // Call::DmpQueue(_) |
        // Call::PolkadotXcm(_) |
        // Call::CumulusXcm(_) |

        // // Consensus
        // Call::CollatorSelection(_) |

        // // Loans
        // Call::Loans(_) |
        // Call::Prices(_) |

        // // LiquidStaking
        // Call::LiquidStaking(_) |

        // // Membership
        // Call::LiquidStakingAgentsMembership(_) |
        // Call::OracleMembership(_)
    }
}

pub struct CallFilterRouter;
impl Contains<Call> for CallFilterRouter {
    fn contains(call: &Call) -> bool {
        BaseCallFilter::contains(call) && EmergencyShutdown::contains(call)
    }
}

impl frame_system::Config for Runtime {
    /// The basic call filter to use in dispatchable.
    type BaseCallFilter = CallFilterRouter;
    /// Block & extrinsics weights: base values and limits.
    type BlockWeights = RuntimeBlockWeights;
    /// The maximum length of a block (in bytes).
    type BlockLength = RuntimeBlockLength;
    /// The identifier used to distinguish between accounts.
    type AccountId = AccountId;
    /// The aggregated dispatch type that is available for extrinsics.
    type Call = Call;
    /// The lookup mechanism to get account ID from whatever is passed in dispatchers.
    type Lookup = AccountIdLookup<AccountId, ()>;
    /// The index type for storing how many extrinsics an account has signed.
    type Index = Index;
    /// The index type for blocks.
    type BlockNumber = BlockNumber;
    /// The type for hashing blocks and tries.
    type Hash = Hash;
    /// The hashing algorithm used.
    type Hashing = BlakeTwo256;
    /// The header type.
    type Header = generic::Header<BlockNumber, BlakeTwo256>;
    /// The ubiquitous event type.
    type Event = Event;
    /// The ubiquitous origin type.
    type Origin = Origin;
    /// Maximum number of block number to block hash mappings to keep (oldest pruned first).
    type BlockHashCount = BlockHashCount;
    /// The weight of database operations that the runtime can invoke.
    type DbWeight = RocksDbWeight;
    /// Version of the runtime.
    type Version = Version;
    /// Converts a module to the index of the module in `construct_runtime!`.
    ///
    /// This type is being generated by `construct_runtime!`.
    type PalletInfo = PalletInfo;
    /// What to do if a new account is created.
    type OnNewAccount = ();
    /// What to do if an account is fully reaped from the system.
    type OnKilledAccount = ();
    /// The data to be stored in an account.
    type AccountData = pallet_balances::AccountData<Balance>;
    /// Weight information for the extrinsics of this pallet.
    type SystemWeightInfo = weights::frame_system::WeightInfo<Runtime>;
    /// This is used as an identifier of the chain. 42 is the generic substrate prefix.
    type SS58Prefix = SS58Prefix;
    /// The set code logic.
    type OnSetCode = cumulus_pallet_parachain_system::ParachainSetCode<Self>;
    type MaxConsumers = frame_support::traits::ConstU32<16>;
}

parameter_types! {
   pub TreasuryAccount: AccountId = TreasuryPalletId::get().into_account();
}

impl orml_xcm::Config for Runtime {
    type Event = Event;
    type SovereignOrigin = EnsureRootOrMoreThanHalfGeneralCouncil;
}

parameter_types! {
    pub const LoansPalletId: PalletId = PalletId(*b"par/loan");
}

pub struct CurrencyIdConvert;
impl Convert<CurrencyId, Option<MultiLocation>> for CurrencyIdConvert {
    fn convert(id: CurrencyId) -> Option<MultiLocation> {
        match id {
            DOT => Some(MultiLocation::parent()),
            SDOT => Some(MultiLocation::new(
                1,
                X2(
                    Parachain(ParachainInfo::parachain_id().into()),
                    GeneralKey(b"sDOT".to_vec()),
                ),
            )),
            PARA => Some(MultiLocation::new(
                1,
                X2(
                    Parachain(ParachainInfo::parachain_id().into()),
                    GeneralKey(b"PARA".to_vec()),
                ),
            )),
            ACA => Some(MultiLocation::new(
                1,
                X2(
                    Parachain(paras::acala::ID),
                    GeneralKey(paras::acala::ACA_KEY.to_vec()),
                ),
            )),
            AUSD => Some(MultiLocation::new(
                1,
                X2(
                    Parachain(paras::acala::ID),
                    GeneralKey(paras::acala::AUSD_KEY.to_vec()),
                ),
            )),
            LDOT => Some(MultiLocation::new(
                1,
                X2(
                    Parachain(paras::acala::ID),
                    GeneralKey(paras::acala::LDOT_KEY.to_vec()),
                ),
            )),
            LC_DOT => Some(MultiLocation::new(
                1,
                X2(
                    Parachain(paras::acala::ID),
                    GeneralKey(paras::acala::LCDOT_KEY.to_vec()),
                ),
            )),
            _ => None,
        }
    }
}

impl Convert<MultiLocation, Option<CurrencyId>> for CurrencyIdConvert {
    fn convert(location: MultiLocation) -> Option<CurrencyId> {
        match location {
            MultiLocation {
                parents: 1,
                interior: Here,
            } => Some(DOT),
            MultiLocation {
                parents: 1,
                interior: X2(Parachain(id), GeneralKey(key)),
            } if ParaId::from(id) == ParachainInfo::parachain_id() && key == b"sDOT".to_vec() => {
                Some(SDOT)
            }
            MultiLocation {
                parents: 0,
                interior: X1(GeneralKey(key)),
            } if key == b"sDOT".to_vec() => Some(SDOT),
            MultiLocation {
                parents: 1,
                interior: X2(Parachain(id), GeneralKey(key)),
            } if ParaId::from(id) == ParachainInfo::parachain_id() && key == b"PARA".to_vec() => {
                Some(PARA)
            }
            MultiLocation {
                parents: 0,
                interior: X1(GeneralKey(key)),
            } if key == b"PARA".to_vec() => Some(PARA),
            MultiLocation {
                parents: 1,
                interior: X2(Parachain(id), GeneralKey(key)),
            } if ParaId::from(id) == paras::acala::ID.into()
                && key == paras::acala::ACA_KEY.to_vec() =>
            {
                Some(ACA)
            }
            MultiLocation {
                parents: 1,
                interior: X2(Parachain(id), GeneralKey(key)),
            } if ParaId::from(id) == paras::acala::ID.into()
                && key == paras::acala::AUSD_KEY.to_vec() =>
            {
                Some(AUSD)
            }
            MultiLocation {
                parents: 1,
                interior: X2(Parachain(id), GeneralKey(key)),
            } if ParaId::from(id) == paras::acala::ID.into()
                && key == paras::acala::LDOT_KEY.to_vec() =>
            {
                Some(LDOT)
            }
            MultiLocation {
                parents: 1,
                interior: X2(Parachain(id), GeneralKey(key)),
            } if ParaId::from(id) == paras::acala::ID.into()
                && key == paras::acala::LCDOT_KEY.to_vec() =>
            {
                Some(LC_DOT)
            }
            _ => None,
        }
    }
}

impl Convert<MultiAsset, Option<CurrencyId>> for CurrencyIdConvert {
    fn convert(a: MultiAsset) -> Option<CurrencyId> {
        if let MultiAsset {
            id: AssetId::Concrete(id),
            fun: _,
        } = a
        {
            Self::convert(id)
        } else {
            None
        }
    }
}

pub struct AccountIdToMultiLocation;
impl Convert<AccountId, MultiLocation> for AccountIdToMultiLocation {
    fn convert(account_id: AccountId) -> MultiLocation {
        X1(AccountId32 {
            network: NetworkId::Any,
            id: account_id.into(),
        })
        .into()
    }
}

parameter_types! {
    pub SelfLocation: MultiLocation = MultiLocation::new(1, X1(Parachain(ParachainInfo::parachain_id().into())));
    pub const BaseXcmWeight: Weight = 150_000_000;
    pub const MaxInstructions: u32 = 100;
    pub const MaxAssetsForTransfer: usize = 2;
}

impl orml_xtokens::Config for Runtime {
    type Event = Event;
    type Balance = Balance;
    type CurrencyId = CurrencyId;
    type CurrencyIdConvert = CurrencyIdConvert;
    type AccountIdToMultiLocation = AccountIdToMultiLocation;
    type SelfLocation = SelfLocation;
    type XcmExecutor = XcmExecutor<XcmConfig>;
    type Weigher = FixedWeightBounds<BaseXcmWeight, Call, MaxInstructions>;
    type BaseXcmWeight = BaseXcmWeight;
    type LocationInverter = LocationInverter<Ancestry>;
    type MaxAssetsForTransfer = MaxAssetsForTransfer;
}

parameter_types! {
    pub const AssetDeposit: Balance = DOLLARS; // 1 UNIT deposit to create asset
    pub const ApprovalDeposit: Balance = EXISTENTIAL_DEPOSIT;
    pub const AssetAccountDeposit: Balance = deposit(1, 16);
    pub const AssetsStringLimit: u32 = 50;
    /// Key = 32 bytes, Value = 36 bytes (32+1+1+1+1)
    // https://github.com/paritytech/substrate/blob/069917b/frame/assets/src/lib.rs#L257L271
    pub const MetadataDepositBase: Balance = deposit(1, 68);
    pub const MetadataDepositPerByte: Balance = deposit(0, 1);
}

impl pallet_assets::Config for Runtime {
    type Event = Event;
    type Balance = Balance;
    type AssetId = CurrencyId;
    type Currency = Balances;
    type ForceOrigin = EnsureRootOrMoreThanHalfGeneralCouncil;
    type AssetDeposit = AssetDeposit;
    type MetadataDepositBase = MetadataDepositBase;
    type MetadataDepositPerByte = MetadataDepositPerByte;
    type AssetAccountDeposit = AssetAccountDeposit;
    type ApprovalDeposit = ApprovalDeposit;
    type StringLimit = AssetsStringLimit;
    type Freezer = ();
    type WeightInfo = ();
    type Extra = ();
}

impl pallet_loans::Config for Runtime {
    type Event = Event;
    type PalletId = LoansPalletId;
    type PriceFeeder = Prices;
    type ReserveOrigin = EnsureRootOrMoreThanHalfGeneralCouncil;
    type UpdateOrigin = EnsureRootOrMoreThanHalfGeneralCouncil;
    type WeightInfo = pallet_loans::weights::SubstrateWeight<Runtime>;
    type UnixTime = Timestamp;
    type Assets = CurrencyAdapter;
}

parameter_types! {
    pub const StakingPalletId: PalletId = PalletId(*b"par/lqsk");
    pub const DerivativeIndex: u16 = 0;
    pub const EraLength: BlockNumber = 6 * 4 * 3600 / 6;
    pub const MinStake: Balance = 10_000_000_000; // 1DOT
    pub const MinUnstake: Balance = 5_000_000_000; // 0.5sDOT
    pub const StakingCurrency: CurrencyId = DOT;
    pub const LiquidCurrency: CurrencyId = SDOT;
    pub const XcmFees: Balance = 500_000_000; // 0.05DOT
    pub const BondingDuration: EraIndex = 28; // 28Days
    pub const NumSlashingSpans: u32 = 0;
    pub DerivativeIndexList: Vec<u16> = vec![0];
}

impl pallet_liquid_staking::Config for Runtime {
    type Event = Event;
    type Origin = Origin;
    type Call = Call;
    type PalletId = StakingPalletId;
    type WeightInfo = ();
    type SelfParaId = ParachainInfo;
    type Assets = Assets;
    type RelayOrigin = EnsureRootOrMoreThanHalfGeneralCouncil;
    type UpdateOrigin = EnsureRootOrMoreThanHalfGeneralCouncil;
    type DerivativeIndex = DerivativeIndex;
    type DerivativeIndexList = DerivativeIndexList;
    type XcmFees = XcmFees;
    type StakingCurrency = StakingCurrency;
    type LiquidCurrency = LiquidCurrency;
    type EraLength = EraLength;
    type MinStake = MinStake;
    type MinUnstake = MinUnstake;
    type XCM = XcmHelper;
    type BondingDuration = BondingDuration;
    type RelayChainValidationDataProvider = RelayChainValidationDataProvider<Runtime>;
    type Members = LiquidStakingAgentsMembership;
    type NumSlashingSpans = NumSlashingSpans;
}

parameter_types! {
    pub const LiquidStakingAgentsMembershipMaxMembers: u32 = 3;
}

type LiquidStakingAgentsMembershipInstance = pallet_membership::Instance5;
impl pallet_membership::Config<LiquidStakingAgentsMembershipInstance> for Runtime {
    type Event = Event;
    type AddOrigin = EnsureRootOrMoreThanHalfGeneralCouncil;
    type RemoveOrigin = EnsureRootOrMoreThanHalfGeneralCouncil;
    type SwapOrigin = EnsureRootOrMoreThanHalfGeneralCouncil;
    type ResetOrigin = EnsureRootOrMoreThanHalfGeneralCouncil;
    type PrimeOrigin = EnsureRootOrMoreThanHalfGeneralCouncil;
    type MembershipInitialized = ();
    type MembershipChanged = ();
    type MaxMembers = LiquidStakingAgentsMembershipMaxMembers;
    type WeightInfo = weights::pallet_membership::WeightInfo<Runtime>;
}

parameter_types! {
    pub const CrowdloansAutomatorsMembershipMaxMembers: u32 = 3;
}

type CrowdloansAutomatorsMembershipInstance = pallet_membership::Instance7;
impl pallet_membership::Config<CrowdloansAutomatorsMembershipInstance> for Runtime {
    type Event = Event;
    type AddOrigin = EnsureRootOrMoreThanHalfGeneralCouncil;
    type RemoveOrigin = EnsureRootOrMoreThanHalfGeneralCouncil;
    type SwapOrigin = EnsureRootOrMoreThanHalfGeneralCouncil;
    type ResetOrigin = EnsureRootOrMoreThanHalfGeneralCouncil;
    type PrimeOrigin = EnsureRootOrMoreThanHalfGeneralCouncil;
    type MembershipInitialized = ();
    type MembershipChanged = ();
    type MaxMembers = CrowdloansAutomatorsMembershipMaxMembers;
    type WeightInfo = weights::pallet_membership::WeightInfo<Runtime>;
}

impl<LocalCall> frame_system::offchain::CreateSignedTransaction<LocalCall> for Runtime
where
    Call: From<LocalCall>,
{
    fn create_transaction<C: frame_system::offchain::AppCrypto<Self::Public, Self::Signature>>(
        call: Call,
        public: <Signature as traits::Verify>::Signer,
        account: AccountId,
        index: Index,
    ) -> Option<(
        Call,
        <UncheckedExtrinsic as traits::Extrinsic>::SignaturePayload,
    )> {
        let period = BlockHashCount::get() as u64;
        let current_block = System::block_number()
            .saturated_into::<u64>()
            .saturating_sub(1);
        let tip = 0;
        let extra: SignedExtra = (
            frame_system::CheckNonZeroSender::<Runtime>::new(),
            frame_system::CheckSpecVersion::<Runtime>::new(),
            frame_system::CheckTxVersion::<Runtime>::new(),
            frame_system::CheckGenesis::<Runtime>::new(),
            frame_system::CheckEra::<Runtime>::from(generic::Era::mortal(period, current_block)),
            frame_system::CheckNonce::<Runtime>::from(index),
            frame_system::CheckWeight::<Runtime>::new(),
            pallet_transaction_payment::ChargeTransactionPayment::<Runtime>::from(tip),
        );

        let raw_payload = SignedPayload::new(call, extra)
            .map_err(|e| {
                log::error!("SignedPayload error: {:?}", e);
            })
            .ok()?;
        let signature = raw_payload.using_encoded(|payload| C::sign(payload, public))?;
        let address = account;
        let (call, extra, _) = raw_payload.deconstruct();
        Some((
            call,
            (sp_runtime::MultiAddress::Id(address), signature, extra),
        ))
    }
}

impl frame_system::offchain::SigningTypes for Runtime {
    type Public = <Signature as traits::Verify>::Signer;
    type Signature = Signature;
}

impl<C> frame_system::offchain::SendTransactionTypes<C> for Runtime
where
    Call: From<C>,
{
    type OverarchingCall = Call;
    type Extrinsic = UncheckedExtrinsic;
}

parameter_types! {
    pub const MinimumPeriod: u64 = SLOT_DURATION / 2;
}

impl pallet_timestamp::Config for Runtime {
    /// A timestamp: milliseconds since the unix epoch.
    type Moment = u64;
    type OnTimestampSet = ();
    type MinimumPeriod = MinimumPeriod;
    type WeightInfo = weights::pallet_timestamp::WeightInfo<Runtime>;
}

parameter_types! {
    pub const UncleGenerations: u32 = 0;
}

impl pallet_authorship::Config for Runtime {
    type FindAuthor = pallet_session::FindAccountFromAuthorIndex<Self, Aura>;
    type UncleGenerations = UncleGenerations;
    type FilterUncle = ();
    type EventHandler = (CollatorSelection,);
}

parameter_types! {
    pub const Period: u32 = 6 * HOURS;
    pub const Offset: u32 = 0;
}

impl pallet_session::Config for Runtime {
    type Event = Event;
    type ValidatorId = <Self as frame_system::Config>::AccountId;
    // we don't have stash and controller, thus we don't need the convert as well.
    type ValidatorIdOf = pallet_collator_selection::IdentityCollator;
    type ShouldEndSession = pallet_session::PeriodicSessions<Period, Offset>;
    type NextSessionRotation = pallet_session::PeriodicSessions<Period, Offset>;
    type SessionManager = CollatorSelection;
    // Essentially just Aura, but lets be pedantic.
    type SessionHandler =
        <opaque::SessionKeys as sp_runtime::traits::OpaqueKeys>::KeyTypeIdProviders;
    type Keys = opaque::SessionKeys;
    type WeightInfo = ();
}

parameter_types! {
    pub const PotId: PalletId = PalletId(*b"par/pstk");
    pub const MaxCandidates: u32 = 1000;
    pub const MinCandidates: u32 = 1;
    pub const MaxInvulnerables: u32 = 100;
}

impl pallet_collator_selection::Config for Runtime {
    type Event = Event;
    type Currency = Balances;
    type UpdateOrigin = EnsureRootOrMoreThanHalfGeneralCouncil;
    type PotId = PotId;
    type MaxCandidates = MaxCandidates;
    type MinCandidates = MinCandidates;
    type MaxInvulnerables = MaxInvulnerables;
    // should be a multiple of session or things will get inconsistent
    type KickThreshold = Period;
    type ValidatorId = <Self as frame_system::Config>::AccountId;
    type ValidatorIdOf = pallet_collator_selection::IdentityCollator;
    type ValidatorRegistration = Session;
    type WeightInfo = ();
}

parameter_types! {
    pub const MaxAuthorities: u32 = 100_000;
}

impl pallet_aura::Config for Runtime {
    type AuthorityId = AuraId;
    type DisabledValidators = ();
    type MaxAuthorities = MaxAuthorities;
}

impl cumulus_pallet_aura_ext::Config for Runtime {}

parameter_types! {
    pub const ExistentialDeposit: u128 = currency::EXISTENTIAL_DEPOSIT;
    pub const MaxLocks: u32 = 50;
}

impl pallet_balances::Config for Runtime {
    type MaxLocks = MaxLocks;
    /// The type for recording an account's balance.
    type Balance = Balance;
    /// The ubiquitous event type.
    type Event = Event;
    type DustRemoval = ();
    type MaxReserves = ();
    type ReserveIdentifier = [u8; 8];
    type ExistentialDeposit = ExistentialDeposit;
    type AccountStore = System;
    type WeightInfo = weights::pallet_balances::WeightInfo<Runtime>;
}

parameter_types! {
    pub const TransactionByteFee: Balance = 1 * MILLICENTS;
    pub const OperationalFeeMultiplier: u8 = 5;
}

impl pallet_transaction_payment::Config for Runtime {
    type OnChargeTransaction =
        pallet_transaction_payment::CurrencyAdapter<Balances, DealWithFees<Runtime>>;
    type TransactionByteFee = TransactionByteFee;
    type WeightToFee = WeightToFee;
    type FeeMultiplierUpdate = SlowAdjustingFeeUpdate<Self>;
    type OperationalFeeMultiplier = OperationalFeeMultiplier;
}

impl pallet_sudo::Config for Runtime {
    type Event = Event;
    type Call = Call;
}

#[derive(
    Copy,
    Clone,
    Eq,
    PartialEq,
    Ord,
    PartialOrd,
    Encode,
    Decode,
    RuntimeDebug,
    MaxEncodedLen,
    TypeInfo,
)]
pub enum ProxyType {
    Any,
}
impl Default for ProxyType {
    fn default() -> Self {
        Self::Any
    }
}

impl InstanceFilter<Call> for ProxyType {
    fn filter(&self, _c: &Call) -> bool {
        match self {
            ProxyType::Any => true,
        }
    }
    fn is_superset(&self, o: &Self) -> bool {
        match (self, o) {
            (ProxyType::Any, _) => true,
        }
    }
}

parameter_types! {
    // One storage item; key size 32, value size 8; .
    pub const ProxyDepositBase: Balance = deposit(1, 40);
    // Additional storage item size of 33 bytes.
    pub const ProxyDepositFactor: Balance = deposit(0, 33);
    pub const MaxProxies: u16 = 32;
    // One storage item; key size 32, value size 16
    pub const AnnouncementDepositBase: Balance = deposit(1, 48);
    pub const AnnouncementDepositFactor: Balance = deposit(0, 66);
    pub const MaxPending: u16 = 32;
}

impl pallet_proxy::Config for Runtime {
    type Event = Event;
    type Call = Call;
    type Currency = Balances;
    type ProxyType = ProxyType;
    type ProxyDepositBase = ProxyDepositBase;
    type ProxyDepositFactor = ProxyDepositFactor;
    type MaxProxies = MaxProxies;
    type WeightInfo = pallet_proxy::weights::SubstrateWeight<Runtime>;
    type MaxPending = MaxPending;
    type CallHasher = BlakeTwo256;
    type AnnouncementDepositBase = AnnouncementDepositBase;
    type AnnouncementDepositFactor = AnnouncementDepositFactor;
}

impl pallet_utility::Config for Runtime {
    type Event = Event;
    type Call = Call;
    type PalletsOrigin = OriginCaller;
    type WeightInfo = pallet_utility::weights::SubstrateWeight<Runtime>;
}

/// Local origins on this chain are allowed to dispatch XCM sends/executions. However, we later
/// block this via `ExecuteXcmOrigin`.
pub type LocalOriginToLocation = SignedToAccountId32<Origin, AccountId, RelayNetwork>;

/// The means for routing XCM messages which are not for local execution into the right message
/// queues.
pub type XcmRouter = (
    // Two routers - use UMP to communicate with the relay chain:
    cumulus_primitives_utility::ParentAsUmp<ParachainSystem, PolkadotXcm>,
    // ..and XCMP to communicate with the sibling chains.
    XcmpQueue,
);

impl pallet_xcm::Config for Runtime {
    const VERSION_DISCOVERY_QUEUE_SIZE: u32 = 100;

    type Origin = Origin;
    type Call = Call;
    type Event = Event;
    type SendXcmOrigin = EnsureXcmOrigin<Origin, LocalOriginToLocation>;
    type XcmRouter = XcmRouter;
    type ExecuteXcmOrigin = EnsureXcmOrigin<Origin, LocalOriginToLocation>;
    type XcmExecuteFilter = Nothing;
    type XcmReserveTransferFilter = Everything;
    type XcmExecutor = XcmExecutor<XcmConfig>;
    // Teleporting is disabled.
    type XcmTeleportFilter = Nothing;
    type Weigher = FixedWeightBounds<BaseXcmWeight, Call, MaxInstructions>;
    type LocationInverter = LocationInverter<Ancestry>;
    type AdvertisedXcmVersion = pallet_xcm::CurrentXcmVersion;
}

impl cumulus_pallet_xcm::Config for Runtime {
    type Event = Event;
    type XcmExecutor = XcmExecutor<XcmConfig>;
}

impl cumulus_pallet_xcmp_queue::Config for Runtime {
    type Event = Event;
    type XcmExecutor = XcmExecutor<XcmConfig>;
    type ExecuteOverweightOrigin = EnsureRootOrMoreThanHalfGeneralCouncil;
    type ChannelInfo = ParachainSystem;
    type VersionWrapper = PolkadotXcm;
    type ControllerOrigin = EnsureRootOrMoreThanHalfGeneralCouncil;
    type ControllerOriginConverter = XcmOriginToTransactDispatchOrigin;
}

impl cumulus_pallet_dmp_queue::Config for Runtime {
    type Event = Event;
    type XcmExecutor = XcmExecutor<XcmConfig>;
    type ExecuteOverweightOrigin = EnsureRootOrMoreThanHalfGeneralCouncil;
}

parameter_types! {
    pub const ReservedXcmpWeight: Weight = MAXIMUM_BLOCK_WEIGHT / 4;
    pub const ReservedDmpWeight: Weight =  MAXIMUM_BLOCK_WEIGHT / 4;
}

impl cumulus_pallet_parachain_system::Config for Runtime {
    type Event = Event;
    type OnSystemEvent = ();
    type SelfParaId = ParachainInfo;
    type DmpMessageHandler = DmpQueue;
    type OutboundXcmpMessageSource = XcmpQueue;
    type XcmpMessageHandler = XcmpQueue;
    type ReservedXcmpWeight = ReservedXcmpWeight;
    type ReservedDmpWeight = ReservedDmpWeight;
}

impl parachain_info::Config for Runtime {}

parameter_types! {
    pub RelayLocation: MultiLocation = MultiLocation::parent();
    pub const RelayNetwork: NetworkId = NetworkId::Polkadot;
    pub RelayCurrency: CurrencyId = DOT;
    pub ParallelNetwork: NetworkId = NetworkId::Named("parallel".into());
    pub RelayChainOrigin: Origin = cumulus_pallet_xcm::Origin::Relay.into();
    pub Ancestry: MultiLocation = MultiLocation::new(0, X1(Parachain(ParachainInfo::parachain_id().into())));
}

/// Type for specifying how a `MultiLocation` can be converted into an `AccountId`. This is used
/// when determining ownership of accounts for asset transacting and when attempting to use XCM
/// `Transact` in order to determine the dispatch Origin.
pub type LocationToAccountId = (
    // The parent (Relay-chain) origin converts to the default `AccountId`.
    ParentIsPreset<AccountId>,
    // Sibling parachain origins convert to AccountId via the `ParaId::into`.
    SiblingParachainConvertsVia<Sibling, AccountId>,
    // Straight up local `AccountId32` origins just alias directly to `AccountId`.
    AccountId32Aliases<RelayNetwork, AccountId>,
);

parameter_types! {
    pub const NativeCurrencyId: CurrencyId = NATIVE_ASSET_ID;
    pub GiftAccount: AccountId = PalletId(*b"par/gift").into_account();
}

pub struct GiftConvert;
impl BalanceConversion<Balance, CurrencyId, Balance> for GiftConvert {
    type Error = DispatchError;
    fn to_asset_balance(balance: Balance, asset_id: CurrencyId) -> Result<Balance, Self::Error> {
        let decimal = <Assets as InspectMetadata<AccountId>>::decimals(&asset_id);
        if decimal.is_zero() {
            return Ok(Zero::zero());
        }

        let default_gift_amount = 125 * DOLLARS / 100; // 1.25PARA
        Ok(match asset_id {
            DOT if balance >= 5 * 10_u128.pow(decimal.into()) => default_gift_amount,
            EUSDT | EUSDC if balance >= 300 * 10_u128.pow(decimal.into()) => default_gift_amount,
            _ => Zero::zero(),
        })
    }
}

/// Means for transacting assets on this chain.
pub type LocalAssetTransactor = MultiCurrencyAdapter<
    // Use this currency:
    CurrencyAdapter,
    // Use this currency when it is a fungible asset matching the given location or name:
    IsNativeConcrete<CurrencyId, CurrencyIdConvert>,
    // Our chain's account ID type (we can't get away without mentioning it explicitly):
    AccountId,
    Balance,
    // Do a simple punn to convert an AccountId32 MultiLocation into a native chain account ID:
    LocationToAccountId,
    CurrencyIdConvert,
    NativeCurrencyId,
    ExistentialDeposit,
    GiftAccount,
    GiftConvert,
>;

/// This is the type we use to convert an (incoming) XCM origin into a local `Origin` instance,
/// ready for dispatching a transaction with Xcm's `Transact`. There is an `OriginKind` which can
/// biases the kind of local `Origin` it will become.
pub type XcmOriginToTransactDispatchOrigin = (
    // Sovereign account converter; this attempts to derive an `AccountId` from the origin location
    // using `LocationToAccountId` and then turn that into the usual `Signed` origin. Useful for
    // foreign chains who want to have a local sovereign account on this chain which they control.
    SovereignSignedViaLocation<LocationToAccountId, Origin>,
    // Native converter for Relay-chain (Parent) location; will converts to a `Relay` origin when
    // recognised.
    RelayChainAsNative<RelayChainOrigin, Origin>,
    // Native converter for sibling Parachains; will convert to a `SiblingPara` origin when
    // recognised.
    SiblingParachainAsNative<cumulus_pallet_xcm::Origin, Origin>,
    // Superuser converter for the Relay-chain (Parent) location. This will allow it to issue a
    // transaction from the Root origin.
    ParentAsSuperuser<Origin>,
    // Native signed account converter; this just converts an `AccountId32` origin into a normal
    // `Origin::Signed` origin of the same 32-byte value.
    SignedAccountId32AsNative<RelayNetwork, Origin>,
    // Xcm origins can be represented natively under the Xcm pallet's Xcm origin.
    XcmPassthrough<Origin>,
);

parameter_types! {
    pub DotPerSecond: (AssetId, u128) = (AssetId::Concrete(MultiLocation::parent()), dot_per_second());
    pub SDOTPerSecond: (AssetId, u128) = (
        MultiLocation::new(
            1,
            X2(Parachain(ParachainInfo::parachain_id().into()), GeneralKey(b"sDOT".to_vec())),
        ).into(),
        dot_per_second()
    );
    pub SDOTPerSecondOfCanonicalLocation: (AssetId, u128) = (
        MultiLocation::new(
            0,
            X1(GeneralKey(b"sDOT".to_vec())),
        ).into(),
        dot_per_second()
    );
    pub ParaPerSecond: (AssetId, u128) = (
        MultiLocation::new(
            1,
            X2(Parachain(ParachainInfo::parachain_id().into()), GeneralKey(b"PARA".to_vec())),
        ).into(),
        dot_per_second() * 100
    );
    pub ParaPerSecondOfCanonicalLocation: (AssetId, u128) = (
        MultiLocation::new(
            0,
            X1(GeneralKey(b"PARA".to_vec())),
        ).into(),
        dot_per_second() * 100
    );
    pub AusdPerSecond: (AssetId, u128) = (
        MultiLocation::new(
            1,
            X2(Parachain(paras::acala::ID), GeneralKey(paras::acala::AUSD_KEY.to_vec()))
        ).into(),
        dot_per_second() * 30
    );
    pub AcaPerSecond: (AssetId, u128) = (
        MultiLocation::new(
            1,
            X2(Parachain(paras::acala::ID), GeneralKey(paras::acala::ACA_KEY.to_vec()))
        ).into(),
        dot_per_second() * 20
    );
    pub LDOTPerSecond: (AssetId, u128) = (
        MultiLocation::new(
            1,
            X2(Parachain(paras::acala::ID), GeneralKey(paras::acala::LDOT_KEY.to_vec()))
        ).into(),
        dot_per_second()
    );
    pub LCDOTPerSecond: (AssetId, u128) = (
        MultiLocation::new(
            1,
            X2(Parachain(paras::acala::ID), GeneralKey(paras::acala::LCDOT_KEY.to_vec()))
        ).into(),
        dot_per_second()
    );
}

match_type! {
    pub type ParentOrSiblings: impl Contains<MultiLocation> = {
        MultiLocation { parents: 1, interior: Here } |
        MultiLocation { parents: 1, interior: X1(_) }
    };
}

pub type Barrier = (
    TakeWeightCredit,
    AllowKnownQueryResponses<PolkadotXcm>,
    AllowSubscriptionsFrom<ParentOrSiblings>,
    AllowTopLevelPaidExecutionFrom<Everything>,
);

pub struct ToTreasury;
impl TakeRevenue for ToTreasury {
    fn take_revenue(revenue: MultiAsset) {
        if let MultiAsset {
            id: AssetId::Concrete(id),
            fun: Fungibility::Fungible(amount),
        } = revenue
        {
            if let Some(currency_id) = CurrencyIdConvert::convert(id) {
                let _ = Assets::mint_into(currency_id, &TreasuryAccount::get(), amount);
            }
        }
    }
}

pub type Trader = (
    FixedRateOfFungible<DotPerSecond, ToTreasury>,
    FixedRateOfFungible<SDOTPerSecond, ToTreasury>,
    FixedRateOfFungible<SDOTPerSecondOfCanonicalLocation, ToTreasury>,
    FixedRateOfFungible<ParaPerSecond, ToTreasury>,
    FixedRateOfFungible<ParaPerSecondOfCanonicalLocation, ToTreasury>,
    FixedRateOfFungible<AusdPerSecond, ToTreasury>,
    FixedRateOfFungible<AcaPerSecond, ToTreasury>,
    FixedRateOfFungible<LDOTPerSecond, ToTreasury>,
    FixedRateOfFungible<LCDOTPerSecond, ToTreasury>,
);

pub struct XcmConfig;
impl Config for XcmConfig {
    type Call = Call;
    type XcmSender = XcmRouter;
    // How to withdraw and deposit an asset.
    type AssetTransactor = LocalAssetTransactor;
    type OriginConverter = XcmOriginToTransactDispatchOrigin;
    type IsReserve = MultiNativeAsset;
    // Teleporting is disabled.
    type IsTeleporter = ();
    type LocationInverter = LocationInverter<Ancestry>;
    type Barrier = Barrier;
    type Weigher = FixedWeightBounds<BaseXcmWeight, Call, MaxInstructions>;
    type Trader = Trader;
    type ResponseHandler = PolkadotXcm;
    type SubscriptionService = PolkadotXcm;
    type AssetTrap = PolkadotXcm;
    type AssetClaims = PolkadotXcm;
}

parameter_types! {
      pub const MinimumCount: u32 = 1;
      pub const ExpiresIn: Moment = 1000 * 60 * 60; // 60 mins
      pub const MaxHasDispatchedSize: u32 = 100;
      pub OneAccount: AccountId = AccountId::from([1u8; 32]);
}

type ParallelDataProvider = orml_oracle::Instance1;
impl orml_oracle::Config<ParallelDataProvider> for Runtime {
    type Event = Event;
    type OnNewData = ();
    type CombineData =
        orml_oracle::DefaultCombineData<Runtime, MinimumCount, ExpiresIn, ParallelDataProvider>;
    type Time = Timestamp;
    type OracleKey = CurrencyId;
    type OracleValue = Price;
    type RootOperatorAccountId = OneAccount;
    type MaxHasDispatchedSize = MaxHasDispatchedSize;
    type WeightInfo = ();
    type Members = OracleMembership;
}

pub type TimeStampedPrice = orml_oracle::TimestampedValue<Price, Moment>;
pub struct AggregatedDataProvider;
impl DataProvider<CurrencyId, TimeStampedPrice> for AggregatedDataProvider {
    fn get(key: &CurrencyId) -> Option<TimeStampedPrice> {
        Oracle::get(key)
    }
}

impl DataProviderExtended<CurrencyId, TimeStampedPrice> for AggregatedDataProvider {
    fn get_no_op(key: &CurrencyId) -> Option<TimeStampedPrice> {
        Oracle::get_no_op(key)
    }

    fn get_all_values() -> Vec<(CurrencyId, Option<TimeStampedPrice>)> {
        Oracle::get_all_values()
    }
}

pub struct Decimal;
impl DecimalProvider<CurrencyId> for Decimal {
    fn get_decimal(asset_id: &CurrencyId) -> Option<u8> {
        match *asset_id {
            NATIVE_ASSET_ID => Some(12_u8),
            _ => {
                let decimal = <Assets as InspectMetadata<AccountId>>::decimals(asset_id);
                if decimal.is_zero() {
                    None
                } else {
                    Some(decimal)
                }
            }
        }
    }
}

impl pallet_prices::Config for Runtime {
    type Event = Event;
    type Source = AggregatedDataProvider;
    type FeederOrigin = EnsureRoot<AccountId>;
    type LiquidStakingExchangeRateProvider = LiquidStaking;
    type LiquidStakingCurrenciesProvider = LiquidStaking;
    type Decimal = Decimal;
    type WeightInfo = pallet_prices::weights::SubstrateWeight<Runtime>;
}

parameter_types! {
    // One storage item; key size is 32; value is size 4+4+16+32 bytes = 56 bytes.
    pub const DepositBase: Balance = deposit(1, 88);
    // Additional storage item size of 32 bytes.
    pub const DepositFactor: Balance = deposit(0, 32);
    pub const MaxSignatories: u16 = 100;
}

impl pallet_multisig::Config for Runtime {
    type Event = Event;
    type Call = Call;
    type Currency = Balances;
    type DepositBase = DepositBase;
    type DepositFactor = DepositFactor;
    type MaxSignatories = MaxSignatories;
    type WeightInfo = weights::pallet_multisig::WeightInfo<Runtime>;
}

parameter_types! {
    pub const BasicDeposit: Balance = deposit(1, 258);
    pub const FieldDeposit: Balance = deposit(1, 66);
    pub const SubAccountDeposit: Balance  = deposit(1, 53);
    pub const MaxSubAccounts: u32 = 100;
    pub const MaxAdditionalFields: u32 = 100;
    pub const MaxRegistrars: u32 = 20;
}

impl pallet_identity::Config for Runtime {
    type Event = Event;
    type Currency = Balances;
    type BasicDeposit = BasicDeposit;
    type FieldDeposit = FieldDeposit;
    type SubAccountDeposit = SubAccountDeposit;
    type MaxSubAccounts = MaxSubAccounts;
    type MaxAdditionalFields = MaxAdditionalFields;
    type MaxRegistrars = MaxRegistrars;
    type Slashed = Treasury;
    type ForceOrigin = EnsureRootOrMoreThanHalfGeneralCouncil;
    type RegistrarOrigin = EnsureRootOrMoreThanHalfGeneralCouncil;
    type WeightInfo = pallet_identity::weights::SubstrateWeight<Runtime>;
}

type EnsureRootOrMoreThanHalfGeneralCouncil = EnsureOneOf<
    EnsureRoot<AccountId>,
    pallet_collective::EnsureProportionMoreThan<_1, _2, AccountId, GeneralCouncilCollective>,
>;
type EnsureRootOrAtLeastThreeFifthsGeneralCouncil = EnsureOneOf<
    EnsureRoot<AccountId>,
    pallet_collective::EnsureProportionAtLeast<_3, _5, AccountId, GeneralCouncilCollective>,
>;

type EnsureRootOrAllTechnicalComittee = EnsureOneOf<
    EnsureRoot<AccountId>,
    pallet_collective::EnsureProportionAtLeast<_1, _1, AccountId, TechnicalCollective>,
>;

parameter_types! {
    pub const LaunchPeriod: BlockNumber = 7 * DAYS;
    pub const VotingPeriod: BlockNumber = 7 * DAYS;
    pub const FastTrackVotingPeriod: BlockNumber = 1 * DAYS;
    pub const InstantAllowed: bool = true;
    pub const MinimumDeposit: Balance = 100 * DOLLARS;
    pub const EnactmentPeriod: BlockNumber = 8 * DAYS;
    pub const CooloffPeriod: BlockNumber = 7 * DAYS;
    // One cent: $10,000 / MB
    pub const MaxVotes: u32 = 100;
    pub const MaxProposals: u32 = 100;
}

impl pallet_democracy::Config for Runtime {
    type Proposal = Call;
    type Event = Event;
    type Currency = Balances;
    type EnactmentPeriod = EnactmentPeriod;
    type LaunchPeriod = LaunchPeriod;
    type VotingPeriod = VotingPeriod;
    type MinimumDeposit = MinimumDeposit;
    /// A straight majority of the council can decide what their next motion is.
    type ExternalOrigin =
        pallet_collective::EnsureProportionAtLeast<_1, _2, AccountId, GeneralCouncilCollective>;
    /// A super-majority can have the next scheduled referendum be a straight majority-carries vote.
    type ExternalMajorityOrigin =
        pallet_collective::EnsureProportionAtLeast<_3, _4, AccountId, GeneralCouncilCollective>;
    /// A unanimous council can have the next scheduled referendum be a straight default-carries
    /// (NTB) vote.
    type ExternalDefaultOrigin =
        pallet_collective::EnsureProportionAtLeast<_1, _1, AccountId, GeneralCouncilCollective>;
    /// Two thirds of the technical committee can have an ExternalMajority/ExternalDefault vote
    /// be tabled immediately and with a shorter voting/enactment period.
    type FastTrackOrigin =
        pallet_collective::EnsureProportionAtLeast<_2, _3, AccountId, TechnicalCollective>;
    type InstantOrigin =
        pallet_collective::EnsureProportionAtLeast<_1, _1, AccountId, TechnicalCollective>;
    type InstantAllowed = InstantAllowed;
    type FastTrackVotingPeriod = FastTrackVotingPeriod;
    // To cancel a proposal which has been passed, 2/3 of the council must agree to it.
    type CancellationOrigin =
        pallet_collective::EnsureProportionAtLeast<_2, _3, AccountId, GeneralCouncilCollective>;
    // To cancel a proposal before it has been passed, the technical committee must be unanimous or
    // Root must agree.
    type CancelProposalOrigin = EnsureRootOrAllTechnicalComittee;
    type BlacklistOrigin = EnsureRoot<AccountId>;
    // Any single technical committee member may veto a coming council proposal, however they can
    // only do it once and it lasts only for the cool-off period.
    type VetoOrigin = pallet_collective::EnsureMember<AccountId, TechnicalCollective>;
    type CooloffPeriod = CooloffPeriod;
    type PreimageByteDeposit = PreimageByteDeposit;
    type OperationalPreimageOrigin =
        pallet_collective::EnsureMember<AccountId, GeneralCouncilCollective>;
    type Slash = Treasury;
    type Scheduler = Scheduler;
    type PalletsOrigin = OriginCaller;
    type MaxVotes = MaxVotes;
    type WeightInfo = pallet_democracy::weights::SubstrateWeight<Runtime>;
    type MaxProposals = MaxProposals;
    type VoteLockingPeriod = EnactmentPeriod;
}

parameter_types! {
    pub const GeneralCouncilMotionDuration: BlockNumber = 3 * DAYS;
    pub const GeneralCouncilMaxProposals: u32 = 100;
    pub const GeneralCouncilMaxMembers: u32 = 100;
}

type GeneralCouncilCollective = pallet_collective::Instance1;
impl pallet_collective::Config<GeneralCouncilCollective> for Runtime {
    type Origin = Origin;
    type Proposal = Call;
    type Event = Event;
    type MotionDuration = GeneralCouncilMotionDuration;
    type MaxProposals = GeneralCouncilMaxProposals;
    type MaxMembers = GeneralCouncilMaxMembers;
    type DefaultVote = pallet_collective::PrimeDefaultVote;
    type WeightInfo = pallet_collective::weights::SubstrateWeight<Runtime>;
}

type GeneralCouncilMembershipInstance = pallet_membership::Instance1;
impl pallet_membership::Config<GeneralCouncilMembershipInstance> for Runtime {
    type Event = Event;
    type AddOrigin = EnsureRootOrMoreThanHalfGeneralCouncil;
    type RemoveOrigin = EnsureRootOrMoreThanHalfGeneralCouncil;
    type SwapOrigin = EnsureRootOrMoreThanHalfGeneralCouncil;
    type ResetOrigin = EnsureRootOrMoreThanHalfGeneralCouncil;
    type PrimeOrigin = EnsureRootOrMoreThanHalfGeneralCouncil;
    type MembershipInitialized = GeneralCouncil;
    type MembershipChanged = GeneralCouncil;
    type MaxMembers = GeneralCouncilMaxMembers;
    type WeightInfo = pallet_membership::weights::SubstrateWeight<Runtime>;
}

parameter_types! {
    pub const TechnicalMotionDuration: BlockNumber = 3 * DAYS;
    pub const TechnicalMaxProposals: u32 = 100;
    pub const TechnicalMaxMembers: u32 = 100;
}

type TechnicalCollective = pallet_collective::Instance2;
impl pallet_collective::Config<TechnicalCollective> for Runtime {
    type Origin = Origin;
    type Proposal = Call;
    type Event = Event;
    type MotionDuration = TechnicalMotionDuration;
    type MaxProposals = TechnicalMaxProposals;
    type MaxMembers = TechnicalMaxMembers;
    type DefaultVote = pallet_collective::PrimeDefaultVote;
    type WeightInfo = pallet_collective::weights::SubstrateWeight<Runtime>;
}

type TechnicalCommitteeMembershipInstance = pallet_membership::Instance2;
impl pallet_membership::Config<TechnicalCommitteeMembershipInstance> for Runtime {
    type Event = Event;
    type AddOrigin = EnsureRootOrMoreThanHalfGeneralCouncil;
    type RemoveOrigin = EnsureRootOrMoreThanHalfGeneralCouncil;
    type SwapOrigin = EnsureRootOrMoreThanHalfGeneralCouncil;
    type ResetOrigin = EnsureRootOrMoreThanHalfGeneralCouncil;
    type PrimeOrigin = EnsureRootOrMoreThanHalfGeneralCouncil;
    type MembershipInitialized = TechnicalCommittee;
    type MembershipChanged = TechnicalCommittee;
    type MaxMembers = TechnicalMaxMembers;
    type WeightInfo = pallet_membership::weights::SubstrateWeight<Runtime>;
}

parameter_types! {
    pub const PreimageMaxSize: u32 = 4096 * 1024;
    pub const PreimageBaseDeposit: Balance = deposit(2, 64);
    pub const PreimageByteDeposit: Balance = deposit(0, 1);
}

impl pallet_preimage::Config for Runtime {
    type WeightInfo = pallet_preimage::weights::SubstrateWeight<Runtime>;
    type Event = Event;
    type Currency = Balances;
    type ManagerOrigin = EnsureRootOrMoreThanHalfGeneralCouncil;
    type MaxSize = PreimageMaxSize;
    type BaseDeposit = PreimageBaseDeposit;
    type ByteDeposit = PreimageByteDeposit;
}

parameter_types! {
    pub MaximumSchedulerWeight: Weight = Perbill::from_percent(80) *
        RuntimeBlockWeights::get().max_block;
    pub const MaxScheduledPerBlock: u32 = 50;
    pub const NoPreimagePostponement: Option<u32> = Some(10);
}

impl pallet_scheduler::Config for Runtime {
    type Event = Event;
    type Origin = Origin;
    type PalletsOrigin = OriginCaller;
    type Call = Call;
    type MaximumWeight = MaximumSchedulerWeight;
    type ScheduleOrigin = EnsureRootOrMoreThanHalfGeneralCouncil;
    type MaxScheduledPerBlock = MaxScheduledPerBlock;
    type OriginPrivilegeCmp = EqualPrivilegeOnly;
    type WeightInfo = pallet_scheduler::weights::SubstrateWeight<Runtime>;
    type PreimageProvider = Preimage;
    type NoPreimagePostponement = NoPreimagePostponement;
}

parameter_types! {
    pub const ProposalBond: Permill = Permill::from_percent(5);
    pub const ProposalBondMinimum: Balance = 1 * DOLLARS;
    pub const ProposalBondMaximum: Balance = 5 * DOLLARS;
    pub const SpendPeriod: BlockNumber = 1 * DAYS;
    pub const Burn: Permill = Permill::from_percent(0);
    pub const TreasuryPalletId: PalletId = PalletId(*b"par/trsy");
    pub const MaxApprovals: u32 = 100;
}

impl pallet_treasury::Config for Runtime {
    type PalletId = TreasuryPalletId;
    type Currency = Balances;
    type ApproveOrigin = EnsureRootOrAtLeastThreeFifthsGeneralCouncil;
    type RejectOrigin = EnsureRootOrMoreThanHalfGeneralCouncil;
    type Event = Event;
    type OnSlash = ();
    type ProposalBond = ProposalBond;
    type ProposalBondMinimum = ProposalBondMinimum;
    type ProposalBondMaximum = ProposalBondMaximum;
    type SpendPeriod = SpendPeriod;
    type Burn = Burn;
    type BurnDestination = ();
    type SpendFunds = ();
    type WeightInfo = pallet_treasury::weights::SubstrateWeight<Runtime>;
    type MaxApprovals = MaxApprovals;
}

parameter_types! {
    pub const OracleMaxMembers: u32 = 100;
}

type OracleMembershipInstance = pallet_membership::Instance3;
impl pallet_membership::Config<OracleMembershipInstance> for Runtime {
    type Event = Event;
    type AddOrigin = EnsureRootOrMoreThanHalfGeneralCouncil;
    type RemoveOrigin = EnsureRootOrMoreThanHalfGeneralCouncil;
    type SwapOrigin = EnsureRootOrMoreThanHalfGeneralCouncil;
    type ResetOrigin = EnsureRootOrMoreThanHalfGeneralCouncil;
    type PrimeOrigin = EnsureRootOrMoreThanHalfGeneralCouncil;
    type MembershipInitialized = ();
    type MembershipChanged = ();
    type MaxMembers = OracleMaxMembers;
    type WeightInfo = weights::pallet_membership::WeightInfo<Runtime>;
}

parameter_types! {
    pub const BridgeMaxMembers: u32 = 100;
}

pub struct ChangeBridgeMembers;
impl ChangeMembers<AccountId> for ChangeBridgeMembers {
    fn change_members_sorted(_incoming: &[AccountId], _outgoing: &[AccountId], new: &[AccountId]) {
        if let Err(e) = Bridge::change_vote_threshold() {
            log::error!(
                target: "bridge::change_members_sorted",
                "Failed to set vote threshold: {:?}",
                e,
            );
        } else {
            log::info!(
                target: "bridge::change_members_sorted",
                "Succeeded to set vote threshold, total members: {:?}",
                new.len(),
            );
        };
    }
}

type BridgeMembershipInstance = pallet_membership::Instance6;
impl pallet_membership::Config<BridgeMembershipInstance> for Runtime {
    type Event = Event;
    type AddOrigin = EnsureRootOrMoreThanHalfGeneralCouncil;
    type RemoveOrigin = EnsureRootOrMoreThanHalfGeneralCouncil;
    type SwapOrigin = EnsureRootOrMoreThanHalfGeneralCouncil;
    type ResetOrigin = EnsureRootOrMoreThanHalfGeneralCouncil;
    type PrimeOrigin = EnsureRootOrMoreThanHalfGeneralCouncil;
    type MembershipInitialized = ();
    type MembershipChanged = ChangeBridgeMembers;
    type MaxMembers = BridgeMaxMembers;
    type WeightInfo = weights::pallet_membership::WeightInfo<Runtime>;
}

parameter_types! {
    pub const Parallel: ChainId = 1;
    pub const BridgePalletId: PalletId = PalletId(*b"par/brid");
    // About 30 days: 30 * 24 * 60 * 60 / 6 = 2592000 blocks
    pub const ProposalLifetime: BlockNumber = 2592000;
    pub const ThresholdPercentage: u32 = 80;
}

impl pallet_bridge::Config for Runtime {
    type Event = Event;
    type AdminMembers = BridgeMembership;
    type RootOperatorAccountId = OneAccount;
    type OperateOrigin = EnsureRootOrMoreThanHalfGeneralCouncil;
    type ChainId = Parallel;
    type PalletId = BridgePalletId;
    type Assets = CurrencyAdapter;
    type GiftAccount = GiftAccount;
    type GiftConvert = GiftConvert;
    type NativeCurrencyId = NativeCurrencyId;
    type ExistentialDeposit = ExistentialDeposit;
    type ProposalLifetime = ProposalLifetime;
    type ThresholdPercentage = ThresholdPercentage;
    type WeightInfo = pallet_bridge::weights::SubstrateWeight<Runtime>;
}

parameter_types! {
    pub MinVestedTransfer: Balance = 0;
    pub const MaxVestingSchedules: u32 = 100;
}

impl orml_vesting::Config for Runtime {
    type Event = Event;
    type Currency = Balances;
    type MinVestedTransfer = MinVestedTransfer;
    type VestedTransferOrigin = frame_system::EnsureSigned<AccountId>;
    type WeightInfo = ();
    type MaxVestingSchedules = MaxVestingSchedules;
    type BlockNumberProvider = frame_system::Pallet<Runtime>;
}

parameter_types! {
    pub const AMMPalletId: PalletId = PalletId(*b"par/ammp");
    pub DefaultLpFee: Ratio = Ratio::from_rational(30u32, 10000u32);        // 0.30%
    pub DefaultProtocolFee: Ratio = Ratio::from_rational(0u32, 10000u32);   // 0.00% no fees for launch
    pub DefaultProtocolFeeReceiver: AccountId = TreasuryPalletId::get().into_account();
    pub const MinimumLiquidity: u128 = 1_000u128;
}

impl pallet_amm::Config for Runtime {
    type Event = Event;
    type Assets = CurrencyAdapter;
    type PalletId = AMMPalletId;
    type LockAccountId = OneAccount;
    type CreatePoolOrigin = EnsureRootOrMoreThanHalfGeneralCouncil;
    type AMMWeightInfo = pallet_amm::weights::SubstrateWeight<Runtime>;
    type LpFee = DefaultLpFee;
    type ProtocolFee = DefaultProtocolFee;
    type MinimumLiquidity = MinimumLiquidity;
    type ProtocolFeeReceiver = DefaultProtocolFeeReceiver;
    type MaxLengthRoute = MaxLengthRoute;
}

parameter_types! {
    pub const CrowdloansPalletId: PalletId = PalletId(*b"crwloans");
    pub const MinContribution: Balance = 50_000_000_000;
    pub const MigrateKeysLimit: u32 = 10;
    pub const RemoveKeysLimit: u32 = 1000;
    pub RefundLocation: AccountId = Utility::derivative_account_id(ParachainInfo::parachain_id().into_account(), u16::MAX);
}

pub struct RelayChainValidationDataProvider<T>(sp_std::marker::PhantomData<T>);

impl<T: cumulus_pallet_parachain_system::Config> BlockNumberProvider
    for RelayChainValidationDataProvider<T>
{
    type BlockNumber = primitives::BlockNumber;

    fn current_block_number() -> Self::BlockNumber {
        cumulus_pallet_parachain_system::Pallet::<T>::validation_data()
            .map(|d| d.relay_parent_number)
            .unwrap_or_default()
    }
}

impl<T: cumulus_pallet_parachain_system::Config> ValidationDataProvider
    for RelayChainValidationDataProvider<T>
{
    fn validation_data() -> Option<PersistedValidationData> {
        cumulus_pallet_parachain_system::Pallet::<T>::validation_data()
    }
}

impl pallet_crowdloans::Config for Runtime {
    type Event = Event;
    type Origin = Origin;
    type Call = Call;
    type PalletId = CrowdloansPalletId;
    type SelfParaId = ParachainInfo;
    type Assets = Assets;
    type RelayCurrency = RelayCurrency;
    type MinContribution = MinContribution;
    type MigrateKeysLimit = MigrateKeysLimit;
    type RemoveKeysLimit = RemoveKeysLimit;
    type MigrateOrigin = EnsureRootOrMoreThanHalfGeneralCouncil;
    type VrfOrigin = EnsureRootOrMoreThanHalfGeneralCouncil;
    type CreateVaultOrigin = EnsureRootOrMoreThanHalfGeneralCouncil;
    type DissolveVaultOrigin = EnsureRootOrMoreThanHalfGeneralCouncil;
    type RefundOrigin = EnsureRootOrMoreThanHalfGeneralCouncil;
    type UpdateVaultOrigin = EnsureRootOrMoreThanHalfGeneralCouncil;
    type OpenCloseOrigin = EnsureRootOrMoreThanHalfGeneralCouncil;
    type AuctionSucceededFailedOrigin = EnsureRootOrMoreThanHalfGeneralCouncil;
    type SlotExpiredOrigin = EnsureRootOrMoreThanHalfGeneralCouncil;
    type WeightInfo = pallet_crowdloans::weights::SubstrateWeight<Runtime>;
    type XCM = XcmHelper;
    type RelayChainBlockNumberProvider = RelayChainValidationDataProvider<Runtime>;
    type Members = CrowdloansAutomatorsMembership;
}

parameter_types! {
    pub const PayrollPalletId: PalletId = PalletId(*b"par/payr");
}

impl pallet_payroll::Config for Runtime {
    type Event = Event;
    type Assets = CurrencyAdapter;
    type PalletId = PayrollPalletId;
    type UnixTime = Timestamp;
    type WeightInfo = pallet_payroll::weights::SubstrateWeight<Runtime>;
}

parameter_types! {
    pub const XcmHelperPalletId: PalletId = PalletId(*b"par/fees");
    pub const NotifyTimeout: BlockNumber = 100;
}

impl pallet_xcm_helper::Config for Runtime {
    type Event = Event;
    type UpdateOrigin = EnsureRootOrMoreThanHalfGeneralCouncil;
    type Assets = Assets;
    type XcmSender = XcmRouter;
    type RelayNetwork = RelayNetwork;
    type PalletId = XcmHelperPalletId;
    type NotifyTimeout = NotifyTimeout;
    type AccountIdToMultiLocation = AccountIdToMultiLocation;
    type RefundLocation = RefundLocation;
    type BlockNumberProvider = frame_system::Pallet<Runtime>;
    type WeightInfo = pallet_xcm_helper::weights::SubstrateWeight<Runtime>;
}

parameter_types! {
    pub const MaxLengthRoute: u8 = 10;
    pub const RouterPalletId: PalletId = PalletId(*b"ammroute");
}

impl pallet_router::Config for Runtime {
    type Event = Event;
    type PalletId = RouterPalletId;
    type AMM = AMM;
    type AMMRouterWeightInfo = pallet_router::weights::SubstrateWeight<Runtime>;
    type MaxLengthRoute = MaxLengthRoute;
    type Assets = CurrencyAdapter;
}

impl pallet_currency_adapter::Config for Runtime {
    type Assets = Assets;
    type Balances = Balances;
    type GetNativeCurrencyId = NativeCurrencyId;
}

parameter_types! {
    pub const FarmingPalletId: PalletId = PalletId(*b"par/farm");
    pub const MaxUserLockItemsCount: u32 = 100;
    pub const LockPoolMaxDuration: u32 = 2628000;
    pub const CoolDownMaxDuration: u32 = 50400;
}

impl pallet_farming::Config for Runtime {
    type Event = Event;
    type Assets = CurrencyAdapter;
    type PalletId = FarmingPalletId;
    type UpdateOrigin = EnsureRootOrMoreThanHalfGeneralCouncil;
    type WeightInfo = pallet_farming::weights::SubstrateWeight<Runtime>;
    type MaxUserLockItemsCount = MaxUserLockItemsCount;
    type LockPoolMaxDuration = LockPoolMaxDuration;
    type CoolDownMaxDuration = CoolDownMaxDuration;
    type Decimal = Decimal;
}

parameter_types! {
    pub const StableSwapPalletId: PalletId = PalletId(*b"par/sswp");
    pub const NumTokens: u8 = 2;
    pub const Precision: u32 = 100;
    pub const AmplificationCoefficient: u8 = 85;
}

impl pallet_stableswap::Config for Runtime {
    type Event = Event;
    type Assets = CurrencyAdapter;
    type WeightInfo = pallet_stableswap::weights::SubstrateWeight<Runtime>;
    type PalletId = StableSwapPalletId;
    type NumTokens = NumTokens;
    type Precision = Precision;
    type AmplificationCoefficient = AmplificationCoefficient;
    type ProtocolFeeReceiver = DefaultProtocolFeeReceiver;
    type LpFee = DefaultLpFee;
    type LockAccountId = OneAccount;
    type ProtocolFee = DefaultProtocolFee;
    type MinimumLiquidity = MinimumLiquidity;
    type CreatePoolOrigin = EnsureRootOrMoreThanHalfGeneralCouncil;
}

pub struct WhiteListFilter;
impl Contains<Call> for WhiteListFilter {
    fn contains(call: &Call) -> bool {
        matches!(
            call,
            // System, Currencies
            Call::System(_) |
            Call::Timestamp(_) |
            Call::Balances(_) |
            Call::Assets(pallet_assets::Call::mint { .. }) |
            Call::Assets(pallet_assets::Call::burn { .. }) |
            Call::Assets(pallet_assets::Call::destroy { .. }) |
            Call::Assets(pallet_assets::Call::force_create { .. }) |
            Call::Assets(pallet_assets::Call::force_set_metadata { .. }) |
            Call::Assets(pallet_assets::Call::force_asset_status { .. }) |
            // Governance
            Call::Sudo(_) |
            Call::Democracy(_) |
            Call::GeneralCouncil(_) |
            Call::TechnicalCommittee(_) |
            Call::Treasury(_) |
            Call::Scheduler(_) |
            Call::Preimage(_) |
            // Parachain
            Call::ParachainSystem(_) |
            // Consensus
            Call::Authorship(_) |
            Call::Session(_) |
            // Utility
            Call::Utility(_) |
            Call::Multisig(_) |
            Call::Proxy(_) |
            Call::Identity(_) |
            Call::EmergencyShutdown(_) |
            // 3rd Party
            Call::Vesting(_) |
            // Membership
            Call::GeneralCouncilMembership(_) |
            Call::TechnicalCommitteeMembership(_)
        )
    }
}

impl pallet_emergency_shutdown::Config for Runtime {
    type Event = Event;
    type Whitelist = WhiteListFilter;
    type ShutdownOrigin = EnsureRootOrMoreThanHalfGeneralCouncil;
    type Call = Call;
}

// Create the runtime by composing the FRAME pallets that were previously configured.
construct_runtime!(
    pub enum Runtime where
        Block = Block,
        NodeBlock = opaque::Block,
        UncheckedExtrinsic = UncheckedExtrinsic,
    {
        // System, Utility, Currencies
        System: frame_system::{Pallet, Call, Storage, Config, Event<T>} = 0,
        Timestamp: pallet_timestamp::{Pallet, Call, Storage, Inherent} = 1,
        Utility: pallet_utility::{Pallet, Call, Event} = 2,
        Multisig: pallet_multisig::{Pallet, Call, Storage, Event<T>} = 3,
        Balances: pallet_balances::{Pallet, Call, Storage, Config<T>, Event<T>} = 4,
        TransactionPayment: pallet_transaction_payment::{Pallet, Storage} = 5,
        Assets: pallet_assets::{Pallet, Call, Storage, Event<T>} = 6,
        Proxy: pallet_proxy::{Pallet, Call, Storage, Event<T>} = 7,
        Identity: pallet_identity::{Pallet, Call, Storage, Event<T>} = 8,

        // Governance
        Sudo: pallet_sudo::{Pallet, Call, Storage, Config<T>, Event<T>} = 10,
        Democracy: pallet_democracy::{Pallet, Call, Storage, Config<T>, Event<T>} = 11,
        GeneralCouncil: pallet_collective::<Instance1>::{Pallet, Call, Storage, Origin<T>, Event<T>, Config<T>} = 12,
        TechnicalCommittee: pallet_collective::<Instance2>::{Pallet, Call, Storage, Origin<T>, Event<T>, Config<T>} = 13,
        Treasury: pallet_treasury::{Pallet, Call, Storage, Config, Event<T>} = 14,
        Scheduler: pallet_scheduler::{Pallet, Call, Storage, Event<T>} = 15,
        Preimage: pallet_preimage::{Pallet, Call, Storage, Event<T>} = 16,

        // Parachain
        ParachainInfo: parachain_info::{Pallet, Storage, Config} = 21,
        XcmpQueue: cumulus_pallet_xcmp_queue::{Pallet, Call, Storage, Event<T>} = 22,
        DmpQueue: cumulus_pallet_dmp_queue::{Pallet, Call, Storage, Event<T>} = 23,
        PolkadotXcm: pallet_xcm::{Pallet, Call, Storage, Event<T>, Origin, Config} = 24,
        CumulusXcm: cumulus_pallet_xcm::{Pallet, Call, Event<T>, Origin} = 25,

        // Consensus
        Authorship: pallet_authorship::{Pallet, Call, Storage} = 30,
        CollatorSelection: pallet_collator_selection::{Pallet, Call, Storage, Event<T>, Config<T>} = 31,
        Session: pallet_session::{Pallet, Call, Storage, Event, Config<T>} = 32,
        Aura: pallet_aura::{Pallet, Config<T>, Storage} = 33,
        AuraExt: cumulus_pallet_aura_ext::{Pallet, Config, Storage} = 34,

        // 3rd Party
        Oracle: orml_oracle::<Instance1>::{Pallet, Storage, Call, Event<T>} = 42,
        XTokens: orml_xtokens::{Pallet, Storage, Call, Event<T>} = 43,
        OrmlXcm: orml_xcm::{Pallet, Call, Event<T>} = 45,
        Vesting: orml_vesting::{Pallet, Storage, Call, Event<T>, Config<T>} = 46,

        // Loans
        Loans: pallet_loans::{Pallet, Call, Storage, Event<T>} = 50,
        Prices: pallet_prices::{Pallet, Storage, Call, Event<T>} = 51,
        Crowdloans: pallet_crowdloans::{Pallet, Call, Storage, Event<T>} = 52,

        // LiquidStaking
        LiquidStaking: pallet_liquid_staking::{Pallet, Call, Storage, Event<T>, Config} = 60,

        // Membership
        GeneralCouncilMembership: pallet_membership::<Instance1>::{Pallet, Call, Storage, Event<T>, Config<T>} = 70,
        TechnicalCommitteeMembership: pallet_membership::<Instance2>::{Pallet, Call, Storage, Event<T>, Config<T>} = 71,
        OracleMembership: pallet_membership::<Instance3>::{Pallet, Call, Storage, Event<T>, Config<T>} = 72,
        LiquidStakingAgentsMembership: pallet_membership::<Instance5>::{Pallet, Call, Storage, Event<T>, Config<T>} = 73,
        BridgeMembership: pallet_membership::<Instance6>::{Pallet, Call, Storage, Event<T>, Config<T>} = 74,
        CrowdloansAutomatorsMembership: pallet_membership::<Instance7>::{Pallet, Call, Storage, Event<T>, Config<T>} = 75,

        // AMM
        AMM: pallet_amm::{Pallet, Call, Storage, Event<T>} = 80,
        AMMRoute: pallet_router::{Pallet, Call, Event<T>} = 81,
        CurrencyAdapter: pallet_currency_adapter::{Pallet, Call} = 82,

        // Others
        Bridge: pallet_bridge::{Pallet, Call, Storage, Event<T>} = 90,
        EmergencyShutdown: pallet_emergency_shutdown::{Pallet, Call, Storage, Event<T>} = 91,
        Farming: pallet_farming::{Pallet, Call, Storage, Event<T>} = 92,
        XcmHelper: pallet_xcm_helper::{Pallet, Call, Storage, Event<T>} = 93,
<<<<<<< HEAD
        StableSwap: pallet_stableswap::{Pallet, Call, Storage, Event<T>} = 94,
=======
        Payroll: pallet_payroll::{Pallet, Call, Storage, Event<T>} = 94,
>>>>>>> b178b1a1

        // Parachain System, always put it at the end
        ParachainSystem: cumulus_pallet_parachain_system::{Pallet, Call, Config, Storage, Inherent, Event<T>, ValidateUnsigned} = 20,
    }
);

/// The address format for describing accounts.
pub type Address = sp_runtime::MultiAddress<AccountId, ()>;
/// Block header type as expected by this runtime.
pub type Header = generic::Header<BlockNumber, BlakeTwo256>;
/// Block type as expected by this runtime.
pub type Block = generic::Block<Header, UncheckedExtrinsic>;
/// A Block signed with a Justification
pub type SignedBlock = generic::SignedBlock<Block>;
/// BlockId type as expected by this runtime.
pub type BlockId = generic::BlockId<Block>;
/// The SignedExtension to the basic transaction logic.
pub type SignedExtra = (
    frame_system::CheckNonZeroSender<Runtime>,
    frame_system::CheckSpecVersion<Runtime>,
    frame_system::CheckTxVersion<Runtime>,
    frame_system::CheckGenesis<Runtime>,
    frame_system::CheckEra<Runtime>,
    frame_system::CheckNonce<Runtime>,
    frame_system::CheckWeight<Runtime>,
    pallet_transaction_payment::ChargeTransactionPayment<Runtime>,
);
/// Unchecked extrinsic type as expected by this runtime.
pub type UncheckedExtrinsic = generic::UncheckedExtrinsic<Address, Call, Signature, SignedExtra>;
/// The payload being signed in transactions.
pub type SignedPayload = generic::SignedPayload<Call, SignedExtra>;
/// Extrinsic type that has already been checked.
pub type CheckedExtrinsic = generic::CheckedExtrinsic<AccountId, Call, SignedExtra>;
/// Executive: handles dispatch to the various modules.
pub type Executive = frame_executive::Executive<
    Runtime,
    Block,
    frame_system::ChainContext<Runtime>,
    Runtime,
    AllPalletsWithSystem,
    (),
>;

impl_runtime_apis! {
    impl sp_consensus_aura::AuraApi<Block, AuraId> for Runtime {
        fn slot_duration() -> sp_consensus_aura::SlotDuration {
            sp_consensus_aura::SlotDuration::from_millis(Aura::slot_duration())
        }

        fn authorities() -> Vec<AuraId> {
            Aura::authorities().into_inner()
        }
    }

    impl sp_session::SessionKeys<Block> for Runtime {
        fn generate_session_keys(seed: Option<Vec<u8>>) -> Vec<u8> {
            opaque::SessionKeys::generate(seed)
        }

        fn decode_session_keys(
            encoded: Vec<u8>,
        ) -> Option<Vec<(Vec<u8>, KeyTypeId)>> {
            opaque::SessionKeys::decode_into_raw_public_keys(&encoded)
        }
    }

    impl sp_api::Core<Block> for Runtime {
        fn version() -> RuntimeVersion {
            VERSION
        }

        fn execute_block(block: Block) {
            Executive::execute_block(block)
        }

        fn initialize_block(header: &<Block as BlockT>::Header) {
            Executive::initialize_block(header)
        }
    }

    impl sp_api::Metadata<Block> for Runtime {
        fn metadata() -> OpaqueMetadata {
            OpaqueMetadata::new(Runtime::metadata().into())
        }
    }

    impl sp_block_builder::BlockBuilder<Block> for Runtime {
        fn apply_extrinsic(extrinsic: <Block as BlockT>::Extrinsic) -> ApplyExtrinsicResult {
            Executive::apply_extrinsic(extrinsic)
        }

        fn finalize_block() -> <Block as BlockT>::Header {
            Executive::finalize_block()
        }

        fn inherent_extrinsics(data: sp_inherents::InherentData) -> Vec<<Block as BlockT>::Extrinsic> {
            data.create_extrinsics()
        }

        fn check_inherents(
            block: Block,
            data: sp_inherents::InherentData,
        ) -> sp_inherents::CheckInherentsResult {
            data.check_extrinsics(&block)
        }
    }

    impl sp_transaction_pool::runtime_api::TaggedTransactionQueue<Block> for Runtime {
        fn validate_transaction(
            source: TransactionSource,
            tx: <Block as BlockT>::Extrinsic,
            block_hash: <Block as BlockT>::Hash,
        ) -> TransactionValidity {
            Executive::validate_transaction(source, tx, block_hash)
        }
    }

    impl sp_offchain::OffchainWorkerApi<Block> for Runtime {
        fn offchain_worker(header: &<Block as BlockT>::Header) {
            Executive::offchain_worker(header)
        }
    }

    impl frame_system_rpc_runtime_api::AccountNonceApi<Block, AccountId, Index> for Runtime {
        fn account_nonce(account: AccountId) -> Index {
            System::account_nonce(account)
        }
    }

    impl pallet_transaction_payment_rpc_runtime_api::TransactionPaymentApi<Block, Balance> for Runtime {
        fn query_info(
            uxt: <Block as BlockT>::Extrinsic,
            len: u32,
        ) -> pallet_transaction_payment_rpc_runtime_api::RuntimeDispatchInfo<Balance> {
            TransactionPayment::query_info(uxt, len)
        }
        fn query_fee_details(
            uxt: <Block as BlockT>::Extrinsic,
            len: u32,
        ) -> pallet_transaction_payment::FeeDetails<Balance> {
            TransactionPayment::query_fee_details(uxt, len)
        }
    }

    impl orml_oracle_rpc_runtime_api::OracleApi<
        Block,
        DataProviderId,
        CurrencyId,
        TimeStampedPrice,
    > for Runtime {
        fn get_value(provider_id: DataProviderId, key: CurrencyId) -> Option<TimeStampedPrice> {
            match provider_id {
                DataProviderId::Aggregated => Prices::get_no_op(&key)
            }
        }

        fn get_all_values(provider_id: DataProviderId) -> Vec<(CurrencyId, Option<TimeStampedPrice>)> {
            match provider_id {
                DataProviderId::Aggregated => Prices::get_all_values()
            }
        }
    }

    impl cumulus_primitives_core::CollectCollationInfo<Block> for Runtime {
        fn collect_collation_info(header: &<Block as BlockT>::Header) -> cumulus_primitives_core::CollationInfo {
            ParachainSystem::collect_collation_info(header)
        }
    }

    impl pallet_loans_rpc_runtime_api::LoansApi<Block, AccountId> for Runtime {
        fn get_account_liquidity(account: AccountId) -> Result<(Liquidity, Shortfall), DispatchError> {
            Loans::get_account_liquidity(&account)
        }
    }

    impl pallet_router_rpc_runtime_api::RouterApi<Block, AccountId> for Runtime {
        fn get_best_route(amount_in: Balance, token_in: CurrencyId, token_out: CurrencyId) -> Result<(Vec<CurrencyId>, FixedU128), DispatchError> {
            let (route, amount) = AMMRoute::get_best_route(amount_in, token_in, token_out)?;
            Ok((route, amount.into()))
        }
    }

    #[cfg(feature = "runtime-benchmarks")]
    impl frame_benchmarking::Benchmark<Block> for Runtime {
        fn benchmark_metadata(extra: bool) -> (
            Vec<frame_benchmarking::BenchmarkList>,
            Vec<frame_support::traits::StorageInfo>,
        ) {
            use frame_benchmarking::{list_benchmark, Benchmarking, BenchmarkList};
            use frame_support::traits::StorageInfoTrait;

            // Trying to add benchmarks directly to the Session Pallet caused cyclic dependency
            // issues. To get around that, we separated the Session benchmarks into its own crate,
            // which is why we need these two lines below.
            // use pallet_loans_benchmarking::Pallet as LoansBench;
            use frame_system_benchmarking::Pallet as SystemBench;

            let mut list = Vec::<BenchmarkList>::new();

            list_benchmark!(list, extra, pallet_balances, Balances);
            list_benchmark!(list, extra, pallet_membership, TechnicalCommitteeMembership);
            list_benchmark!(list, extra, pallet_multisig, Multisig);
            list_benchmark!(list, extra, pallet_bridge, Bridge);
            list_benchmark!(list, extra, pallet_loans, Loans);
            list_benchmark!(list, extra, frame_system, SystemBench::<Runtime>);
            list_benchmark!(list, extra, pallet_timestamp, Timestamp);
            list_benchmark!(list, extra, pallet_amm, AMM);
            list_benchmark!(list, extra, pallet_liquid_staking, LiquidStaking);
            list_benchmark!(list, extra, pallet_router, AMMRoute);
            list_benchmark!(list, extra, pallet_crowdloans, Crowdloans);
            list_benchmark!(list, extra, pallet_xcm_helper, XcmHelper);
            list_benchmark!(list, extra, pallet_farming, Farming);

            let storage_info = AllPalletsWithSystem::storage_info();

            (list, storage_info)
        }

        fn dispatch_benchmark(
            config: frame_benchmarking::BenchmarkConfig
        ) -> Result<Vec<frame_benchmarking::BenchmarkBatch>, sp_runtime::RuntimeString> {
            use frame_benchmarking::{Benchmarking, BenchmarkBatch, add_benchmark, TrackedStorageKey};

            // use pallet_loans_benchmarking::Pallet as LoansBench;
            use frame_system_benchmarking::Pallet as SystemBench;

            // impl pallet_loans_benchmarking::Config for Runtime {}
            impl frame_system_benchmarking::Config for Runtime {}

            let whitelist: Vec<TrackedStorageKey> = vec![
                // Block Number
                hex_literal::hex!("26aa394eea5630e07c48ae0c9558cef702a5c1b19ab7a04f536c519aca4983ac").to_vec().into(),
                // Total Issuance
                hex_literal::hex!("c2261276cc9d1f8598ea4b6a74b15c2f57c875e4cff74148e4628f264b974c80").to_vec().into(),
                // Execution Phase
                hex_literal::hex!("26aa394eea5630e07c48ae0c9558cef7ff553b5a9862a516939d82b3d3d8661a").to_vec().into(),
                // Event Count
                hex_literal::hex!("26aa394eea5630e07c48ae0c9558cef70a98fdbe9ce6c55837576c60c7af3850").to_vec().into(),
                // System Events
                hex_literal::hex!("26aa394eea5630e07c48ae0c9558cef780d41e5e16056765bc8461851072c9d7").to_vec().into(),
            ];

            let mut batches = Vec::<BenchmarkBatch>::new();
            let params = (&config, &whitelist);

            add_benchmark!(params, batches, frame_system, SystemBench::<Runtime>);
            add_benchmark!(params, batches, pallet_balances, Balances);
            add_benchmark!(params, batches, pallet_timestamp, Timestamp);
            add_benchmark!(params, batches, pallet_bridge, Bridge);
            add_benchmark!(params, batches, pallet_loans, Loans);
            add_benchmark!(params, batches, pallet_multisig, Multisig);
            add_benchmark!(params, batches, pallet_membership, TechnicalCommitteeMembership);
            add_benchmark!(params, batches, pallet_amm, AMM);
            add_benchmark!(params, batches, pallet_liquid_staking, LiquidStaking);
            add_benchmark!(params, batches, pallet_router, AMMRoute);
            add_benchmark!(params, batches, pallet_crowdloans, Crowdloans);
            add_benchmark!(params, batches, pallet_xcm_helper, XcmHelper);
            add_benchmark!(params, batches, pallet_farming, Farming);

            if batches.is_empty() { return Err("Benchmark not found for this pallet.".into()) }
            Ok(batches)
        }
    }

    #[cfg(feature = "try-runtime")]
    impl frame_try_runtime::TryRuntime<Block> for Runtime {
        fn on_runtime_upgrade() -> (Weight, Weight) {
            log::info!("try-runtime::on_runtime_upgrade.");
            let weight = Executive::try_runtime_upgrade().unwrap();
            (weight, RuntimeBlockWeights::get().max_block)
        }

        fn execute_block_no_check(block: Block) -> Weight {
            Executive::execute_block_no_check(block)
        }
    }
}

struct CheckInherents;

impl cumulus_pallet_parachain_system::CheckInherents<Block> for CheckInherents {
    fn check_inherents(
        block: &Block,
        relay_state_proof: &cumulus_pallet_parachain_system::RelayChainStateProof,
    ) -> sp_inherents::CheckInherentsResult {
        let relay_chain_slot = relay_state_proof
            .read_slot()
            .expect("Could not read the relay chain slot from the proof");

        let inherent_data =
            cumulus_primitives_timestamp::InherentDataProvider::from_relay_chain_slot_and_duration(
                relay_chain_slot,
                sp_std::time::Duration::from_secs(6),
            )
            .create_inherent_data()
            .expect("Could not create the timestamp inherent data");

        inherent_data.check_extrinsics(block)
    }
}

cumulus_pallet_parachain_system::register_validate_block!(
    Runtime = Runtime,
    BlockExecutor = cumulus_pallet_aura_ext::BlockExecutor::<Runtime, Executive>,
    CheckInherents = CheckInherents,
);<|MERGE_RESOLUTION|>--- conflicted
+++ resolved
@@ -1839,12 +1839,8 @@
         EmergencyShutdown: pallet_emergency_shutdown::{Pallet, Call, Storage, Event<T>} = 91,
         Farming: pallet_farming::{Pallet, Call, Storage, Event<T>} = 92,
         XcmHelper: pallet_xcm_helper::{Pallet, Call, Storage, Event<T>} = 93,
-<<<<<<< HEAD
-        StableSwap: pallet_stableswap::{Pallet, Call, Storage, Event<T>} = 94,
-=======
         Payroll: pallet_payroll::{Pallet, Call, Storage, Event<T>} = 94,
->>>>>>> b178b1a1
-
+        StableSwap: pallet_stableswap::{Pallet, Call, Storage, Event<T>} = 95,
         // Parachain System, always put it at the end
         ParachainSystem: cumulus_pallet_parachain_system::{Pallet, Call, Config, Storage, Inherent, Event<T>, ValidateUnsigned} = 20,
     }
