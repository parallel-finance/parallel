// Copyright 2021 Parallel Finance Developer.
// This file is part of Parallel Finance.

// Licensed under the Apache License, Version 2.0 (the "License");
// you may not use this file except in compliance with the License.
// You may obtain a copy of the License at
// http://www.apache.org/licenses/LICENSE-2.0

// Unless required by applicable law or agreed to in writing, software
// distributed under the License is distributed on an "AS IS" BASIS,
// WITHOUT WARRANTIES OR CONDITIONS OF ANY KIND, either express or implied.
// See the License for the specific language governing permissions and
// limitations under the License.

#![cfg_attr(not(feature = "std"), no_std)]
// `construct_runtime!` does a lot of recursion and requires us to increase the limit to 256.
#![recursion_limit = "256"]

// Make the WASM binary available.
#[cfg(feature = "std")]
include!(concat!(env!("OUT_DIR"), "/wasm_binary.rs"));

mod weights;

use codec::{Decode, Encode, MaxEncodedLen};
use frame_support::{
    dispatch::Weight,
    match_type,
    traits::{
        fungibles::{InspectMetadata, Mutate},
        Contains, EqualPrivilegeOnly, Everything, Nothing,
    },
    PalletId,
};

use orml_traits::{DataProvider, DataProviderExtended};
use polkadot_runtime_common::SlowAdjustingFeeUpdate;
use scale_info::TypeInfo;
use sp_api::impl_runtime_apis;
use sp_core::{
    u32_trait::{_1, _2, _3, _4, _5},
    OpaqueMetadata,
};
use sp_runtime::{
    create_runtime_str, generic, impl_opaque_keys,
    traits::{
        self, AccountIdConversion, AccountIdLookup, BlakeTwo256, Block as BlockT,
        BlockNumberProvider, Convert, Zero,
    },
    transaction_validity::{TransactionSource, TransactionValidity},
    ApplyExtrinsicResult, DispatchError, KeyTypeId, Perbill, Permill, RuntimeDebug,
    SaturatedConversion,
};
use sp_std::prelude::*;
#[cfg(feature = "std")]
use sp_version::NativeVersion;
use sp_version::RuntimeVersion;

use frame_system::{
    limits::{BlockLength, BlockWeights},
    EnsureOneOf, EnsureRoot,
};
use orml_xcm_support::{IsNativeConcrete, MultiNativeAsset};
use polkadot_parachain::primitives::Sibling;
use primitives::{
    currency::MultiCurrencyAdapter,
    network::PARALLEL_PREFIX,
    tokens::{DOT, PARA, XDOT},
    Index, *,
};

use xcm::latest::prelude::*;
use xcm_builder::{
    AccountId32Aliases, AllowKnownQueryResponses, AllowSubscriptionsFrom,
    AllowTopLevelPaidExecutionFrom, EnsureXcmOrigin, FixedRateOfFungible, FixedWeightBounds,
    LocationInverter, ParentAsSuperuser, ParentIsDefault, RelayChainAsNative,
    SiblingParachainAsNative, SiblingParachainConvertsVia, SignedAccountId32AsNative,
    SignedToAccountId32, SovereignSignedViaLocation, TakeRevenue, TakeWeightCredit,
};
use xcm_executor::{Config, XcmExecutor};
pub mod constants;
pub mod impls;
// A few exports that help ease life for downstream crates.
// re-exports
pub use constants::{currency, fee, time};
pub use impls::DealWithFees;

pub use pallet_liquid_staking;
// pub use pallet_liquidation;
pub use pallet_amm;
pub use pallet_bridge;
pub use pallet_liquidity_mining;
pub use pallet_loans;
pub use pallet_multisig;
pub use pallet_nominee_election;
pub use pallet_prices;

use currency::*;
use fee::*;
use time::*;

pub use frame_support::{
    construct_runtime, log, parameter_types,
    traits::{InstanceFilter, KeyOwnerProofSystem, Randomness},
    weights::{
        constants::{BlockExecutionWeight, ExtrinsicBaseWeight, RocksDbWeight, WEIGHT_PER_SECOND},
        DispatchClass, IdentityFee,
    },
    StorageValue,
};
use pallet_xcm::XcmPassthrough;
#[cfg(any(feature = "std", test))]
pub use sp_runtime::BuildStorage;

/// Opaque types. These are used by the CLI to instantiate machinery that don't need to know
/// the specifics of the runtime. They can then be made to be agnostic over specific formats
/// of data like extrinsics, allowing for them to continue syncing the network through upgrades
/// to even the core data structures.
pub mod opaque {
    use super::*;

    pub use sp_runtime::OpaqueExtrinsic as UncheckedExtrinsic;

    /// Opaque block type.
    pub type Block = generic::Block<Header, UncheckedExtrinsic>;

    pub type SessionHandlers = ();

    impl_opaque_keys! {
        pub struct SessionKeys {
            pub aura: Aura,
        }
    }
}

#[sp_version::runtime_version]
pub const VERSION: RuntimeVersion = RuntimeVersion {
    spec_name: create_runtime_str!("parallel"),
    impl_name: create_runtime_str!("parallel"),
    authoring_version: 1,
    spec_version: 176,
    impl_version: 21,
    apis: RUNTIME_API_VERSIONS,
    transaction_version: 5,
};

// 1 in 4 blocks (on average, not counting collisions) will be primary babe blocks.
pub const PRIMARY_PROBABILITY: (u64, u64) = (1, 4);

pub const NATIVE_ASSET_ID: u32 = PARA;

#[derive(codec::Encode, codec::Decode)]
pub enum XCMPMessage<XAccountId, XBalance> {
    /// Transfer tokens to the given account from the Parachain account.
    TransferToken(XAccountId, XBalance),
}

/// The version information used to identify this runtime when compiled natively.
#[cfg(feature = "std")]
pub fn native_version() -> NativeVersion {
    NativeVersion {
        runtime_version: VERSION,
        can_author_with: Default::default(),
    }
}

/// We assume that ~10% of the block weight is consumed by `on_initalize` handlers.
/// This is used to limit the maximal weight of a single extrinsic.
const AVERAGE_ON_INITIALIZE_RATIO: Perbill = Perbill::from_percent(10);
/// We allow `Normal` extrinsics to fill up the block up to 75%, the rest can be used
/// by  Operational  extrinsics.
const NORMAL_DISPATCH_RATIO: Perbill = Perbill::from_percent(75);
/// We allow for 2 seconds of compute with a 6 second average block time.
const MAXIMUM_BLOCK_WEIGHT: Weight = 2 * WEIGHT_PER_SECOND;

parameter_types! {
    pub const BlockHashCount: BlockNumber = 250;
    pub const Version: RuntimeVersion = VERSION;
    pub RuntimeBlockLength: BlockLength =
        BlockLength::max_with_normal_ratio(5 * 1024 * 1024, NORMAL_DISPATCH_RATIO);
    pub RuntimeBlockWeights: BlockWeights = BlockWeights::builder()
        .base_block(BlockExecutionWeight::get())
        .for_class(DispatchClass::all(), |weights| {
            weights.base_extrinsic = ExtrinsicBaseWeight::get();
        })
        .for_class(DispatchClass::Normal, |weights| {
            weights.max_total = Some(NORMAL_DISPATCH_RATIO * MAXIMUM_BLOCK_WEIGHT);
        })
        .for_class(DispatchClass::Operational, |weights| {
            weights.max_total = Some(MAXIMUM_BLOCK_WEIGHT);
            // Operational transactions have some extra reserved space, so that they
            // are included even if block reached `MAXIMUM_BLOCK_WEIGHT`.
            weights.reserved = Some(
                MAXIMUM_BLOCK_WEIGHT - NORMAL_DISPATCH_RATIO * MAXIMUM_BLOCK_WEIGHT
            );
        })
        .avg_block_initialization(AVERAGE_ON_INITIALIZE_RATIO)
        .build_or_panic();
    pub const SS58Prefix: u8 = PARALLEL_PREFIX;
}

pub struct BaseCallFilter;
impl Contains<Call> for BaseCallFilter {
    fn contains(call: &Call) -> bool {
        matches!(
            call,
            // System, Currencies
            Call::System(_) |
            Call::Timestamp(_) |
            Call::Assets(pallet_assets::Call::mint { .. }) |
            // Governance
            Call::Sudo(_) |
            Call::Democracy(_) |
            Call::GeneralCouncil(_) |
            Call::TechnicalCommittee(_) |
            Call::Treasury(_) |
            Call::Scheduler(_) |
            // Parachain
            Call::ParachainSystem(_) |
            // Consensus
            Call::Authorship(_) |
            Call::Session(_) |
            // Utility
            Call::Utility(_) |
            Call::Multisig(_) |
            Call::Proxy(_) |
            Call::EmergencyShutdown(_) |
            // 3rd Party
            Call::Vesting(_) |
            // Membership
            Call::GeneralCouncilMembership(_) |
            Call::TechnicalCommitteeMembership(_)
        )
        // // 3rd Party
        // Call::Oracle(_) |
        // Call::XTokens(_) |
        // Call::OrmlXcm(_) |

        // // Parachain
        // Call::XcmpQueue(_) |
        // Call::DmpQueue(_) |
        // Call::PolkadotXcm(_) |
        // Call::CumulusXcm(_) |

        // // Consensus
        // Call::CollatorSelection(_) |

        // // Loans
        // Call::Liquidation(_) |
        // Call::Loans(_) |
        // Call::Prices(_) |

        // // LiquidStaking
        // Call::LiquidStaking(_) |
        // Call::NomineeElection(_) |

        // // Membership
        // Call::ValidatorFeedersMembership(_) |
        // Call::OracleMembership(_)
    }
}

pub struct CallFilterRouter;
impl Contains<Call> for CallFilterRouter {
    fn contains(call: &Call) -> bool {
        BaseCallFilter::contains(call) && EmergencyShutdown::contains(call)
    }
}

impl frame_system::Config for Runtime {
    /// The basic call filter to use in dispatchable.
    type BaseCallFilter = CallFilterRouter;
    /// Block & extrinsics weights: base values and limits.
    type BlockWeights = RuntimeBlockWeights;
    /// The maximum length of a block (in bytes).
    type BlockLength = RuntimeBlockLength;
    /// The identifier used to distinguish between accounts.
    type AccountId = AccountId;
    /// The aggregated dispatch type that is available for extrinsics.
    type Call = Call;
    /// The lookup mechanism to get account ID from whatever is passed in dispatchers.
    type Lookup = AccountIdLookup<AccountId, ()>;
    /// The index type for storing how many extrinsics an account has signed.
    type Index = Index;
    /// The index type for blocks.
    type BlockNumber = BlockNumber;
    /// The type for hashing blocks and tries.
    type Hash = Hash;
    /// The hashing algorithm used.
    type Hashing = BlakeTwo256;
    /// The header type.
    type Header = generic::Header<BlockNumber, BlakeTwo256>;
    /// The ubiquitous event type.
    type Event = Event;
    /// The ubiquitous origin type.
    type Origin = Origin;
    /// Maximum number of block number to block hash mappings to keep (oldest pruned first).
    type BlockHashCount = BlockHashCount;
    /// The weight of database operations that the runtime can invoke.
    type DbWeight = RocksDbWeight;
    /// Version of the runtime.
    type Version = Version;
    /// Converts a module to the index of the module in `construct_runtime!`.
    ///
    /// This type is being generated by `construct_runtime!`.
    type PalletInfo = PalletInfo;
    /// What to do if a new account is created.
    type OnNewAccount = ();
    /// What to do if an account is fully reaped from the system.
    type OnKilledAccount = ();
    /// The data to be stored in an account.
    type AccountData = pallet_balances::AccountData<Balance>;
    /// Weight information for the extrinsics of this pallet.
    type SystemWeightInfo = weights::frame_system::WeightInfo<Runtime>;
    /// This is used as an identifier of the chain. 42 is the generic substrate prefix.
    type SS58Prefix = SS58Prefix;
    /// The set code logic.
    type OnSetCode = cumulus_pallet_parachain_system::ParachainSetCode<Self>;
}

parameter_types! {
   pub TreasuryAccount: AccountId = TreasuryPalletId::get().into_account();
}

impl orml_xcm::Config for Runtime {
    type Event = Event;
    type SovereignOrigin = EnsureRootOrMoreThanHalfGeneralCouncil;
}

parameter_types! {
    pub const LoansPalletId: PalletId = PalletId(*b"par/loan");
}

pub struct CurrencyIdConvert;
impl Convert<CurrencyId, Option<MultiLocation>> for CurrencyIdConvert {
    fn convert(id: CurrencyId) -> Option<MultiLocation> {
        match id {
            DOT => Some(MultiLocation::parent()),
            XDOT => Some(MultiLocation::new(
                1,
                X2(
                    Parachain(ParachainInfo::parachain_id().into()),
                    GeneralKey(b"xDOT".to_vec()),
                ),
            )),
            PARA => Some(MultiLocation::new(
                1,
                X2(
                    Parachain(ParachainInfo::parachain_id().into()),
                    GeneralKey(b"PARA".to_vec()),
                ),
            )),
            _ => None,
        }
    }
}

impl Convert<MultiLocation, Option<CurrencyId>> for CurrencyIdConvert {
    fn convert(location: MultiLocation) -> Option<CurrencyId> {
        match location {
            MultiLocation {
                parents: 1,
                interior: Here,
            } => Some(DOT),
            MultiLocation {
                parents: 1,
                interior: X2(Parachain(id), GeneralKey(key)),
            } if ParaId::from(id) == ParachainInfo::parachain_id() && key == b"xDOT".to_vec() => {
                Some(XDOT)
            }
            MultiLocation {
                parents: 1,
                interior: X2(Parachain(id), GeneralKey(key)),
            } if ParaId::from(id) == ParachainInfo::parachain_id() && key == b"PARA".to_vec() => {
                Some(PARA)
            }
            _ => None,
        }
    }
}

impl Convert<MultiAsset, Option<CurrencyId>> for CurrencyIdConvert {
    fn convert(a: MultiAsset) -> Option<CurrencyId> {
        if let MultiAsset {
            id: AssetId::Concrete(id),
            fun: _,
        } = a
        {
            Self::convert(id)
        } else {
            None
        }
    }
}

pub struct AccountIdToMultiLocation;
impl Convert<AccountId, MultiLocation> for AccountIdToMultiLocation {
    fn convert(account_id: AccountId) -> MultiLocation {
        X1(AccountId32 {
            network: NetworkId::Any,
            id: account_id.into(),
        })
        .into()
    }
}

parameter_types! {
    pub SelfLocation: MultiLocation = MultiLocation::new(1, X1(Parachain(ParachainInfo::parachain_id().into())));
    pub const BaseXcmWeight: Weight = 150_000_000;
    pub const MaxInstructions: u32 = 100;
}

impl orml_xtokens::Config for Runtime {
    type Event = Event;
    type Balance = Balance;
    type CurrencyId = CurrencyId;
    type CurrencyIdConvert = CurrencyIdConvert;
    type AccountIdToMultiLocation = AccountIdToMultiLocation;
    type SelfLocation = SelfLocation;
    type XcmExecutor = XcmExecutor<XcmConfig>;
    type Weigher = FixedWeightBounds<BaseXcmWeight, Call, MaxInstructions>;
    type BaseXcmWeight = BaseXcmWeight;
    type LocationInverter = LocationInverter<Ancestry>;
}

parameter_types! {
    pub const AssetDeposit: Balance = DOLLARS; // 1 UNIT deposit to create asset
    pub const ApprovalDeposit: Balance = EXISTENTIAL_DEPOSIT;
    pub const AssetsStringLimit: u32 = 50;
    /// Key = 32 bytes, Value = 36 bytes (32+1+1+1+1)
    // https://github.com/paritytech/substrate/blob/069917b/frame/assets/src/lib.rs#L257L271
    pub const MetadataDepositBase: Balance = deposit(1, 68);
    pub const MetadataDepositPerByte: Balance = deposit(0, 1);
}

impl pallet_assets::Config for Runtime {
    type Event = Event;
    type Balance = Balance;
    type AssetId = CurrencyId;
    type Currency = Balances;
    type ForceOrigin = EnsureRootOrMoreThanHalfGeneralCouncil;
    type AssetDeposit = AssetDeposit;
    type MetadataDepositBase = MetadataDepositBase;
    type MetadataDepositPerByte = MetadataDepositPerByte;
    type ApprovalDeposit = ApprovalDeposit;
    type StringLimit = AssetsStringLimit;
    type Freezer = ();
    type WeightInfo = ();
    type Extra = ();
}

impl pallet_loans::Config for Runtime {
    type Event = Event;
    type PalletId = LoansPalletId;
    type PriceFeeder = Prices;
    type ReserveOrigin = EnsureRootOrMoreThanHalfGeneralCouncil;
    type UpdateOrigin = EnsureRootOrMoreThanHalfGeneralCouncil;
    type WeightInfo = pallet_loans::weights::SubstrateWeight<Runtime>;
    type UnixTime = Timestamp;
    type Assets = CurrencyAdapter;
}

parameter_types! {
    pub const StakingPalletId: PalletId = PalletId(*b"par/lqsk");
    pub const DerivativeIndex: u16 = 0;
    pub const UnstakeQueueCapacity: u32 = 1000;
    pub const MinStakeAmount: Balance = 10_000_000_000;
    pub const MinUnstakeAmount: Balance = 5_000_000_000;
    pub const StakingCurrency: CurrencyId = DOT;
    pub const LiquidCurrency: CurrencyId = XDOT;
}

impl pallet_liquid_staking::Config for Runtime {
    type Event = Event;
    type PalletId = StakingPalletId;
    type WeightInfo = ();
    type SelfParaId = ParachainInfo;
    type Assets = Assets;
    type RelayOrigin = EnsureRootOrMoreThanHalfGeneralCouncil;
    type UpdateOrigin = EnsureRootOrMoreThanHalfGeneralCouncil;
    type DerivativeIndex = DerivativeIndex;
    type StakingCurrency = StakingCurrency;
    type LiquidCurrency = LiquidCurrency;
    type AccountIdToMultiLocation = AccountIdToMultiLocation;
    type UnstakeQueueCapacity = UnstakeQueueCapacity;
    type MinStakeAmount = MinStakeAmount;
    type MinUnstakeAmount = MinUnstakeAmount;
    type XCM = XcmHelper;
}

parameter_types! {
    pub const MaxValidators: u32 = 16;
    pub const ValidatorFeedersMembershipMaxMembers: u32 = 3;
}

type ValidatorFeedersMembershipInstance = pallet_membership::Instance5;
impl pallet_membership::Config<ValidatorFeedersMembershipInstance> for Runtime {
    type Event = Event;
    type AddOrigin = EnsureRootOrMoreThanHalfGeneralCouncil;
    type RemoveOrigin = EnsureRootOrMoreThanHalfGeneralCouncil;
    type SwapOrigin = EnsureRootOrMoreThanHalfGeneralCouncil;
    type ResetOrigin = EnsureRootOrMoreThanHalfGeneralCouncil;
    type PrimeOrigin = EnsureRootOrMoreThanHalfGeneralCouncil;
    type MembershipInitialized = ();
    type MembershipChanged = ();
    type MaxMembers = ValidatorFeedersMembershipMaxMembers;
    type WeightInfo = weights::pallet_membership::WeightInfo<Runtime>;
}

impl pallet_nominee_election::Config for Runtime {
    type Event = Event;
    type MaxValidators = MaxValidators;
    type WeightInfo = pallet_nominee_election::weights::SubstrateWeight<Runtime>;
    type Members = ValidatorFeedersMembership;
}

// parameter_types! {
//     pub const LockPeriod: u64 = 20000; // in milli-seconds
//     pub const LiquidateFactor: Percent = Percent::from_percent(50);
// }
// impl pallet_liquidation::Config for Runtime {
//     type AuthorityId = pallet_liquidation::crypto::AuthId;
//     type LockPeriod = LockPeriod;
//     type LiquidateFactor = LiquidateFactor;
// }

impl<LocalCall> frame_system::offchain::CreateSignedTransaction<LocalCall> for Runtime
where
    Call: From<LocalCall>,
{
    fn create_transaction<C: frame_system::offchain::AppCrypto<Self::Public, Self::Signature>>(
        call: Call,
        public: <Signature as traits::Verify>::Signer,
        account: AccountId,
        index: Index,
    ) -> Option<(
        Call,
        <UncheckedExtrinsic as traits::Extrinsic>::SignaturePayload,
    )> {
        let period = BlockHashCount::get() as u64;
        let current_block = System::block_number()
            .saturated_into::<u64>()
            .saturating_sub(1);
        let tip = 0;
        let extra: SignedExtra = (
            frame_system::CheckSpecVersion::<Runtime>::new(),
            frame_system::CheckTxVersion::<Runtime>::new(),
            frame_system::CheckGenesis::<Runtime>::new(),
            frame_system::CheckEra::<Runtime>::from(generic::Era::mortal(period, current_block)),
            frame_system::CheckNonce::<Runtime>::from(index),
            frame_system::CheckWeight::<Runtime>::new(),
            pallet_transaction_payment::ChargeTransactionPayment::<Runtime>::from(tip),
        );

        let raw_payload = SignedPayload::new(call, extra)
            .map_err(|e| {
                log::error!("SignedPayload error: {:?}", e);
            })
            .ok()?;
        let signature = raw_payload.using_encoded(|payload| C::sign(payload, public))?;
        let address = account;
        let (call, extra, _) = raw_payload.deconstruct();
        Some((
            call,
            (sp_runtime::MultiAddress::Id(address), signature, extra),
        ))
    }
}

impl frame_system::offchain::SigningTypes for Runtime {
    type Public = <Signature as traits::Verify>::Signer;
    type Signature = Signature;
}

impl<C> frame_system::offchain::SendTransactionTypes<C> for Runtime
where
    Call: From<C>,
{
    type OverarchingCall = Call;
    type Extrinsic = UncheckedExtrinsic;
}

parameter_types! {
    pub const MinimumPeriod: u64 = SLOT_DURATION / 2;
}

impl pallet_timestamp::Config for Runtime {
    /// A timestamp: milliseconds since the unix epoch.
    type Moment = u64;
    type OnTimestampSet = ();
    type MinimumPeriod = MinimumPeriod;
    type WeightInfo = weights::pallet_timestamp::WeightInfo<Runtime>;
}

parameter_types! {
    pub const UncleGenerations: u32 = 0;
}

impl pallet_authorship::Config for Runtime {
    type FindAuthor = pallet_session::FindAccountFromAuthorIndex<Self, Aura>;
    type UncleGenerations = UncleGenerations;
    type FilterUncle = ();
    type EventHandler = (CollatorSelection,);
}

parameter_types! {
    pub const Period: u32 = 6 * HOURS;
    pub const Offset: u32 = 0;
}

impl pallet_session::Config for Runtime {
    type Event = Event;
    type ValidatorId = <Self as frame_system::Config>::AccountId;
    // we don't have stash and controller, thus we don't need the convert as well.
    type ValidatorIdOf = pallet_collator_selection::IdentityCollator;
    type ShouldEndSession = pallet_session::PeriodicSessions<Period, Offset>;
    type NextSessionRotation = pallet_session::PeriodicSessions<Period, Offset>;
    type SessionManager = CollatorSelection;
    // Essentially just Aura, but lets be pedantic.
    type SessionHandler =
        <opaque::SessionKeys as sp_runtime::traits::OpaqueKeys>::KeyTypeIdProviders;
    type Keys = opaque::SessionKeys;
    type WeightInfo = ();
}

parameter_types! {
    pub const PotId: PalletId = PalletId(*b"par/pstk");
    pub const MaxCandidates: u32 = 1000;
    pub const MinCandidates: u32 = 1;
    pub const MaxInvulnerables: u32 = 100;
}

impl pallet_collator_selection::Config for Runtime {
    type Event = Event;
    type Currency = Balances;
    type UpdateOrigin = EnsureRootOrMoreThanHalfGeneralCouncil;
    type PotId = PotId;
    type MaxCandidates = MaxCandidates;
    type MinCandidates = MinCandidates;
    type MaxInvulnerables = MaxInvulnerables;
    // should be a multiple of session or things will get inconsistent
    type KickThreshold = Period;
    type ValidatorId = <Self as frame_system::Config>::AccountId;
    type ValidatorIdOf = pallet_collator_selection::IdentityCollator;
    type ValidatorRegistration = Session;
    type WeightInfo = ();
}

parameter_types! {
    pub const MaxAuthorities: u32 = 100_000;
}

impl pallet_aura::Config for Runtime {
    type AuthorityId = AuraId;
    type DisabledValidators = ();
    type MaxAuthorities = MaxAuthorities;
}

impl cumulus_pallet_aura_ext::Config for Runtime {}

parameter_types! {
    pub const ExistentialDeposit: u128 = currency::EXISTENTIAL_DEPOSIT;
    pub const MaxLocks: u32 = 50;
}

impl pallet_balances::Config for Runtime {
    type MaxLocks = MaxLocks;
    /// The type for recording an account's balance.
    type Balance = Balance;
    /// The ubiquitous event type.
    type Event = Event;
    type DustRemoval = ();
    type MaxReserves = ();
    type ReserveIdentifier = [u8; 8];
    type ExistentialDeposit = ExistentialDeposit;
    type AccountStore = System;
    type WeightInfo = weights::pallet_balances::WeightInfo<Runtime>;
}

parameter_types! {
    pub const TransactionByteFee: Balance = 1 * MILLICENTS;
    pub const OperationalFeeMultiplier: u8 = 5;
}

impl pallet_transaction_payment::Config for Runtime {
    type OnChargeTransaction =
        pallet_transaction_payment::CurrencyAdapter<Balances, DealWithFees<Runtime>>;
    type TransactionByteFee = TransactionByteFee;
    type WeightToFee = WeightToFee;
    type FeeMultiplierUpdate = SlowAdjustingFeeUpdate<Self>;
    type OperationalFeeMultiplier = OperationalFeeMultiplier;
}

impl pallet_sudo::Config for Runtime {
    type Event = Event;
    type Call = Call;
}

#[derive(
    Copy,
    Clone,
    Eq,
    PartialEq,
    Ord,
    PartialOrd,
    Encode,
    Decode,
    RuntimeDebug,
    MaxEncodedLen,
    TypeInfo,
)]
pub enum ProxyType {
    Any,
}
impl Default for ProxyType {
    fn default() -> Self {
        Self::Any
    }
}

impl InstanceFilter<Call> for ProxyType {
    fn filter(&self, _c: &Call) -> bool {
        match self {
            ProxyType::Any => true,
        }
    }
    fn is_superset(&self, o: &Self) -> bool {
        match (self, o) {
            (ProxyType::Any, _) => true,
        }
    }
}

parameter_types! {
    // One storage item; key size 32, value size 8; .
    pub const ProxyDepositBase: Balance = deposit(1, 40);
    // Additional storage item size of 33 bytes.
    pub const ProxyDepositFactor: Balance = deposit(0, 33);
    pub const MaxProxies: u16 = 32;
    // One storage item; key size 32, value size 16
    pub const AnnouncementDepositBase: Balance = deposit(1, 48);
    pub const AnnouncementDepositFactor: Balance = deposit(0, 66);
    pub const MaxPending: u16 = 32;
}

impl pallet_proxy::Config for Runtime {
    type Event = Event;
    type Call = Call;
    type Currency = Balances;
    type ProxyType = ProxyType;
    type ProxyDepositBase = ProxyDepositBase;
    type ProxyDepositFactor = ProxyDepositFactor;
    type MaxProxies = MaxProxies;
    type WeightInfo = pallet_proxy::weights::SubstrateWeight<Runtime>;
    type MaxPending = MaxPending;
    type CallHasher = BlakeTwo256;
    type AnnouncementDepositBase = AnnouncementDepositBase;
    type AnnouncementDepositFactor = AnnouncementDepositFactor;
}

impl pallet_utility::Config for Runtime {
    type Event = Event;
    type Call = Call;
    type PalletsOrigin = OriginCaller;
    type WeightInfo = pallet_utility::weights::SubstrateWeight<Runtime>;
}

/// Local origins on this chain are allowed to dispatch XCM sends/executions. However, we later
/// block this via `ExecuteXcmOrigin`.
pub type LocalOriginToLocation = SignedToAccountId32<Origin, AccountId, RelayNetwork>;

/// The means for routing XCM messages which are not for local execution into the right message
/// queues.
pub type XcmRouter = (
    // Two routers - use UMP to communicate with the relay chain:
    cumulus_primitives_utility::ParentAsUmp<ParachainSystem, PolkadotXcm>,
    // ..and XCMP to communicate with the sibling chains.
    XcmpQueue,
);

impl pallet_xcm::Config for Runtime {
    const VERSION_DISCOVERY_QUEUE_SIZE: u32 = 100;

    type Origin = Origin;
    type Call = Call;
    type Event = Event;
    type SendXcmOrigin = EnsureXcmOrigin<Origin, LocalOriginToLocation>;
    type XcmRouter = XcmRouter;
    type ExecuteXcmOrigin = EnsureXcmOrigin<Origin, LocalOriginToLocation>;
    type XcmExecuteFilter = Nothing;
    type XcmReserveTransferFilter = Everything;
    type XcmExecutor = XcmExecutor<XcmConfig>;
    // Teleporting is disabled.
    type XcmTeleportFilter = Nothing;
    type Weigher = FixedWeightBounds<BaseXcmWeight, Call, MaxInstructions>;
    type LocationInverter = LocationInverter<Ancestry>;
    type AdvertisedXcmVersion = pallet_xcm::CurrentXcmVersion;
}

impl cumulus_pallet_xcm::Config for Runtime {
    type Event = Event;
    type XcmExecutor = XcmExecutor<XcmConfig>;
}

impl cumulus_pallet_xcmp_queue::Config for Runtime {
    type Event = Event;
    type XcmExecutor = XcmExecutor<XcmConfig>;
    type ChannelInfo = ParachainSystem;
    type VersionWrapper = PolkadotXcm;
}

impl cumulus_pallet_dmp_queue::Config for Runtime {
    type Event = Event;
    type XcmExecutor = XcmExecutor<XcmConfig>;
    type ExecuteOverweightOrigin = EnsureRootOrMoreThanHalfGeneralCouncil;
}

parameter_types! {
    pub const ReservedXcmpWeight: Weight = MAXIMUM_BLOCK_WEIGHT / 4;
    pub const ReservedDmpWeight: Weight =  MAXIMUM_BLOCK_WEIGHT / 4;
}

impl cumulus_pallet_parachain_system::Config for Runtime {
    type Event = Event;
    type OnValidationData = ();
    type SelfParaId = ParachainInfo;
    type DmpMessageHandler = DmpQueue;
    type OutboundXcmpMessageSource = XcmpQueue;
    type XcmpMessageHandler = XcmpQueue;
    type ReservedXcmpWeight = ReservedXcmpWeight;
    type ReservedDmpWeight = ReservedDmpWeight;
}

impl parachain_info::Config for Runtime {}

parameter_types! {
    pub RelayLocation: MultiLocation = MultiLocation::parent();
    pub const RelayNetwork: NetworkId = NetworkId::Polkadot;
    pub RelayCurrency: CurrencyId = DOT;
    pub ParallelNetwork: NetworkId = NetworkId::Named("parallel".into());
    pub RelayChainOrigin: Origin = cumulus_pallet_xcm::Origin::Relay.into();
    pub Ancestry: MultiLocation = MultiLocation::new(0, X1(Parachain(ParachainInfo::parachain_id().into())));
}

/// Type for specifying how a `MultiLocation` can be converted into an `AccountId`. This is used
/// when determining ownership of accounts for asset transacting and when attempting to use XCM
/// `Transact` in order to determine the dispatch Origin.
pub type LocationToAccountId = (
    // The parent (Relay-chain) origin converts to the default `AccountId`.
    ParentIsDefault<AccountId>,
    // Sibling parachain origins convert to AccountId via the `ParaId::into`.
    SiblingParachainConvertsVia<Sibling, AccountId>,
    // Straight up local `AccountId32` origins just alias directly to `AccountId`.
    AccountId32Aliases<RelayNetwork, AccountId>,
);

parameter_types! {
    pub const NativeCurrencyId: CurrencyId = NATIVE_ASSET_ID;
    pub GiftAccount: AccountId = PalletId(*b"par/gift").into_account();
}

pub struct GiftConvert;
impl Convert<Balance, Balance> for GiftConvert {
    fn convert(amount: Balance) -> Balance {
        let decimal = <Assets as InspectMetadata<AccountId>>::decimals(&DOT);
        if decimal.is_zero() {
            return Zero::zero();
        }

        if amount >= 5 * 10_u128.pow(decimal.into()) {
            return 125 * DOLLARS / 100;
        }

        Zero::zero()
    }
}

/// Means for transacting assets on this chain.
pub type LocalAssetTransactor = MultiCurrencyAdapter<
    // Use this currency:
    CurrencyAdapter,
    // Use this currency when it is a fungible asset matching the given location or name:
    IsNativeConcrete<CurrencyId, CurrencyIdConvert>,
    // Our chain's account ID type (we can't get away without mentioning it explicitly):
    AccountId,
    Balance,
    // Do a simple punn to convert an AccountId32 MultiLocation into a native chain account ID:
    LocationToAccountId,
    CurrencyIdConvert,
    NativeCurrencyId,
    GiftAccount,
    GiftConvert,
>;

/// This is the type we use to convert an (incoming) XCM origin into a local `Origin` instance,
/// ready for dispatching a transaction with Xcm's `Transact`. There is an `OriginKind` which can
/// biases the kind of local `Origin` it will become.
pub type XcmOriginToTransactDispatchOrigin = (
    // Sovereign account converter; this attempts to derive an `AccountId` from the origin location
    // using `LocationToAccountId` and then turn that into the usual `Signed` origin. Useful for
    // foreign chains who want to have a local sovereign account on this chain which they control.
    SovereignSignedViaLocation<LocationToAccountId, Origin>,
    // Native converter for Relay-chain (Parent) location; will converts to a `Relay` origin when
    // recognised.
    RelayChainAsNative<RelayChainOrigin, Origin>,
    // Native converter for sibling Parachains; will convert to a `SiblingPara` origin when
    // recognised.
    SiblingParachainAsNative<cumulus_pallet_xcm::Origin, Origin>,
    // Superuser converter for the Relay-chain (Parent) location. This will allow it to issue a
    // transaction from the Root origin.
    ParentAsSuperuser<Origin>,
    // Native signed account converter; this just converts an `AccountId32` origin into a normal
    // `Origin::Signed` origin of the same 32-byte value.
    SignedAccountId32AsNative<RelayNetwork, Origin>,
    // Xcm origins can be represented natively under the Xcm pallet's Xcm origin.
    XcmPassthrough<Origin>,
);

parameter_types! {
    pub DotPerSecond: (AssetId, u128) = (AssetId::Concrete(MultiLocation::parent()), dot_per_second());
}

match_type! {
    pub type ParentOrSiblings: impl Contains<MultiLocation> = {
        MultiLocation { parents: 1, interior: Here } |
        MultiLocation { parents: 1, interior: X1(_) }
    };
}

pub type Barrier = (
    TakeWeightCredit,
    AllowKnownQueryResponses<PolkadotXcm>,
    AllowSubscriptionsFrom<ParentOrSiblings>,
    AllowTopLevelPaidExecutionFrom<Everything>,
);

pub struct ToTreasury;
impl TakeRevenue for ToTreasury {
    fn take_revenue(revenue: MultiAsset) {
        if let MultiAsset {
            id: AssetId::Concrete(id),
            fun: Fungibility::Fungible(amount),
        } = revenue
        {
            if let Some(currency_id) = CurrencyIdConvert::convert(id) {
                let _ = Assets::mint_into(currency_id, &TreasuryAccount::get(), amount);
            }
        }
    }
}

pub struct XcmConfig;
impl Config for XcmConfig {
    type Call = Call;
    type XcmSender = XcmRouter;
    // How to withdraw and deposit an asset.
    type AssetTransactor = LocalAssetTransactor;
    type OriginConverter = XcmOriginToTransactDispatchOrigin;
    type IsReserve = MultiNativeAsset;
    // Teleporting is disabled.
    type IsTeleporter = ();
    type LocationInverter = LocationInverter<Ancestry>;
    type Barrier = Barrier;
    type Weigher = FixedWeightBounds<BaseXcmWeight, Call, MaxInstructions>;
    type Trader = FixedRateOfFungible<DotPerSecond, ToTreasury>;
    type ResponseHandler = PolkadotXcm;
    type SubscriptionService = PolkadotXcm;
    type AssetTrap = PolkadotXcm;
    type AssetClaims = PolkadotXcm;
}

parameter_types! {
      pub const MinimumCount: u32 = 1;
      pub const ExpiresIn: Moment = 1000 * 60 * 60; // 60 mins
      pub const MaxHasDispatchedSize: u32 = 100;
      pub OneAccount: AccountId = AccountId::from([1u8; 32]);
}

type ParallelDataProvider = orml_oracle::Instance1;
impl orml_oracle::Config<ParallelDataProvider> for Runtime {
    type Event = Event;
    type OnNewData = ();
    type CombineData =
        orml_oracle::DefaultCombineData<Runtime, MinimumCount, ExpiresIn, ParallelDataProvider>;
    type Time = Timestamp;
    type OracleKey = CurrencyId;
    type OracleValue = Price;
    type RootOperatorAccountId = OneAccount;
    type MaxHasDispatchedSize = MaxHasDispatchedSize;
    type WeightInfo = ();
    type Members = OracleMembership;
}

pub type TimeStampedPrice = orml_oracle::TimestampedValue<Price, Moment>;
pub struct AggregatedDataProvider;
impl DataProvider<CurrencyId, TimeStampedPrice> for AggregatedDataProvider {
    fn get(key: &CurrencyId) -> Option<TimeStampedPrice> {
        Oracle::get(key)
    }
}

impl DataProviderExtended<CurrencyId, TimeStampedPrice> for AggregatedDataProvider {
    fn get_no_op(key: &CurrencyId) -> Option<TimeStampedPrice> {
        Oracle::get_no_op(key)
    }

    fn get_all_values() -> Vec<(CurrencyId, Option<TimeStampedPrice>)> {
        Oracle::get_all_values()
    }
}

pub struct Decimal;
impl DecimalProvider<CurrencyId> for Decimal {
    fn get_decimal(asset_id: &CurrencyId) -> Option<u8> {
        match *asset_id {
            NATIVE_ASSET_ID => Some(12_u8),
            _ => {
                let decimal = <Assets as InspectMetadata<AccountId>>::decimals(asset_id);
                if decimal.is_zero() {
                    None
                } else {
                    Some(decimal)
                }
            }
        }
    }
}

impl pallet_prices::Config for Runtime {
    type Event = Event;
    type Source = AggregatedDataProvider;
    type FeederOrigin = EnsureRoot<AccountId>;
    type LiquidStakingExchangeRateProvider = LiquidStaking;
    type LiquidStakingCurrenciesProvider = LiquidStaking;
    type Decimal = Decimal;
    type WeightInfo = pallet_prices::weights::SubstrateWeight<Runtime>;
}

parameter_types! {
    // One storage item; key size is 32; value is size 4+4+16+32 bytes = 56 bytes.
    pub const DepositBase: Balance = deposit(1, 88);
    // Additional storage item size of 32 bytes.
    pub const DepositFactor: Balance = deposit(0, 32);
    pub const MaxSignatories: u16 = 100;
}

impl pallet_multisig::Config for Runtime {
    type Event = Event;
    type Call = Call;
    type Currency = Balances;
    type DepositBase = DepositBase;
    type DepositFactor = DepositFactor;
    type MaxSignatories = MaxSignatories;
    type WeightInfo = weights::pallet_multisig::WeightInfo<Runtime>;
}

type EnsureRootOrMoreThanHalfGeneralCouncil = EnsureOneOf<
    AccountId,
    EnsureRoot<AccountId>,
    pallet_collective::EnsureProportionMoreThan<_1, _2, AccountId, GeneralCouncilCollective>,
>;
type EnsureRootOrAtLeastThreeFifthsGeneralCouncil = EnsureOneOf<
    AccountId,
    EnsureRoot<AccountId>,
    pallet_collective::EnsureProportionAtLeast<_3, _5, AccountId, GeneralCouncilCollective>,
>;

type EnsureAllTechnicalComittee = EnsureOneOf<
    AccountId,
    EnsureRoot<AccountId>,
    pallet_collective::EnsureProportionAtLeast<_1, _1, AccountId, TechnicalCollective>,
>;

parameter_types! {
    pub const LaunchPeriod: BlockNumber = 7 * DAYS;
    pub const VotingPeriod: BlockNumber = 7 * DAYS;
    pub const FastTrackVotingPeriod: BlockNumber = 1 * DAYS;
    pub const InstantAllowed: bool = true;
    pub const MinimumDeposit: Balance = 100 * DOLLARS;
    pub const EnactmentPeriod: BlockNumber = 8 * DAYS;
    pub const CooloffPeriod: BlockNumber = 7 * DAYS;
    // One cent: $10,000 / MB
    pub const PreimageByteDeposit: Balance = 1 * CENTS;
    pub const MaxVotes: u32 = 100;
    pub const MaxProposals: u32 = 100;
}

impl pallet_democracy::Config for Runtime {
    type Proposal = Call;
    type Event = Event;
    type Currency = Balances;
    type EnactmentPeriod = EnactmentPeriod;
    type LaunchPeriod = LaunchPeriod;
    type VotingPeriod = VotingPeriod;
    type MinimumDeposit = MinimumDeposit;
    /// A straight majority of the council can decide what their next motion is.
    type ExternalOrigin =
        pallet_collective::EnsureProportionAtLeast<_1, _2, AccountId, GeneralCouncilCollective>;
    /// A super-majority can have the next scheduled referendum be a straight majority-carries vote.
    type ExternalMajorityOrigin =
        pallet_collective::EnsureProportionAtLeast<_3, _4, AccountId, GeneralCouncilCollective>;
    /// A unanimous council can have the next scheduled referendum be a straight default-carries
    /// (NTB) vote.
    type ExternalDefaultOrigin =
        pallet_collective::EnsureProportionAtLeast<_1, _1, AccountId, GeneralCouncilCollective>;
    /// Two thirds of the technical committee can have an ExternalMajority/ExternalDefault vote
    /// be tabled immediately and with a shorter voting/enactment period.
    type FastTrackOrigin =
        pallet_collective::EnsureProportionAtLeast<_2, _3, AccountId, TechnicalCollective>;
    type InstantOrigin =
        pallet_collective::EnsureProportionAtLeast<_1, _1, AccountId, TechnicalCollective>;
    type InstantAllowed = InstantAllowed;
    type FastTrackVotingPeriod = FastTrackVotingPeriod;
    // To cancel a proposal which has been passed, 2/3 of the council must agree to it.
    type CancellationOrigin =
        pallet_collective::EnsureProportionAtLeast<_2, _3, AccountId, GeneralCouncilCollective>;
    // To cancel a proposal before it has been passed, the technical committee must be unanimous or
    // Root must agree.
    type CancelProposalOrigin = EnsureAllTechnicalComittee;
    type BlacklistOrigin = EnsureRoot<AccountId>;
    // Any single technical committee member may veto a coming council proposal, however they can
    // only do it once and it lasts only for the cool-off period.
    type VetoOrigin = pallet_collective::EnsureMember<AccountId, TechnicalCollective>;
    type CooloffPeriod = CooloffPeriod;
    type PreimageByteDeposit = PreimageByteDeposit;
    type OperationalPreimageOrigin =
        pallet_collective::EnsureMember<AccountId, GeneralCouncilCollective>;
    type Slash = Treasury;
    type Scheduler = Scheduler;
    type PalletsOrigin = OriginCaller;
    type MaxVotes = MaxVotes;
    type WeightInfo = pallet_democracy::weights::SubstrateWeight<Runtime>;
    type MaxProposals = MaxProposals;
    type VoteLockingPeriod = EnactmentPeriod;
}

parameter_types! {
    pub const GeneralCouncilMotionDuration: BlockNumber = 3 * DAYS;
    pub const GeneralCouncilMaxProposals: u32 = 100;
    pub const GeneralCouncilMaxMembers: u32 = 100;
}

type GeneralCouncilCollective = pallet_collective::Instance1;
impl pallet_collective::Config<GeneralCouncilCollective> for Runtime {
    type Origin = Origin;
    type Proposal = Call;
    type Event = Event;
    type MotionDuration = GeneralCouncilMotionDuration;
    type MaxProposals = GeneralCouncilMaxProposals;
    type MaxMembers = GeneralCouncilMaxMembers;
    type DefaultVote = pallet_collective::PrimeDefaultVote;
    type WeightInfo = pallet_collective::weights::SubstrateWeight<Runtime>;
}

type GeneralCouncilMembershipInstance = pallet_membership::Instance1;
impl pallet_membership::Config<GeneralCouncilMembershipInstance> for Runtime {
    type Event = Event;
    type AddOrigin = EnsureRootOrMoreThanHalfGeneralCouncil;
    type RemoveOrigin = EnsureRootOrMoreThanHalfGeneralCouncil;
    type SwapOrigin = EnsureRootOrMoreThanHalfGeneralCouncil;
    type ResetOrigin = EnsureRootOrMoreThanHalfGeneralCouncil;
    type PrimeOrigin = EnsureRootOrMoreThanHalfGeneralCouncil;
    type MembershipInitialized = GeneralCouncil;
    type MembershipChanged = GeneralCouncil;
    type MaxMembers = GeneralCouncilMaxMembers;
    type WeightInfo = pallet_membership::weights::SubstrateWeight<Runtime>;
}

parameter_types! {
    pub const TechnicalMotionDuration: BlockNumber = 3 * DAYS;
    pub const TechnicalMaxProposals: u32 = 100;
    pub const TechnicalMaxMembers: u32 = 100;
}

type TechnicalCollective = pallet_collective::Instance2;
impl pallet_collective::Config<TechnicalCollective> for Runtime {
    type Origin = Origin;
    type Proposal = Call;
    type Event = Event;
    type MotionDuration = TechnicalMotionDuration;
    type MaxProposals = TechnicalMaxProposals;
    type MaxMembers = TechnicalMaxMembers;
    type DefaultVote = pallet_collective::PrimeDefaultVote;
    type WeightInfo = pallet_collective::weights::SubstrateWeight<Runtime>;
}

type TechnicalCommitteeMembershipInstance = pallet_membership::Instance2;
impl pallet_membership::Config<TechnicalCommitteeMembershipInstance> for Runtime {
    type Event = Event;
    type AddOrigin = EnsureRootOrMoreThanHalfGeneralCouncil;
    type RemoveOrigin = EnsureRootOrMoreThanHalfGeneralCouncil;
    type SwapOrigin = EnsureRootOrMoreThanHalfGeneralCouncil;
    type ResetOrigin = EnsureRootOrMoreThanHalfGeneralCouncil;
    type PrimeOrigin = EnsureRootOrMoreThanHalfGeneralCouncil;
    type MembershipInitialized = TechnicalCommittee;
    type MembershipChanged = TechnicalCommittee;
    type MaxMembers = TechnicalMaxMembers;
    type WeightInfo = pallet_membership::weights::SubstrateWeight<Runtime>;
}

parameter_types! {
    pub MaximumSchedulerWeight: Weight = Perbill::from_percent(80) *
        RuntimeBlockWeights::get().max_block;
    pub const MaxScheduledPerBlock: u32 = 50;
}

impl pallet_scheduler::Config for Runtime {
    type Event = Event;
    type Origin = Origin;
    type PalletsOrigin = OriginCaller;
    type Call = Call;
    type MaximumWeight = MaximumSchedulerWeight;
    type ScheduleOrigin = EnsureRoot<AccountId>;
    type MaxScheduledPerBlock = MaxScheduledPerBlock;
    type OriginPrivilegeCmp = EqualPrivilegeOnly;
    type WeightInfo = pallet_scheduler::weights::SubstrateWeight<Runtime>;
}

parameter_types! {
    pub const ProposalBond: Permill = Permill::from_percent(5);
    pub const ProposalBondMinimum: Balance = 1 * DOLLARS;
    pub const SpendPeriod: BlockNumber = 1 * DAYS;
    pub const Burn: Permill = Permill::from_percent(0);
    pub const TreasuryPalletId: PalletId = PalletId(*b"par/trsy");
    pub const MaxApprovals: u32 = 100;
}

impl pallet_treasury::Config for Runtime {
    type PalletId = TreasuryPalletId;
    type Currency = Balances;
    type ApproveOrigin = EnsureRootOrAtLeastThreeFifthsGeneralCouncil;
    type RejectOrigin = EnsureRootOrMoreThanHalfGeneralCouncil;
    type Event = Event;
    type OnSlash = ();
    type ProposalBond = ProposalBond;
    type ProposalBondMinimum = ProposalBondMinimum;
    type SpendPeriod = SpendPeriod;
    type Burn = Burn;
    type BurnDestination = ();
    type SpendFunds = ();
    type WeightInfo = pallet_treasury::weights::SubstrateWeight<Runtime>;
    type MaxApprovals = MaxApprovals;
}

parameter_types! {
    pub const OracleMaxMembers: u32 = 100;
}

type OracleMembershipInstance = pallet_membership::Instance3;
impl pallet_membership::Config<OracleMembershipInstance> for Runtime {
    type Event = Event;
    type AddOrigin = EnsureRootOrMoreThanHalfGeneralCouncil;
    type RemoveOrigin = EnsureRootOrMoreThanHalfGeneralCouncil;
    type SwapOrigin = EnsureRootOrMoreThanHalfGeneralCouncil;
    type ResetOrigin = EnsureRootOrMoreThanHalfGeneralCouncil;
    type PrimeOrigin = EnsureRootOrMoreThanHalfGeneralCouncil;
    type MembershipInitialized = ();
    type MembershipChanged = ();
    type MaxMembers = OracleMaxMembers;
    type WeightInfo = weights::pallet_membership::WeightInfo<Runtime>;
}

// parameter_types! {
//     pub const BridgeMaxMembers: u32 = 100;
// }
//
// type BridgeMembershipInstance = pallet_membership::Instance6;
// impl pallet_membership::Config<BridgeMembershipInstance> for Runtime {
//     type Event = Event;
//     type AddOrigin = EnsureRootOrMoreThanHalfGeneralCouncil;
//     type RemoveOrigin = EnsureRootOrMoreThanHalfGeneralCouncil;
//     type SwapOrigin = EnsureRootOrMoreThanHalfGeneralCouncil;
//     type ResetOrigin = EnsureRootOrMoreThanHalfGeneralCouncil;
//     type PrimeOrigin = EnsureRootOrMoreThanHalfGeneralCouncil;
//     type MembershipInitialized = ();
//     type MembershipChanged = ();
//     type MaxMembers = BridgeMaxMembers;
//     type WeightInfo = weights::pallet_membership::WeightInfo<Runtime>;
// }
//
// parameter_types! {
//     pub const ParallelHeiko: ChainId = 0;
//     pub const BridgePalletId: PalletId = PalletId(*b"par/brid");
//     pub const ProposalLifetime: BlockNumber = 200;
// }
//
// impl pallet_bridge::Config for Runtime {
//     type Event = Event;
//     type AdminMembers = BridgeMembership;
//     type RootOperatorOrigin = EnsureRootOrMoreThanHalfGeneralCouncil;
//     type ChainId = ParallelHeiko;
//     type PalletId = BridgePalletId;
//     type Assets = CurrencyAdapter;
//     type ProposalLifetime = ProposalLifetime;
//     type WeightInfo = pallet_bridge::weights::SubstrateWeight<Runtime>;
// }

parameter_types! {
    pub MinVestedTransfer: Balance = 0;
    pub const MaxVestingSchedules: u32 = 100;
}

impl orml_vesting::Config for Runtime {
    type Event = Event;
    type Currency = Balances;
    type MinVestedTransfer = MinVestedTransfer;
    type VestedTransferOrigin = frame_system::EnsureSigned<AccountId>;
    type WeightInfo = ();
    type MaxVestingSchedules = MaxVestingSchedules;
    type BlockNumberProvider = frame_system::Pallet<Runtime>;
}

parameter_types! {
    pub const AMMPalletId: PalletId = PalletId(*b"par/ammp");
    pub DefaultLpFee: Perbill = Perbill::from_rational(25u32, 10000u32);        // 0.25%
    pub DefaultProtocolFee: Perbill = Perbill::from_rational(5u32, 10000u32);   // 0.05%
    pub DefaultProtocolFeeReceiver: AccountId = TreasuryPalletId::get().into_account();
    pub const MinimumLiquidity: u128 = 1_000u128;
}

impl pallet_amm::Config for Runtime {
    type Event = Event;
    type Assets = CurrencyAdapter;
    type PalletId = AMMPalletId;
    type LockAccountId = OneAccount;
    type CreatePoolOrigin = EnsureRootOrMoreThanHalfGeneralCouncil;
    type AMMWeightInfo = pallet_amm::weights::SubstrateWeight<Runtime>;
    type LpFee = DefaultLpFee;
    type ProtocolFee = DefaultProtocolFee;
    type MinimumLiquidity = MinimumLiquidity;
    type ProtocolFeeReceiver = DefaultProtocolFeeReceiver;
}

parameter_types! {
    pub const CrowdloansPalletId: PalletId = PalletId(*b"crwloans");
    pub const MinContribution: Balance = 50_000_000_000;
    pub const MaxVrfs: u32 = 10;
    pub const MigrateKeysLimit: u32 = 10;
    pub const RemoveKeysLimit: u32 = 1000;
    pub RefundLocation: AccountId = Utility::derivative_account_id(ParachainInfo::parachain_id().into_account(), u16::MAX);
}

pub struct RelayChainBlockNumberProvider<T>(sp_std::marker::PhantomData<T>);

impl<T: cumulus_pallet_parachain_system::Config> BlockNumberProvider
    for RelayChainBlockNumberProvider<T>
{
    type BlockNumber = primitives::BlockNumber;

    fn current_block_number() -> Self::BlockNumber {
        cumulus_pallet_parachain_system::Pallet::<T>::validation_data()
            .map(|d| d.relay_parent_number)
            .unwrap_or_default()
    }
}

impl pallet_crowdloans::Config for Runtime {
    type Event = Event;
    type Origin = Origin;
    type Call = Call;
    type PalletId = CrowdloansPalletId;
    type SelfParaId = ParachainInfo;
    type Assets = Assets;
    type RelayCurrency = RelayCurrency;
    type AccountIdToMultiLocation = AccountIdToMultiLocation;
    type RefundLocation = RefundLocation;
    type MinContribution = MinContribution;
    type MaxVrfs = MaxVrfs;
    type MigrateKeysLimit = MigrateKeysLimit;
    type RemoveKeysLimit = RemoveKeysLimit;
    type MigrateOrigin = EnsureRootOrMoreThanHalfGeneralCouncil;
    type VrfOrigin = EnsureRootOrMoreThanHalfGeneralCouncil;
    type CreateVaultOrigin = EnsureRootOrMoreThanHalfGeneralCouncil;
    type DissolveVaultOrigin = EnsureRootOrMoreThanHalfGeneralCouncil;
    type RefundOrigin = EnsureRootOrMoreThanHalfGeneralCouncil;
    type UpdateVaultOrigin = EnsureRootOrMoreThanHalfGeneralCouncil;
    type OpenCloseOrigin = EnsureRootOrMoreThanHalfGeneralCouncil;
    type AuctionFailedOrigin = EnsureRootOrMoreThanHalfGeneralCouncil;
    type SlotExpiredOrigin = EnsureRootOrMoreThanHalfGeneralCouncil;
    type WeightInfo = pallet_crowdloans::weights::SubstrateWeight<Runtime>;
    type XCM = XcmHelper;
    type RelayChainBlockNumberProvider = RelayChainBlockNumberProvider<Runtime>;
}

parameter_types! {
    pub const XcmHelperPalletId: PalletId = PalletId(*b"par/fees");
    pub const NotifyTimeout: BlockNumber = 100;
}

impl pallet_xcm_helper::Config for Runtime {
    type Event = Event;
    type UpdateOrigin = EnsureRootOrMoreThanHalfGeneralCouncil;
    type Assets = Assets;
    type XcmSender = XcmRouter;
    type RelayNetwork = RelayNetwork;
    type PalletId = XcmHelperPalletId;
    type NotifyTimeout = NotifyTimeout;
    type BlockNumberProvider = frame_system::Pallet<Runtime>;
    type WeightInfo = pallet_xcm_helper::weights::SubstrateWeight<Runtime>;
}

parameter_types! {
    pub const MaxLengthRoute: u8 = 10;
    pub const RouterPalletId: PalletId = PalletId(*b"ammroute");
}

impl pallet_router::Config for Runtime {
    type Event = Event;
    type PalletId = RouterPalletId;
    type AMM = AMM;
    type AMMRouterWeightInfo = pallet_router::weights::SubstrateWeight<Runtime>;
    type MaxLengthRoute = MaxLengthRoute;
    type Assets = CurrencyAdapter;
}

impl pallet_currency_adapter::Config for Runtime {
    type Assets = Assets;
    type Balances = Balances;
    type GetNativeCurrencyId = NativeCurrencyId;
}

<<<<<<< HEAD
parameter_types! {
    pub const LMPalletId: PalletId = PalletId(*b"par/lqmp");
    pub const MaxRewardTokens: u32 = 1000;
}

impl pallet_liquidity_mining::Config for Runtime {
    type Event = Event;
    type Assets = CurrencyAdapter;
    type PalletId = LMPalletId;
    type MaxRewardTokens = MaxRewardTokens;
    type CreateOrigin = EnsureRoot<AccountId>;
    type WeightInfo = pallet_liquidity_mining::weights::SubstrateWeight<Runtime>;
}
=======
// parameter_types! {
//     pub const LMPalletId: PalletId = PalletId(*b"par/lqmp");
//     pub const MaxRewardTokens: u32 = 1000;
// }
//
// impl pallet_liquidity_mining::Config for Runtime {
//     type Event = Event;
//     type Assets = CurrencyAdapter;
//     type PalletId = LMPalletId;
//     type MaxRewardTokens = MaxRewardTokens;
//     type CreateOrigin = EnsureRootOrMoreThanHalfGeneralCouncil;
//     type WeightInfo = pallet_liquidity_mining::weights::SubstrateWeight<Runtime>;
// }
>>>>>>> 26846f6d

pub struct WhiteListFilter;
impl Contains<Call> for WhiteListFilter {
    fn contains(call: &Call) -> bool {
        matches!(
            call,
            // System, Currencies
            Call::System(_) |
            Call::Timestamp(_) |
            Call::Assets(pallet_assets::Call::mint { .. }) |
            // Governance
            Call::Sudo(_) |
            Call::Democracy(_) |
            Call::GeneralCouncil(_) |
            Call::TechnicalCommittee(_) |
            Call::Treasury(_) |
            Call::Scheduler(_) |
            // Parachain
            Call::ParachainSystem(_) |
            // Consensus
            Call::Authorship(_) |
            Call::Session(_) |
            // Utility
            Call::Utility(_) |
            Call::Multisig(_) |
            Call::Proxy(_) |
            Call::EmergencyShutdown(_) |
            // 3rd Party
            Call::Vesting(_) |
            // Membership
            Call::GeneralCouncilMembership(_) |
            Call::TechnicalCommitteeMembership(_)
        )
    }
}

impl pallet_emergency_shutdown::Config for Runtime {
    type Event = Event;
    type Whitelist = WhiteListFilter;
    type ShutdownOrigin = EnsureRootOrMoreThanHalfGeneralCouncil;
}

// Create the runtime by composing the FRAME pallets that were previously configured.
construct_runtime!(
    pub enum Runtime where
        Block = Block,
        NodeBlock = opaque::Block,
        UncheckedExtrinsic = UncheckedExtrinsic,
    {
        // System, Utility, Currencies
        System: frame_system::{Pallet, Call, Storage, Config, Event<T>} = 0,
        Timestamp: pallet_timestamp::{Pallet, Call, Storage, Inherent} = 1,
        Utility: pallet_utility::{Pallet, Call, Event} = 2,
        Multisig: pallet_multisig::{Pallet, Call, Storage, Event<T>} = 3,
        Balances: pallet_balances::{Pallet, Call, Storage, Config<T>, Event<T>} = 4,
        TransactionPayment: pallet_transaction_payment::{Pallet, Storage} = 5,
        Assets: pallet_assets::{Pallet, Call, Storage, Event<T>} = 6,
        Proxy: pallet_proxy::{Pallet, Call, Storage, Event<T>} = 7,

        // Governance
        Sudo: pallet_sudo::{Pallet, Call, Storage, Config<T>, Event<T>} = 10,
        Democracy: pallet_democracy::{Pallet, Call, Storage, Config<T>, Event<T>} = 11,
        GeneralCouncil: pallet_collective::<Instance1>::{Pallet, Call, Storage, Origin<T>, Event<T>, Config<T>} = 12,
        TechnicalCommittee: pallet_collective::<Instance2>::{Pallet, Call, Storage, Origin<T>, Event<T>, Config<T>} = 13,
        Treasury: pallet_treasury::{Pallet, Call, Storage, Config, Event<T>} = 14,
        Scheduler: pallet_scheduler::{Pallet, Call, Storage, Event<T>} = 15,

        // Parachain
        ParachainSystem: cumulus_pallet_parachain_system::{Pallet, Call, Config, Storage, Inherent, Event<T>, ValidateUnsigned} = 20,
        ParachainInfo: parachain_info::{Pallet, Storage, Config} = 21,
        XcmpQueue: cumulus_pallet_xcmp_queue::{Pallet, Call, Storage, Event<T>} = 22,
        DmpQueue: cumulus_pallet_dmp_queue::{Pallet, Call, Storage, Event<T>} = 23,
        PolkadotXcm: pallet_xcm::{Pallet, Call, Storage, Event<T>, Origin, Config} = 24,
        CumulusXcm: cumulus_pallet_xcm::{Pallet, Call, Event<T>, Origin} = 25,

        // Consensus
        Authorship: pallet_authorship::{Pallet, Call, Storage} = 30,
        CollatorSelection: pallet_collator_selection::{Pallet, Call, Storage, Event<T>, Config<T>} = 31,
        Session: pallet_session::{Pallet, Call, Storage, Event, Config<T>} = 32,
        Aura: pallet_aura::{Pallet, Config<T>, Storage} = 33,
        AuraExt: cumulus_pallet_aura_ext::{Pallet, Config, Storage} = 34,

        // 3rd Party
        Oracle: orml_oracle::<Instance1>::{Pallet, Storage, Call, Event<T>} = 42,
        XTokens: orml_xtokens::{Pallet, Storage, Call, Event<T>} = 43,
        OrmlXcm: orml_xcm::{Pallet, Call, Event<T>} = 45,
        Vesting: orml_vesting::{Pallet, Storage, Call, Event<T>, Config<T>} = 46,

        // Loans
        Loans: pallet_loans::{Pallet, Call, Storage, Event<T>} = 50,
        Prices: pallet_prices::{Pallet, Storage, Call, Event<T>} = 51,
        Crowdloans: pallet_crowdloans::{Pallet, Call, Storage, Event<T>} = 52,
        // Liquidation: pallet_liquidation::{Pallet, Call} = 53,

        // LiquidStaking
        LiquidStaking: pallet_liquid_staking::{Pallet, Call, Storage, Event<T>, Config} = 60,
        NomineeElection: pallet_nominee_election::{Pallet, Call, Storage, Event<T>} = 61,

        // Membership
        GeneralCouncilMembership: pallet_membership::<Instance1>::{Pallet, Call, Storage, Event<T>, Config<T>} = 70,
        TechnicalCommitteeMembership: pallet_membership::<Instance2>::{Pallet, Call, Storage, Event<T>, Config<T>} = 71,
        OracleMembership: pallet_membership::<Instance3>::{Pallet, Call, Storage, Event<T>, Config<T>} = 72,
        ValidatorFeedersMembership: pallet_membership::<Instance5>::{Pallet, Call, Storage, Event<T>, Config<T>} = 73,
        // BridgeMembership: pallet_membership::<Instance6>::{Pallet, Call, Storage, Event<T>, Config<T>} = 74,

        // AMM
        AMM: pallet_amm::{Pallet, Call, Storage, Event<T>} = 80,
        AMMRoute: pallet_router::{Pallet, Call, Event<T>} = 81,
        CurrencyAdapter: pallet_currency_adapter::{Pallet, Call} = 82,

        // Others
        // Bridge: pallet_bridge::{Pallet, Call, Storage, Event<T>} = 90,
        EmergencyShutdown: pallet_emergency_shutdown::{Pallet, Call, Storage, Event<T>} = 91,
        LiquidityMining: pallet_liquidity_mining::{Pallet, Call, Storage, Event<T>} = 92,
        XcmHelper: pallet_xcm_helper::{Pallet, Call, Storage, Event<T>} = 93,
    }
);

/// The address format for describing accounts.
pub type Address = sp_runtime::MultiAddress<AccountId, ()>;
/// Block header type as expected by this runtime.
pub type Header = generic::Header<BlockNumber, BlakeTwo256>;
/// Block type as expected by this runtime.
pub type Block = generic::Block<Header, UncheckedExtrinsic>;
/// A Block signed with a Justification
pub type SignedBlock = generic::SignedBlock<Block>;
/// BlockId type as expected by this runtime.
pub type BlockId = generic::BlockId<Block>;
/// The SignedExtension to the basic transaction logic.
pub type SignedExtra = (
    frame_system::CheckSpecVersion<Runtime>,
    frame_system::CheckTxVersion<Runtime>,
    frame_system::CheckGenesis<Runtime>,
    frame_system::CheckEra<Runtime>,
    frame_system::CheckNonce<Runtime>,
    frame_system::CheckWeight<Runtime>,
    pallet_transaction_payment::ChargeTransactionPayment<Runtime>,
);
/// Unchecked extrinsic type as expected by this runtime.
pub type UncheckedExtrinsic = generic::UncheckedExtrinsic<Address, Call, Signature, SignedExtra>;
/// The payload being signed in transactions.
pub type SignedPayload = generic::SignedPayload<Call, SignedExtra>;
/// Extrinsic type that has already been checked.
pub type CheckedExtrinsic = generic::CheckedExtrinsic<AccountId, Call, SignedExtra>;
/// Executive: handles dispatch to the various modules.
pub type Executive = frame_executive::Executive<
    Runtime,
    Block,
    frame_system::ChainContext<Runtime>,
    Runtime,
    AllPallets,
    (),
>;

impl_runtime_apis! {
    impl sp_consensus_aura::AuraApi<Block, AuraId> for Runtime {
        fn slot_duration() -> sp_consensus_aura::SlotDuration {
            sp_consensus_aura::SlotDuration::from_millis(Aura::slot_duration())
        }

        fn authorities() -> Vec<AuraId> {
            Aura::authorities().into_inner()
        }
    }

    impl sp_session::SessionKeys<Block> for Runtime {
        fn generate_session_keys(seed: Option<Vec<u8>>) -> Vec<u8> {
            opaque::SessionKeys::generate(seed)
        }

        fn decode_session_keys(
            encoded: Vec<u8>,
        ) -> Option<Vec<(Vec<u8>, KeyTypeId)>> {
            opaque::SessionKeys::decode_into_raw_public_keys(&encoded)
        }
    }

    impl sp_api::Core<Block> for Runtime {
        fn version() -> RuntimeVersion {
            VERSION
        }

        fn execute_block(block: Block) {
            Executive::execute_block(block)
        }

        fn initialize_block(header: &<Block as BlockT>::Header) {
            Executive::initialize_block(header)
        }
    }

    impl sp_api::Metadata<Block> for Runtime {
        fn metadata() -> OpaqueMetadata {
            OpaqueMetadata::new(Runtime::metadata().into())
        }
    }

    impl sp_block_builder::BlockBuilder<Block> for Runtime {
        fn apply_extrinsic(extrinsic: <Block as BlockT>::Extrinsic) -> ApplyExtrinsicResult {
            Executive::apply_extrinsic(extrinsic)
        }

        fn finalize_block() -> <Block as BlockT>::Header {
            Executive::finalize_block()
        }

        fn inherent_extrinsics(data: sp_inherents::InherentData) -> Vec<<Block as BlockT>::Extrinsic> {
            data.create_extrinsics()
        }

        fn check_inherents(
            block: Block,
            data: sp_inherents::InherentData,
        ) -> sp_inherents::CheckInherentsResult {
            data.check_extrinsics(&block)
        }
    }

    impl sp_transaction_pool::runtime_api::TaggedTransactionQueue<Block> for Runtime {
        fn validate_transaction(
            source: TransactionSource,
            tx: <Block as BlockT>::Extrinsic,
            block_hash: <Block as BlockT>::Hash,
        ) -> TransactionValidity {
            Executive::validate_transaction(source, tx, block_hash)
        }
    }

    impl sp_offchain::OffchainWorkerApi<Block> for Runtime {
        fn offchain_worker(header: &<Block as BlockT>::Header) {
            Executive::offchain_worker(header)
        }
    }

    impl frame_system_rpc_runtime_api::AccountNonceApi<Block, AccountId, Index> for Runtime {
        fn account_nonce(account: AccountId) -> Index {
            System::account_nonce(account)
        }
    }

    impl pallet_transaction_payment_rpc_runtime_api::TransactionPaymentApi<Block, Balance> for Runtime {
        fn query_info(
            uxt: <Block as BlockT>::Extrinsic,
            len: u32,
        ) -> pallet_transaction_payment_rpc_runtime_api::RuntimeDispatchInfo<Balance> {
            TransactionPayment::query_info(uxt, len)
        }
        fn query_fee_details(
            uxt: <Block as BlockT>::Extrinsic,
            len: u32,
        ) -> pallet_transaction_payment::FeeDetails<Balance> {
            TransactionPayment::query_fee_details(uxt, len)
        }
    }

    impl orml_oracle_rpc_runtime_api::OracleApi<
        Block,
        DataProviderId,
        CurrencyId,
        TimeStampedPrice,
    > for Runtime {
        fn get_value(provider_id: DataProviderId, key: CurrencyId) -> Option<TimeStampedPrice> {
            match provider_id {
                DataProviderId::Aggregated => Prices::get_no_op(&key)
            }
        }

        fn get_all_values(provider_id: DataProviderId) -> Vec<(CurrencyId, Option<TimeStampedPrice>)> {
            match provider_id {
                DataProviderId::Aggregated => Prices::get_all_values()
            }
        }
    }

    impl cumulus_primitives_core::CollectCollationInfo<Block> for Runtime {
        fn collect_collation_info() -> cumulus_primitives_core::CollationInfo {
            ParachainSystem::collect_collation_info()
        }
    }

    impl pallet_loans_rpc_runtime_api::LoansApi<Block, AccountId> for Runtime {
        fn get_account_liquidity(account: AccountId) -> Result<(Liquidity, Shortfall), DispatchError> {
            Loans::get_account_liquidity(&account)
        }
    }

    #[cfg(feature = "runtime-benchmarks")]
    impl frame_benchmarking::Benchmark<Block> for Runtime {
        fn benchmark_metadata(extra: bool) -> (
            Vec<frame_benchmarking::BenchmarkList>,
            Vec<frame_support::traits::StorageInfo>,
        ) {
            use frame_benchmarking::{list_benchmark, Benchmarking, BenchmarkList};
            use frame_support::traits::StorageInfoTrait;

            // Trying to add benchmarks directly to the Session Pallet caused cyclic dependency
            // issues. To get around that, we separated the Session benchmarks into its own crate,
            // which is why we need these two lines below.
            // use pallet_loans_benchmarking::Pallet as LoansBench;
            use frame_system_benchmarking::Pallet as SystemBench;

            let mut list = Vec::<BenchmarkList>::new();

            list_benchmark!(list, extra, pallet_balances, Balances);
            list_benchmark!(list, extra, pallet_membership, TechnicalCommitteeMembership);
            list_benchmark!(list, extra, pallet_multisig, Multisig);
            // list_benchmark!(list, extra, pallet_bridge, Bridge);
            list_benchmark!(list, extra, pallet_loans, Loans);
            list_benchmark!(list, extra, frame_system, SystemBench::<Runtime>);
            list_benchmark!(list, extra, pallet_timestamp, Timestamp);
            list_benchmark!(list, extra, pallet_amm, AMM);
            list_benchmark!(list, extra, pallet_liquid_staking, LiquidStaking);
            list_benchmark!(list, extra, pallet_router, AMMRoute);
            list_benchmark!(list, extra, pallet_crowdloans, Crowdloans);
            list_benchmark!(list, extra, pallet_xcm_helper, XcmHelper);
            list_benchmark!(list, extra, pallet_liquidity_mining, LiquidityMining);

            let storage_info = AllPalletsWithSystem::storage_info();

            (list, storage_info)
        }

        fn dispatch_benchmark(
            config: frame_benchmarking::BenchmarkConfig
        ) -> Result<Vec<frame_benchmarking::BenchmarkBatch>, sp_runtime::RuntimeString> {
            use frame_benchmarking::{Benchmarking, BenchmarkBatch, add_benchmark, TrackedStorageKey};

            // use pallet_loans_benchmarking::Pallet as LoansBench;
            use frame_system_benchmarking::Pallet as SystemBench;

            // impl pallet_loans_benchmarking::Config for Runtime {}
            impl frame_system_benchmarking::Config for Runtime {}

            let whitelist: Vec<TrackedStorageKey> = vec![
                // Block Number
                hex_literal::hex!("26aa394eea5630e07c48ae0c9558cef702a5c1b19ab7a04f536c519aca4983ac").to_vec().into(),
                // Total Issuance
                hex_literal::hex!("c2261276cc9d1f8598ea4b6a74b15c2f57c875e4cff74148e4628f264b974c80").to_vec().into(),
                // Execution Phase
                hex_literal::hex!("26aa394eea5630e07c48ae0c9558cef7ff553b5a9862a516939d82b3d3d8661a").to_vec().into(),
                // Event Count
                hex_literal::hex!("26aa394eea5630e07c48ae0c9558cef70a98fdbe9ce6c55837576c60c7af3850").to_vec().into(),
                // System Events
                hex_literal::hex!("26aa394eea5630e07c48ae0c9558cef780d41e5e16056765bc8461851072c9d7").to_vec().into(),
            ];

            let mut batches = Vec::<BenchmarkBatch>::new();
            let params = (&config, &whitelist);

            add_benchmark!(params, batches, frame_system, SystemBench::<Runtime>);
            add_benchmark!(params, batches, pallet_balances, Balances);
            add_benchmark!(params, batches, pallet_timestamp, Timestamp);
            // add_benchmark!(params, batches, pallet_bridge, Bridge);
            add_benchmark!(params, batches, pallet_loans, Loans);
            add_benchmark!(params, batches, pallet_multisig, Multisig);
            add_benchmark!(params, batches, pallet_membership, TechnicalCommitteeMembership);
            add_benchmark!(params, batches, pallet_amm, AMM);
            add_benchmark!(params, batches, pallet_liquid_staking, LiquidStaking);
            add_benchmark!(params, batches, pallet_router, AMMRoute);
            add_benchmark!(params, batches, pallet_crowdloans, Crowdloans);
            add_benchmark!(params, batches, pallet_xcm_helper, XcmHelper);
            add_benchmark!(params, batches, pallet_liquidity_mining, LiquidityMining);

            if batches.is_empty() { return Err("Benchmark not found for this pallet.".into()) }
            Ok(batches)
        }
    }

    #[cfg(feature = "try-runtime")]
    impl frame_try_runtime::TryRuntime<Block> for Runtime {
        fn on_runtime_upgrade() -> (Weight, Weight) {
            log::info!("try-runtime::on_runtime_upgrade.");
            let weight = Executive::try_runtime_upgrade().unwrap();
            (weight, RuntimeBlockWeights::get().max_block)
        }

        fn execute_block_no_check(block: Block) -> Weight {
            Executive::execute_block_no_check(block)
        }
    }
}

struct CheckInherents;

impl cumulus_pallet_parachain_system::CheckInherents<Block> for CheckInherents {
    fn check_inherents(
        block: &Block,
        relay_state_proof: &cumulus_pallet_parachain_system::RelayChainStateProof,
    ) -> sp_inherents::CheckInherentsResult {
        let relay_chain_slot = relay_state_proof
            .read_slot()
            .expect("Could not read the relay chain slot from the proof");

        let inherent_data =
            cumulus_primitives_timestamp::InherentDataProvider::from_relay_chain_slot_and_duration(
                relay_chain_slot,
                sp_std::time::Duration::from_secs(6),
            )
            .create_inherent_data()
            .expect("Could not create the timestamp inherent data");

        inherent_data.check_extrinsics(block)
    }
}

cumulus_pallet_parachain_system::register_validate_block!(
    Runtime = Runtime,
    BlockExecutor = cumulus_pallet_aura_ext::BlockExecutor::<Runtime, Executive>,
    CheckInherents = CheckInherents,
);<|MERGE_RESOLUTION|>--- conflicted
+++ resolved
@@ -1419,7 +1419,6 @@
     type GetNativeCurrencyId = NativeCurrencyId;
 }
 
-<<<<<<< HEAD
 parameter_types! {
     pub const LMPalletId: PalletId = PalletId(*b"par/lqmp");
     pub const MaxRewardTokens: u32 = 1000;
@@ -1430,24 +1429,9 @@
     type Assets = CurrencyAdapter;
     type PalletId = LMPalletId;
     type MaxRewardTokens = MaxRewardTokens;
-    type CreateOrigin = EnsureRoot<AccountId>;
+    type CreateOrigin = EnsureRootOrMoreThanHalfGeneralCouncil;
     type WeightInfo = pallet_liquidity_mining::weights::SubstrateWeight<Runtime>;
 }
-=======
-// parameter_types! {
-//     pub const LMPalletId: PalletId = PalletId(*b"par/lqmp");
-//     pub const MaxRewardTokens: u32 = 1000;
-// }
-//
-// impl pallet_liquidity_mining::Config for Runtime {
-//     type Event = Event;
-//     type Assets = CurrencyAdapter;
-//     type PalletId = LMPalletId;
-//     type MaxRewardTokens = MaxRewardTokens;
-//     type CreateOrigin = EnsureRootOrMoreThanHalfGeneralCouncil;
-//     type WeightInfo = pallet_liquidity_mining::weights::SubstrateWeight<Runtime>;
-// }
->>>>>>> 26846f6d
 
 pub struct WhiteListFilter;
 impl Contains<Call> for WhiteListFilter {
