--- conflicted
+++ resolved
@@ -1924,10 +1924,7 @@
         XcmHelper: pallet_xcm_helper::{Pallet, Call, Storage, Event<T>} = 93,
         Streaming: pallet_streaming::{Pallet, Call, Storage, Event<T>} = 94,
         AssetRegistry: pallet_asset_registry::{Pallet, Call, Storage, Event<T>} = 95,
-<<<<<<< HEAD
-=======
-
->>>>>>> 2e1dd0bd
+
         // Parachain System, always put it at the end
         ParachainSystem: cumulus_pallet_parachain_system::{Pallet, Call, Config, Storage, Inherent, Event<T>, ValidateUnsigned} = 20,
     }
