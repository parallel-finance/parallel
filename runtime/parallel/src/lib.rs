--- conflicted
+++ resolved
@@ -67,14 +67,8 @@
     currency::MultiCurrencyAdapter,
     network::PARALLEL_PREFIX,
     tokens::{ACA, AUSD, DOT, EUSDC, EUSDT, LC_DOT, LDOT, PARA, SDOT},
-<<<<<<< HEAD
-    AccountId, AuraId, Balance, BlockNumber, ChainId, CurrencyId, DataProviderId, DecimalProvider,
-    EraIndex, Hash, Index, Liquidity, Moment, ParaId, PersistedValidationData, Price, Ratio,
-    Shortfall, Signature, ValidationDataProvider,
-=======
     AccountId, AuraId, Balance, BlockNumber, ChainId, CurrencyId, DataProviderId, EraIndex, Hash,
     Index, Liquidity, Moment, ParaId, PersistedValidationData, Price, Ratio, Shortfall, Signature,
->>>>>>> 67da4266
 };
 
 use xcm::latest::prelude::*;
