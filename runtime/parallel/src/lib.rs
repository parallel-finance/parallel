// Copyright 2021 Parallel Finance Developer.
// This file is part of Parallel Finance.

// Licensed under the Apache License, Version 2.0 (the "License");
// you may not use this file except in compliance with the License.
// You may obtain a copy of the License at
// http://www.apache.org/licenses/LICENSE-2.0

// Unless required by applicable law or agreed to in writing, software
// distributed under the License is distributed on an "AS IS" BASIS,
// WITHOUT WARRANTIES OR CONDITIONS OF ANY KIND, either express or implied.
// See the License for the specific language governing permissions and
// limitations under the License.

#![cfg_attr(not(feature = "std"), no_std)]
// `construct_runtime!` does a lot of recursion and requires us to increase the limit to 256.
#![recursion_limit = "256"]

// Make the WASM binary available.
#[cfg(feature = "std")]
include!(concat!(env!("OUT_DIR"), "/wasm_binary.rs"));

use codec::Encode;
use frame_support::{
    traits::{All, IsInVec, LockIdentifier, U128CurrencyToVote},
    PalletId,
};
use orml_currencies::BasicCurrencyAdapter;
use orml_traits::{parameter_type_with_key, DataProvider};
use sp_api::impl_runtime_apis;
use sp_core::{
    u32_trait::{_1, _2, _3, _4, _5},
    OpaqueMetadata,
};
use sp_runtime::traits::{AccountIdLookup, BlakeTwo256, Block as BlockT};
use sp_runtime::{
    create_runtime_str, generic, impl_opaque_keys, traits,
    transaction_validity::{TransactionSource, TransactionValidity},
    ApplyExtrinsicResult, KeyTypeId, Percent, SaturatedConversion,
};
use sp_std::prelude::*;
#[cfg(feature = "std")]
use sp_version::NativeVersion;
use sp_version::RuntimeVersion;

// XCM imports
use frame_support::log;
use frame_system::{
    limits::{BlockLength, BlockWeights},
    EnsureOneOf, EnsureRoot,
};
use polkadot_parachain::primitives::Sibling;
use primitives::*;
use static_assertions::const_assert;
use xcm::v0::{Junction, Junction::*, MultiAsset, MultiLocation, MultiLocation::*, NetworkId, Xcm};
use xcm_builder::{
    AccountId32Aliases, AllowTopLevelPaidExecutionFrom, AllowUnpaidExecutionFrom, CurrencyAdapter,
    EnsureXcmOrigin, FixedWeightBounds, IsConcrete, LocationInverter, NativeAsset,
    ParentAsSuperuser, ParentIsDefault, RelayChainAsNative, SiblingParachainAsNative,
    SiblingParachainConvertsVia, SignedAccountId32AsNative, SovereignSignedViaLocation,
    TakeWeightCredit, UsingComponents,
};
use xcm_executor::{Config, XcmExecutor};

// re-exports
<<<<<<< HEAD
=======
pub use pallet_liquidate_new;
>>>>>>> 0aa6eba3
pub use pallet_loans;
pub use pallet_multisig;
pub use pallet_prices;
pub use pallet_staking;

// A few exports that help ease life for downstream crates.
use currency::*;
pub use frame_support::{
    construct_runtime, parameter_types,
    traits::{KeyOwnerProofSystem, Randomness},
    weights::{
        constants::{BlockExecutionWeight, ExtrinsicBaseWeight, RocksDbWeight, WEIGHT_PER_SECOND},
        DispatchClass, IdentityFee, Weight,
    },
    StorageValue,
};
pub use pallet_balances::Call as BalancesCall;
pub use pallet_timestamp::Call as TimestampCall;
use pallet_xcm::XcmPassthrough;
#[cfg(any(feature = "std", test))]
pub use sp_runtime::BuildStorage;
pub use sp_runtime::{Perbill, Permill};

/// Opaque types. These are used by the CLI to instantiate machinery that don't need to know
/// the specifics of the runtime. They can then be made to be agnostic over specific formats
/// of data like extrinsics, allowing for them to continue syncing the network through upgrades
/// to even the core data structures.
pub mod opaque {
    use super::*;

    pub use sp_runtime::OpaqueExtrinsic as UncheckedExtrinsic;

    /// Opaque block type.
    pub type Block = generic::Block<Header, UncheckedExtrinsic>;

    pub type SessionHandlers = ();

    impl_opaque_keys! {
        pub struct SessionKeys {
            pub aura: Aura,
        }
    }
}

pub const VERSION: RuntimeVersion = RuntimeVersion {
    spec_name: create_runtime_str!("parallel"),
    impl_name: create_runtime_str!("parallel"),
    authoring_version: 1,
    spec_version: 100,
    impl_version: 1,
    apis: RUNTIME_API_VERSIONS,
    transaction_version: 1,
};

/// This determines the average expected block time that we are targetting.
/// Blocks will be produced at a minimum duration defined by `SLOT_DURATION`.
/// `SLOT_DURATION` is picked up by `pallet_timestamp` which is in turn picked
/// up by `pallet_aura` to implement `fn slot_duration()`.
///
/// Change this to adjust the block time.
pub const MILLISECS_PER_BLOCK: u64 = 6000;

pub const SLOT_DURATION: u64 = MILLISECS_PER_BLOCK;

// Time is measured by number of blocks.
pub const MINUTES: BlockNumber = 60_000 / (MILLISECS_PER_BLOCK as BlockNumber);
pub const HOURS: BlockNumber = MINUTES * 60;
pub const DAYS: BlockNumber = HOURS * 24;

// 1 in 4 blocks (on average, not counting collisions) will be primary babe blocks.
pub const PRIMARY_PROBABILITY: (u64, u64) = (1, 4);

#[derive(codec::Encode, codec::Decode)]
pub enum XCMPMessage<XAccountId, XBalance> {
    /// Transfer tokens to the given account from the Parachain account.
    TransferToken(XAccountId, XBalance),
}

/// The version information used to identify this runtime when compiled natively.
#[cfg(feature = "std")]
pub fn native_version() -> NativeVersion {
    NativeVersion {
        runtime_version: VERSION,
        can_author_with: Default::default(),
    }
}

/// We assume that ~10% of the block weight is consumed by `on_initalize` handlers.
/// This is used to limit the maximal weight of a single extrinsic.
const AVERAGE_ON_INITIALIZE_RATIO: Perbill = Perbill::from_percent(10);
/// We allow `Normal` extrinsics to fill up the block up to 75%, the rest can be used
/// by  Operational  extrinsics.
const NORMAL_DISPATCH_RATIO: Perbill = Perbill::from_percent(75);
/// We allow for 2 seconds of compute with a 6 second average block time.
const MAXIMUM_BLOCK_WEIGHT: Weight = 2 * WEIGHT_PER_SECOND;

parameter_types! {
    pub const BlockHashCount: BlockNumber = 250;
    pub const Version: RuntimeVersion = VERSION;
    pub RuntimeBlockLength: BlockLength =
        BlockLength::max_with_normal_ratio(5 * 1024 * 1024, NORMAL_DISPATCH_RATIO);
    pub RuntimeBlockWeights: BlockWeights = BlockWeights::builder()
        .base_block(BlockExecutionWeight::get())
        .for_class(DispatchClass::all(), |weights| {
            weights.base_extrinsic = ExtrinsicBaseWeight::get();
        })
        .for_class(DispatchClass::Normal, |weights| {
            weights.max_total = Some(NORMAL_DISPATCH_RATIO * MAXIMUM_BLOCK_WEIGHT);
        })
        .for_class(DispatchClass::Operational, |weights| {
            weights.max_total = Some(MAXIMUM_BLOCK_WEIGHT);
            // Operational transactions have some extra reserved space, so that they
            // are included even if block reached `MAXIMUM_BLOCK_WEIGHT`.
            weights.reserved = Some(
                MAXIMUM_BLOCK_WEIGHT - NORMAL_DISPATCH_RATIO * MAXIMUM_BLOCK_WEIGHT
            );
        })
        .avg_block_initialization(AVERAGE_ON_INITIALIZE_RATIO)
        .build_or_panic();
    // TODO: register parallel's SS58Prefix
    pub const SS58Prefix: u8 = 42;
}

// Configure FRAME pallets to include in runtime.

impl frame_system::Config for Runtime {
    /// The basic call filter to use in dispatchable.
    type BaseCallFilter = ();
    /// Block & extrinsics weights: base values and limits.
    type BlockWeights = RuntimeBlockWeights;
    /// The maximum length of a block (in bytes).
    type BlockLength = RuntimeBlockLength;
    /// The identifier used to distinguish between accounts.
    type AccountId = AccountId;
    /// The aggregated dispatch type that is available for extrinsics.
    type Call = Call;
    /// The lookup mechanism to get account ID from whatever is passed in dispatchers.
    type Lookup = AccountIdLookup<AccountId, ()>;
    /// The index type for storing how many extrinsics an account has signed.
    type Index = Index;
    /// The index type for blocks.
    type BlockNumber = BlockNumber;
    /// The type for hashing blocks and tries.
    type Hash = Hash;
    /// The hashing algorithm used.
    type Hashing = BlakeTwo256;
    /// The header type.
    type Header = generic::Header<BlockNumber, BlakeTwo256>;
    /// The ubiquitous event type.
    type Event = Event;
    /// The ubiquitous origin type.
    type Origin = Origin;
    /// Maximum number of block number to block hash mappings to keep (oldest pruned first).
    type BlockHashCount = BlockHashCount;
    /// The weight of database operations that the runtime can invoke.
    type DbWeight = RocksDbWeight;
    /// Version of the runtime.
    type Version = Version;
    /// Converts a module to the index of the module in `construct_runtime!`.
    ///
    /// This type is being generated by `construct_runtime!`.
    type PalletInfo = PalletInfo;
    /// What to do if a new account is created.
    type OnNewAccount = ();
    /// What to do if an account is fully reaped from the system.
    type OnKilledAccount = ();
    /// The data to be stored in an account.
    type AccountData = pallet_balances::AccountData<Balance>;
    /// Weight information for the extrinsics of this pallet.
    type SystemWeightInfo = ();
    /// This is used as an identifier of the chain. 42 is the generic substrate prefix.
    type SS58Prefix = SS58Prefix;
    /// The set code logic.
    type OnSetCode = cumulus_pallet_parachain_system::ParachainSetCode<Self>;
}

parameter_type_with_key! {
    pub ExistentialDeposits: |_currency_id: CurrencyId| -> Balance {
        Default::default()
    };
}

impl orml_tokens::Config for Runtime {
    type Event = Event;
    type Balance = Balance;
    type Amount = Amount;
    type CurrencyId = CurrencyId;
    type OnDust = ();
    type WeightInfo = ();
    type ExistentialDeposits = ExistentialDeposits;
    type MaxLocks = MaxLocks;
}

parameter_types! {
    pub const GetNativeCurrencyId: CurrencyId = CurrencyId::Native;

    pub const LoansPalletId: PalletId = PalletId(*b"par/loan");
}

impl orml_currencies::Config for Runtime {
    type Event = Event;
    type MultiCurrency = Tokens;
    type NativeCurrency = BasicCurrencyAdapter<Runtime, Balances, Amount, BlockNumber>;
    type GetNativeCurrencyId = GetNativeCurrencyId;
    type WeightInfo = ();
}

// parameter_types! {
//     pub const PricePrecision: u8 = 18;
// }

// impl pallet_ocw_oracle::Config for Runtime {
//     type AuthorityId = pallet_ocw_oracle::crypto::TestAuthId;
//     type Call = Call;
//     type Event = Event;
//     type PricePrecision = PricePrecision;
// }

impl pallet_loans::Config for Runtime {
    type Event = Event;
    type Currency = Currencies;
    type PalletId = LoansPalletId;
    type PriceFeeder = Prices;
    type ReserveOrigin = EnsureRoot<AccountId>;
    type UpdateOrigin = EnsureRoot<AccountId>;
    type WeightInfo = pallet_loans::weights::SubstrateWeight<Runtime>;
}

parameter_types! {
    pub const StakingPalletId: PalletId = PalletId(*b"par/stak");
    pub const StakingCurrency: CurrencyId = CurrencyId::DOT;
    pub const LiquidCurrency: CurrencyId = CurrencyId::xDOT;
    pub const MaxWithdrawAmount: Balance = 1000;
    pub const MaxAccountProcessingUnstake: u32 = 5;
}

impl pallet_staking::Config for Runtime {
    type Event = Event;
    type Currency = Currencies;
    type PalletId = StakingPalletId;
    type StakingCurrency = StakingCurrency;
    type LiquidCurrency = LiquidCurrency;
    type WithdrawOrigin = EnsureRoot<AccountId>;
    type MaxWithdrawAmount = MaxWithdrawAmount;
    type MaxAccountProcessingUnstake = MaxAccountProcessingUnstake;
}

// impl pallet_liquidate::Config for Runtime {
//     type AuthorityId = pallet_liquidate::crypto::TestAuthId;
//     type Call = Call;
//     type Event = Event;
//     type PriceFeeder = Prices;
// }

parameter_types! {
    pub const LockPeriod: u64 = 20000; // in milli-seconds
    pub const LiquidateFactor: Percent = Percent::from_percent(50);
}
impl pallet_liquidate_new::Config for Runtime {
    type AuthorityId = pallet_liquidate_new::crypto::AuthId;
    type LockPeriod = LockPeriod;
    type LiquidateFactor = LiquidateFactor;
}

impl<LocalCall> frame_system::offchain::CreateSignedTransaction<LocalCall> for Runtime
where
    Call: From<LocalCall>,
{
    fn create_transaction<C: frame_system::offchain::AppCrypto<Self::Public, Self::Signature>>(
        call: Call,
        public: <Signature as traits::Verify>::Signer,
        account: AccountId,
        index: Index,
    ) -> Option<(
        Call,
        <UncheckedExtrinsic as traits::Extrinsic>::SignaturePayload,
    )> {
        let period = BlockHashCount::get() as u64;
        let current_block = System::block_number()
            .saturated_into::<u64>()
            .saturating_sub(1);
        let tip = 0;
        let extra: SignedExtra = (
            frame_system::CheckSpecVersion::<Runtime>::new(),
            frame_system::CheckTxVersion::<Runtime>::new(),
            frame_system::CheckGenesis::<Runtime>::new(),
            frame_system::CheckEra::<Runtime>::from(generic::Era::mortal(period, current_block)),
            frame_system::CheckNonce::<Runtime>::from(index),
            frame_system::CheckWeight::<Runtime>::new(),
            pallet_transaction_payment::ChargeTransactionPayment::<Runtime>::from(tip),
        );

        let raw_payload = SignedPayload::new(call, extra)
            .map_err(|e| {
                log::error!("SignedPayload error: {:?}", e);
            })
            .ok()?;
        let signature = raw_payload.using_encoded(|payload| C::sign(payload, public))?;
        let address = account;
        let (call, extra, _) = raw_payload.deconstruct();
        Some((
            call,
            (sp_runtime::MultiAddress::Id(address), signature, extra),
        ))
    }
}

impl frame_system::offchain::SigningTypes for Runtime {
    type Public = <Signature as traits::Verify>::Signer;
    type Signature = Signature;
}

impl<C> frame_system::offchain::SendTransactionTypes<C> for Runtime
where
    Call: From<C>,
{
    type OverarchingCall = Call;
    type Extrinsic = UncheckedExtrinsic;
}

<<<<<<< HEAD
impl pallet_loans::Config for Runtime {
    type Event = Event;
    type Currency = Currencies;
    type PalletId = LoansPalletId;
    type PriceFeeder = Prices;
    type ReserveOrigin = EnsureRoot<AccountId>;
    type UpdateOrigin = EnsureRoot<AccountId>;
    type WeightInfo = pallet_loans::weights::SubstrateWeight<Runtime>;
}

parameter_types! {
    pub const StakingPalletId: PalletId = PalletId(*b"par/stak");
    pub const StakingCurrency: CurrencyId = CurrencyId::DOT;
    pub const LiquidCurrency: CurrencyId = CurrencyId::xDOT;
    pub const MaxWithdrawAmount: Balance = 1000;
    pub const MaxAccountProcessingUnstake: u32 = 5;
}

impl pallet_staking::Config for Runtime {
    type Event = Event;
    type Currency = Currencies;
    type PalletId = StakingPalletId;
    type StakingCurrency = StakingCurrency;
    type LiquidCurrency = LiquidCurrency;
    type WithdrawOrigin = EnsureRoot<AccountId>;
    type MaxWithdrawAmount = MaxWithdrawAmount;
    type MaxAccountProcessingUnstake = MaxAccountProcessingUnstake;
}

=======
>>>>>>> 0aa6eba3
parameter_types! {
    pub const MinimumPeriod: u64 = SLOT_DURATION / 2;
}

impl pallet_timestamp::Config for Runtime {
    /// A timestamp: milliseconds since the unix epoch.
    type Moment = u64;
    type OnTimestampSet = ();
    type MinimumPeriod = MinimumPeriod;
    type WeightInfo = ();
}

impl pallet_aura::Config for Runtime {
    type AuthorityId = AuraId;
}

impl cumulus_pallet_aura_ext::Config for Runtime {}

parameter_types! {
    pub const ExistentialDeposit: u128 = 500;
    pub const MaxLocks: u32 = 50;
}

impl pallet_balances::Config for Runtime {
    type MaxLocks = MaxLocks;
    /// The type for recording an account's balance.
    type Balance = Balance;
    /// The ubiquitous event type.
    type Event = Event;
    type DustRemoval = ();
    type ExistentialDeposit = ExistentialDeposit;
    type AccountStore = System;
    type WeightInfo = pallet_balances::weights::SubstrateWeight<Runtime>;
}

parameter_types! {
    pub const TransactionByteFee: Balance = 1;
}

impl pallet_transaction_payment::Config for Runtime {
    type OnChargeTransaction = pallet_transaction_payment::CurrencyAdapter<Balances, ()>;
    type TransactionByteFee = TransactionByteFee;
    type WeightToFee = IdentityFee<Balance>;
    type FeeMultiplierUpdate = ();
}

impl pallet_sudo::Config for Runtime {
    type Event = Event;
    type Call = Call;
}

/// No local origins on this chain are allowed to dispatch XCM sends/executions.
/// TODO: LocalOrigins
/// https://github.com/paritytech/statemint/blob/master/runtime/statemine/src/lib.rs
pub type LocalOriginToLocation = ();

/// The means for routing XCM messages which are not for local execution into the right message
/// queues.
pub type XcmRouter = (
    // Two routers - use UMP to communicate with the relay chain:
    cumulus_primitives_utility::ParentAsUmp<ParachainSystem>,
    // ..and XCMP to communicate with the sibling chains.
    XcmpQueue,
);

impl pallet_xcm::Config for Runtime {
    type Event = Event;
    type SendXcmOrigin = EnsureXcmOrigin<Origin, LocalOriginToLocation>;
    type XcmRouter = XcmRouter;
    type ExecuteXcmOrigin = EnsureXcmOrigin<Origin, LocalOriginToLocation>;
    type XcmExecuteFilter = All<(MultiLocation, Xcm<Call>)>;
    type XcmReserveTransferFilter = ();
    type XcmExecutor = XcmExecutor<XcmConfig>;
    type XcmTeleportFilter = All<(MultiLocation, Vec<MultiAsset>)>;
    type Weigher = FixedWeightBounds<UnitWeightCost, Call>;
}

impl cumulus_pallet_xcm::Config for Runtime {
    type Event = Event;
    type XcmExecutor = XcmExecutor<XcmConfig>;
}

impl cumulus_pallet_xcmp_queue::Config for Runtime {
    type Event = Event;
    type XcmExecutor = XcmExecutor<XcmConfig>;
    type ChannelInfo = ParachainSystem;
}

impl cumulus_pallet_dmp_queue::Config for Runtime {
    type Event = Event;
    type XcmExecutor = XcmExecutor<XcmConfig>;
    type ExecuteOverweightOrigin = frame_system::EnsureRoot<AccountId>;
}

parameter_types! {
    pub const ReservedXcmpWeight: Weight = MAXIMUM_BLOCK_WEIGHT / 4;
    pub const ReservedDmpWeight: Weight =  MAXIMUM_BLOCK_WEIGHT / 4;
}

impl cumulus_pallet_parachain_system::Config for Runtime {
    type Event = Event;
    type OnValidationData = ();
    type SelfParaId = ParachainInfo;
    type DmpMessageHandler = DmpQueue;
    type OutboundXcmpMessageSource = XcmpQueue;
    type XcmpMessageHandler = XcmpQueue;
    type ReservedXcmpWeight = ReservedXcmpWeight;
    type ReservedDmpWeight = ReservedDmpWeight;
}

impl parachain_info::Config for Runtime {}

parameter_types! {
    pub const RelayLocation: MultiLocation = MultiLocation::X1(Junction::Parent);
    pub const RelayNetwork: NetworkId = NetworkId::Kusama;
    pub RelayChainOrigin: Origin = cumulus_pallet_xcm::Origin::Relay.into();
    pub Ancestry: MultiLocation =  X1(Parachain(ParachainInfo::parachain_id().into()));
}

/// Type for specifying how a `MultiLocation` can be converted into an `AccountId`. This is used
/// when determining ownership of accounts for asset transacting and when attempting to use XCM
/// `Transact` in order to determine the dispatch Origin.
pub type LocationToAccountId = (
    // The parent (Relay-chain) origin converts to the default `AccountId`.
    ParentIsDefault<AccountId>,
    // Sibling parachain origins convert to AccountId via the `ParaId::into`.
    SiblingParachainConvertsVia<Sibling, AccountId>,
    // Straight up local `AccountId32` origins just alias directly to `AccountId`.
    AccountId32Aliases<RelayNetwork, AccountId>,
);

/// Means for transacting assets on this chain.
pub type LocalAssetTransactor = CurrencyAdapter<
    // Use this currency:
    Balances,
    // Use this currency when it is a fungible asset matching the given location or name:
    IsConcrete<RelayLocation>,
    // Do a simple punn to convert an AccountId32 MultiLocation into a native chain account ID:
    LocationToAccountId,
    // Our chain's account ID type (we can't get away without mentioning it explicitly):
    AccountId,
    // We don't track any teleports.
    (),
>;

/// This is the type we use to convert an (incoming) XCM origin into a local `Origin` instance,
/// ready for dispatching a transaction with Xcm's `Transact`. There is an `OriginKind` which can
/// biases the kind of local `Origin` it will become.
pub type XcmOriginToTransactDispatchOrigin = (
    // Sovereign account converter; this attempts to derive an `AccountId` from the origin location
    // using `LocationToAccountId` and then turn that into the usual `Signed` origin. Useful for
    // foreign chains who want to have a local sovereign account on this chain which they control.
    SovereignSignedViaLocation<LocationToAccountId, Origin>,
    // Native converter for Relay-chain (Parent) location; will converts to a `Relay` origin when
    // recognised.
    RelayChainAsNative<RelayChainOrigin, Origin>,
    // Native converter for sibling Parachains; will convert to a `SiblingPara` origin when
    // recognised.
    SiblingParachainAsNative<cumulus_pallet_xcm::Origin, Origin>,
    // Superuser converter for the Relay-chain (Parent) location. This will allow it to issue a
    // transaction from the Root origin.
    ParentAsSuperuser<Origin>,
    // Native signed account converter; this just converts an `AccountId32` origin into a normal
    // `Origin::Signed` origin of the same 32-byte value.
    SignedAccountId32AsNative<RelayNetwork, Origin>,
    // Xcm origins can be represented natively under the Xcm pallet's Xcm origin.
    XcmPassthrough<Origin>,
);

parameter_types! {
    pub UnitWeightCost: Weight = 1_000;
}

parameter_types! {
    // 1_000_000_000_000 => 1 unit of asset for 1 unit of Weight.
    // TODO: Should take the actual weight price. This is just 1_000 ROC per second of weight.
    pub const WeightPrice: (MultiLocation, u128) = (MultiLocation::X1(Junction::Parent), 1_000);
    pub AllowUnpaidFrom: Vec<MultiLocation> = vec![ MultiLocation::X1(Junction::Parent) ];
}

pub type Barrier = (
    TakeWeightCredit,
    AllowTopLevelPaidExecutionFrom<All<MultiLocation>>,
    AllowUnpaidExecutionFrom<IsInVec<AllowUnpaidFrom>>, // <- Parent gets free execution
);

pub struct XcmConfig;
impl Config for XcmConfig {
    type Call = Call;
    type XcmSender = XcmRouter;
    // How to withdraw and deposit an asset.
    type AssetTransactor = LocalAssetTransactor;
    type OriginConverter = XcmOriginToTransactDispatchOrigin;
    type IsReserve = NativeAsset;
    type IsTeleporter = NativeAsset; // <- should be enough to allow teleportation of ROC
    type LocationInverter = LocationInverter<Ancestry>;
    type Barrier = Barrier;
    type Weigher = FixedWeightBounds<UnitWeightCost, Call>;
    type Trader = UsingComponents<IdentityFee<Balance>, RelayLocation, AccountId, Balances, ()>;
    type ResponseHandler = (); // Don't handle responses for now.
}

parameter_types! {
      pub const MinimumCount: u32 = 1;
      pub const ExpiresIn: Moment = 1000 * 60 * 60; // 60 mins
      pub ZeroAccountId: AccountId = AccountId::from([0u8; 32]);
}

type ParallelDataProvider = orml_oracle::Instance1;
impl orml_oracle::Config<ParallelDataProvider> for Runtime {
    type Event = Event;
    type OnNewData = ();
    type CombineData =
        orml_oracle::DefaultCombineData<Runtime, MinimumCount, ExpiresIn, ParallelDataProvider>;
    type Time = Timestamp;
    type OracleKey = CurrencyId;
    type OracleValue = Price;
    type RootOperatorAccountId = ZeroAccountId;
    type WeightInfo = ();
    type Members = OracleMembership;
}

pub type TimeStampedPrice = orml_oracle::TimestampedValue<Price, Moment>;
pub struct AggregatedDataProvider;
impl DataProvider<CurrencyId, TimeStampedPrice> for AggregatedDataProvider {
    fn get(key: &CurrencyId) -> Option<TimeStampedPrice> {
        Oracle::get(key)
    }
}

impl pallet_prices::Config for Runtime {
    type Event = Event;
    type Source = AggregatedDataProvider;
    type FeederOrigin = EnsureRoot<AccountId>;
}

pub mod currency {
    type Balance = u128;
    pub const MILLICENTS: Balance = 1_000_000_000;
    pub const CENTS: Balance = 1_000 * MILLICENTS; // assume this is worth about a cent.
    pub const DOLLARS: Balance = 100 * CENTS;

    pub const fn deposit(items: u32, bytes: u32) -> Balance {
        items as Balance * 15 * CENTS + (bytes as Balance) * 6 * CENTS
    }
}

parameter_types! {
    // One storage item; key size is 32; value is size 4+4+16+32 bytes = 56 bytes.
    pub const DepositBase: Balance = currency::deposit(1, 88);
    // Additional storage item size of 32 bytes.
    pub const DepositFactor: Balance = currency::deposit(0, 32);
    pub const MaxSignatories: u16 = 100;
}

impl pallet_multisig::Config for Runtime {
    type Event = Event;
    type Call = Call;
    type Currency = Balances;
    type DepositBase = DepositBase;
    type DepositFactor = DepositFactor;
    type MaxSignatories = MaxSignatories;
    type WeightInfo = ();
}

parameter_types! {
    pub const LaunchPeriod: BlockNumber = 28 * 24 * 60 * MINUTES;
    pub const VotingPeriod: BlockNumber = 28 * 24 * 60 * MINUTES;
    pub const FastTrackVotingPeriod: BlockNumber = 3 * 24 * 60 * MINUTES;
    pub const InstantAllowed: bool = true;
    pub const MinimumDeposit: Balance = 100 * DOLLARS;
    pub const EnactmentPeriod: BlockNumber = 30 * 24 * 60 * MINUTES;
    pub const CooloffPeriod: BlockNumber = 28 * 24 * 60 * MINUTES;
    // One cent: $10,000 / MB
    pub const PreimageByteDeposit: Balance = 1 * CENTS;
    pub const MaxVotes: u32 = 100;
    pub const MaxProposals: u32 = 100;
}

impl pallet_democracy::Config for Runtime {
    type Proposal = Call;
    type Event = Event;
    type Currency = Balances;
    type EnactmentPeriod = EnactmentPeriod;
    type LaunchPeriod = LaunchPeriod;
    type VotingPeriod = VotingPeriod;
    type MinimumDeposit = MinimumDeposit;
    /// A straight majority of the council can decide what their next motion is.
    type ExternalOrigin =
        pallet_collective::EnsureProportionAtLeast<_1, _2, AccountId, CouncilCollective>;
    /// A super-majority can have the next scheduled referendum be a straight majority-carries vote.
    type ExternalMajorityOrigin =
        pallet_collective::EnsureProportionAtLeast<_3, _4, AccountId, CouncilCollective>;
    /// A unanimous council can have the next scheduled referendum be a straight default-carries
    /// (NTB) vote.
    type ExternalDefaultOrigin =
        pallet_collective::EnsureProportionAtLeast<_1, _1, AccountId, CouncilCollective>;
    /// Two thirds of the technical committee can have an ExternalMajority/ExternalDefault vote
    /// be tabled immediately and with a shorter voting/enactment period.
    type FastTrackOrigin =
        pallet_collective::EnsureProportionAtLeast<_2, _3, AccountId, TechnicalCollective>;
    type InstantOrigin =
        pallet_collective::EnsureProportionAtLeast<_1, _1, AccountId, TechnicalCollective>;
    type InstantAllowed = InstantAllowed;
    type FastTrackVotingPeriod = FastTrackVotingPeriod;
    // To cancel a proposal which has been passed, 2/3 of the council must agree to it.
    type CancellationOrigin =
        pallet_collective::EnsureProportionAtLeast<_2, _3, AccountId, CouncilCollective>;
    // To cancel a proposal before it has been passed, the technical committee must be unanimous or
    // Root must agree.
    type CancelProposalOrigin = EnsureOneOf<
        AccountId,
        EnsureRoot<AccountId>,
        pallet_collective::EnsureProportionAtLeast<_1, _1, AccountId, TechnicalCollective>,
    >;
    type BlacklistOrigin = EnsureRoot<AccountId>;
    // Any single technical committee member may veto a coming council proposal, however they can
    // only do it once and it lasts only for the cool-off period.
    type VetoOrigin = pallet_collective::EnsureMember<AccountId, TechnicalCollective>;
    type CooloffPeriod = CooloffPeriod;
    type PreimageByteDeposit = PreimageByteDeposit;
    type OperationalPreimageOrigin = pallet_collective::EnsureMember<AccountId, CouncilCollective>;
    type Slash = Treasury;
    type Scheduler = Scheduler;
    type PalletsOrigin = OriginCaller;
    type MaxVotes = MaxVotes;
    type WeightInfo = pallet_democracy::weights::SubstrateWeight<Runtime>;
    type MaxProposals = MaxProposals;
}

parameter_types! {
    pub const CouncilMotionDuration: BlockNumber = 5 * DAYS;
    pub const CouncilMaxProposals: u32 = 100;
    pub const CouncilMaxMembers: u32 = 100;
}

type CouncilCollective = pallet_collective::Instance1;
impl pallet_collective::Config<CouncilCollective> for Runtime {
    type Origin = Origin;
    type Proposal = Call;
    type Event = Event;
    type MotionDuration = CouncilMotionDuration;
    type MaxProposals = CouncilMaxProposals;
    type MaxMembers = CouncilMaxMembers;
    type DefaultVote = pallet_collective::PrimeDefaultVote;
    type WeightInfo = pallet_collective::weights::SubstrateWeight<Runtime>;
}

parameter_types! {
    pub const CandidacyBond: Balance = 10 * DOLLARS;
    // 1 storage item created, key size is 32 bytes, value size is 16+16.
    pub const VotingBondBase: Balance = deposit(1, 64);
    // additional data per vote is 32 bytes (account id).
    pub const VotingBondFactor: Balance = deposit(0, 32);
    pub const TermDuration: BlockNumber = 7 * DAYS;
    pub const DesiredMembers: u32 = 13;
    pub const DesiredRunnersUp: u32 = 7;
    pub const ElectionsPhragmenPalletId: LockIdentifier = *b"phrelect";
}

// Make sure that there are no more than `MaxMembers` members elected via elections-phragmen.
const_assert!(DesiredMembers::get() <= CouncilMaxMembers::get());

impl pallet_elections_phragmen::Config for Runtime {
    type Event = Event;
    type PalletId = ElectionsPhragmenPalletId;
    type Currency = Balances;
    type ChangeMembers = Council;
    // NOTE: this implies that council's genesis members cannot be set directly and must come from
    // this module.
    type InitializeMembers = Council;
    type CurrencyToVote = U128CurrencyToVote;
    type CandidacyBond = CandidacyBond;
    type VotingBondBase = VotingBondBase;
    type VotingBondFactor = VotingBondFactor;
    type LoserCandidate = ();
    type KickedMember = ();
    type DesiredMembers = DesiredMembers;
    type DesiredRunnersUp = DesiredRunnersUp;
    type TermDuration = TermDuration;
    type WeightInfo = pallet_elections_phragmen::weights::SubstrateWeight<Runtime>;
}

parameter_types! {
    pub const TechnicalMotionDuration: BlockNumber = 5 * DAYS;
    pub const TechnicalMaxProposals: u32 = 100;
    pub const TechnicalMaxMembers: u32 = 100;
}

type TechnicalCollective = pallet_collective::Instance2;
impl pallet_collective::Config<TechnicalCollective> for Runtime {
    type Origin = Origin;
    type Proposal = Call;
    type Event = Event;
    type MotionDuration = TechnicalMotionDuration;
    type MaxProposals = TechnicalMaxProposals;
    type MaxMembers = TechnicalMaxMembers;
    type DefaultVote = pallet_collective::PrimeDefaultVote;
    type WeightInfo = pallet_collective::weights::SubstrateWeight<Runtime>;
}

type EnsureRootOrHalfCouncil = EnsureOneOf<
    AccountId,
    EnsureRoot<AccountId>,
    pallet_collective::EnsureProportionMoreThan<_1, _2, AccountId, CouncilCollective>,
>;
impl pallet_membership::Config<pallet_membership::Instance1> for Runtime {
    type Event = Event;
    type AddOrigin = EnsureRootOrHalfCouncil;
    type RemoveOrigin = EnsureRootOrHalfCouncil;
    type SwapOrigin = EnsureRootOrHalfCouncil;
    type ResetOrigin = EnsureRootOrHalfCouncil;
    type PrimeOrigin = EnsureRootOrHalfCouncil;
    type MembershipInitialized = TechnicalCommittee;
    type MembershipChanged = TechnicalCommittee;
    type MaxMembers = TechnicalMaxMembers;
    type WeightInfo = pallet_membership::weights::SubstrateWeight<Runtime>;
}

parameter_types! {
    pub MaximumSchedulerWeight: Weight = Perbill::from_percent(80) *
        RuntimeBlockWeights::get().max_block;
    pub const MaxScheduledPerBlock: u32 = 50;
}

impl pallet_scheduler::Config for Runtime {
    type Event = Event;
    type Origin = Origin;
    type PalletsOrigin = OriginCaller;
    type Call = Call;
    type MaximumWeight = MaximumSchedulerWeight;
    type ScheduleOrigin = EnsureRoot<AccountId>;
    type MaxScheduledPerBlock = MaxScheduledPerBlock;
    type WeightInfo = pallet_scheduler::weights::SubstrateWeight<Runtime>;
}

parameter_types! {
    pub const ProposalBond: Permill = Permill::from_percent(5);
    pub const ProposalBondMinimum: Balance = 1 * DOLLARS;
    pub const SpendPeriod: BlockNumber = 1 * DAYS;
    pub const Burn: Permill = Permill::from_percent(50);
    pub const TipCountdown: BlockNumber = 1 * DAYS;
    pub const TipFindersFee: Percent = Percent::from_percent(20);
    pub const TipReportDepositBase: Balance = 1 * DOLLARS;
    pub const TreasuryPalletId: PalletId = PalletId(*b"py/trsry");
    pub const MaxApprovals: u32 = 100;
}

impl pallet_treasury::Config for Runtime {
    type PalletId = TreasuryPalletId;
    type Currency = Balances;
    type ApproveOrigin = EnsureOneOf<
        AccountId,
        EnsureRoot<AccountId>,
        pallet_collective::EnsureProportionAtLeast<_3, _5, AccountId, CouncilCollective>,
    >;
    type RejectOrigin = EnsureOneOf<
        AccountId,
        EnsureRoot<AccountId>,
        pallet_collective::EnsureProportionMoreThan<_1, _2, AccountId, CouncilCollective>,
    >;
    type Event = Event;
    type OnSlash = ();
    type ProposalBond = ProposalBond;
    type ProposalBondMinimum = ProposalBondMinimum;
    type SpendPeriod = SpendPeriod;
    type Burn = Burn;
    type BurnDestination = ();
    type SpendFunds = ();
    type WeightInfo = pallet_treasury::weights::SubstrateWeight<Runtime>;
    type MaxApprovals = MaxApprovals;
}

parameter_types! {
    // TODO: update
    pub const OracleMaxMembers: u32 = 100;
}

type OracleMembershipInstance = pallet_membership::Instance2;
impl pallet_membership::Config<OracleMembershipInstance> for Runtime {
    type Event = Event;
    type AddOrigin = EnsureRoot<AccountId>;
    type RemoveOrigin = EnsureRoot<AccountId>;
    type SwapOrigin = EnsureRoot<AccountId>;
    type ResetOrigin = EnsureRoot<AccountId>;
    type PrimeOrigin = EnsureRoot<AccountId>;
    type MembershipInitialized = ();
    type MembershipChanged = ();
    type MaxMembers = OracleMaxMembers;
    type WeightInfo = ();
}

// Create the runtime by composing the FRAME pallets that were previously configured.
construct_runtime!(
    pub enum Runtime where
        Block = Block,
        NodeBlock = opaque::Block,
        UncheckedExtrinsic = UncheckedExtrinsic,
    {
        System: frame_system::{Pallet, Call, Storage, Config, Event<T>},
        Timestamp: pallet_timestamp::{Pallet, Call, Storage, Inherent},
        Balances: pallet_balances::{Pallet, Call, Storage, Config<T>, Event<T>},
        Sudo: pallet_sudo::{Pallet, Call, Storage, Config<T>, Event<T>},
        ParachainSystem: cumulus_pallet_parachain_system::{Pallet, Call, Storage, Inherent, Event<T>, ValidateUnsigned},
        TransactionPayment: pallet_transaction_payment::{Pallet, Storage},
        ParachainInfo: parachain_info::{Pallet, Storage, Config},
        XcmpQueue: cumulus_pallet_xcmp_queue::{Pallet, Call, Storage, Event<T>},
        DmpQueue: cumulus_pallet_dmp_queue::{Pallet, Call, Storage, Event<T>},
        PolkadotXcm: pallet_xcm::{Pallet, Call, Event<T>, Origin},
        CumulusXcm: cumulus_pallet_xcm::{Pallet, Call, Event<T>, Origin},
        Currencies: orml_currencies::{Pallet, Call, Event<T>},
        Tokens: orml_tokens::{Pallet, Storage, Event<T>, Config<T>},
        Aura: pallet_aura::{Pallet, Config<T>},
        AuraExt: cumulus_pallet_aura_ext::{Pallet, Config},
<<<<<<< HEAD
        ParallelOracle: orml_oracle::<Instance1>::{Pallet, Storage, Call, Config<T>, Event<T>},
        Loans: pallet_loans::{Pallet, Call, Storage, Event<T>, Config},
        Staking: pallet_staking::{Pallet, Call, Storage, Event<T>, Config},
=======
        // OcwOracle: pallet_ocw_oracle::{Pallet, Call, Storage, Event<T>, ValidateUnsigned},
        Oracle: orml_oracle::<Instance1>::{Pallet, Storage, Call, Event<T>},
        Loans: pallet_loans::{Pallet, Call, Storage, Event<T>, Config},
        Staking: pallet_staking::{Pallet, Call, Storage, Event<T>, Config},
        // Liquidate: pallet_liquidate::{Pallet, Call, Event<T>},
        LiquidateNew: pallet_liquidate_new::{Pallet, Call},
>>>>>>> 0aa6eba3
        Prices: pallet_prices::{Pallet, Storage, Call, Event<T>},
        Multisig: pallet_multisig::{Pallet, Call, Storage, Event<T>},
        Democracy: pallet_democracy::{Pallet, Call, Storage, Config, Event<T>},
        Council: pallet_collective::<Instance1>::{Pallet, Call, Storage, Origin<T>, Event<T>, Config<T>},
        TechnicalCommittee: pallet_collective::<Instance2>::{Pallet, Call, Storage, Origin<T>, Event<T>, Config<T>},
        Treasury: pallet_treasury::{Pallet, Call, Storage, Config, Event<T>},
        Scheduler: pallet_scheduler::{Pallet, Call, Storage, Event<T>},
        Elections: pallet_elections_phragmen::{Pallet, Call, Storage, Event<T>, Config<T>},
        TechnicalMembership: pallet_membership::<Instance1>::{Pallet, Call, Storage, Event<T>, Config<T>},
        OracleMembership: pallet_membership::<Instance2>::{Pallet, Call, Storage, Event<T>, Config<T>},
    }
);

/// The address format for describing accounts.
pub type Address = sp_runtime::MultiAddress<AccountId, ()>;
/// Block header type as expected by this runtime.
pub type Header = generic::Header<BlockNumber, BlakeTwo256>;
/// Block type as expected by this runtime.
pub type Block = generic::Block<Header, UncheckedExtrinsic>;
/// A Block signed with a Justification
pub type SignedBlock = generic::SignedBlock<Block>;
/// BlockId type as expected by this runtime.
pub type BlockId = generic::BlockId<Block>;
/// The SignedExtension to the basic transaction logic.
pub type SignedExtra = (
    frame_system::CheckSpecVersion<Runtime>,
    frame_system::CheckTxVersion<Runtime>,
    frame_system::CheckGenesis<Runtime>,
    frame_system::CheckEra<Runtime>,
    frame_system::CheckNonce<Runtime>,
    frame_system::CheckWeight<Runtime>,
    pallet_transaction_payment::ChargeTransactionPayment<Runtime>,
);
/// Unchecked extrinsic type as expected by this runtime.
pub type UncheckedExtrinsic = generic::UncheckedExtrinsic<Address, Call, Signature, SignedExtra>;
/// The payload being signed in transactions.
pub type SignedPayload = generic::SignedPayload<Call, SignedExtra>;
/// Extrinsic type that has already been checked.
pub type CheckedExtrinsic = generic::CheckedExtrinsic<AccountId, Call, SignedExtra>;
/// Executive: handles dispatch to the various modules.
pub type Executive = frame_executive::Executive<
    Runtime,
    Block,
    frame_system::ChainContext<Runtime>,
    Runtime,
    AllPallets,
>;

impl_runtime_apis! {
    impl sp_consensus_aura::AuraApi<Block, AuraId> for Runtime {
        fn slot_duration() -> sp_consensus_aura::SlotDuration {
            sp_consensus_aura::SlotDuration::from_millis(Aura::slot_duration())
        }

        fn authorities() -> Vec<AuraId> {
            Aura::authorities()
        }
    }

    impl sp_session::SessionKeys<Block> for Runtime {
        fn generate_session_keys(seed: Option<Vec<u8>>) -> Vec<u8> {
            opaque::SessionKeys::generate(seed)
        }

        fn decode_session_keys(
            encoded: Vec<u8>,
        ) -> Option<Vec<(Vec<u8>, KeyTypeId)>> {
            opaque::SessionKeys::decode_into_raw_public_keys(&encoded)
        }
    }

    impl sp_api::Core<Block> for Runtime {
        fn version() -> RuntimeVersion {
            VERSION
        }

        fn execute_block(block: Block) {
            Executive::execute_block(block)
        }

        fn initialize_block(header: &<Block as BlockT>::Header) {
            Executive::initialize_block(header)
        }
    }

    impl sp_api::Metadata<Block> for Runtime {
        fn metadata() -> OpaqueMetadata {
            Runtime::metadata().into()
        }
    }

    impl sp_block_builder::BlockBuilder<Block> for Runtime {
        fn apply_extrinsic(extrinsic: <Block as BlockT>::Extrinsic) -> ApplyExtrinsicResult {
            Executive::apply_extrinsic(extrinsic)
        }

        fn finalize_block() -> <Block as BlockT>::Header {
            Executive::finalize_block()
        }

        fn inherent_extrinsics(data: sp_inherents::InherentData) -> Vec<<Block as BlockT>::Extrinsic> {
            data.create_extrinsics()
        }

        fn check_inherents(
            block: Block,
            data: sp_inherents::InherentData,
        ) -> sp_inherents::CheckInherentsResult {
            data.check_extrinsics(&block)
        }
    }

    impl sp_transaction_pool::runtime_api::TaggedTransactionQueue<Block> for Runtime {
        fn validate_transaction(
            source: TransactionSource,
            tx: <Block as BlockT>::Extrinsic,
        ) -> TransactionValidity {
            Executive::validate_transaction(source, tx)
        }
    }

    impl sp_offchain::OffchainWorkerApi<Block> for Runtime {
        fn offchain_worker(header: &<Block as BlockT>::Header) {
            Executive::offchain_worker(header)
        }
    }

    impl frame_system_rpc_runtime_api::AccountNonceApi<Block, AccountId, Index> for Runtime {
        fn account_nonce(account: AccountId) -> Index {
            System::account_nonce(account)
        }
    }

    impl pallet_transaction_payment_rpc_runtime_api::TransactionPaymentApi<Block, Balance> for Runtime {
        fn query_info(
            uxt: <Block as BlockT>::Extrinsic,
            len: u32,
        ) -> pallet_transaction_payment_rpc_runtime_api::RuntimeDispatchInfo<Balance> {
            TransactionPayment::query_info(uxt, len)
        }
        fn query_fee_details(
            uxt: <Block as BlockT>::Extrinsic,
            len: u32,
        ) -> pallet_transaction_payment::FeeDetails<Balance> {
            TransactionPayment::query_fee_details(uxt, len)
        }
    }

    impl orml_oracle_rpc_runtime_api::OracleApi<
        Block,
        DataProviderId,
        CurrencyId,
        TimeStampedPrice,
    > for Runtime {
        fn get_value(provider_id: DataProviderId, key: CurrencyId) -> Option<TimeStampedPrice> {
            match provider_id {
                DataProviderId::Aggregated => Oracle::get_no_op(&key)
            }
        }

        fn get_all_values(provider_id: DataProviderId) -> Vec<(CurrencyId, Option<TimeStampedPrice>)> {
            match provider_id {
                DataProviderId::Aggregated => Oracle::get_all_values()
            }
        }
    }

    impl cumulus_primitives_core::CollectCollationInfo<Block> for Runtime {
        fn collect_collation_info() -> cumulus_primitives_core::CollationInfo {
            ParachainSystem::collect_collation_info()
        }
    }

    #[cfg(feature = "runtime-benchmarks")]
    impl frame_benchmarking::Benchmark<Block> for Runtime {
        fn dispatch_benchmark(
            config: frame_benchmarking::BenchmarkConfig
        ) -> Result<Vec<frame_benchmarking::BenchmarkBatch>, sp_runtime::RuntimeString> {
            use frame_benchmarking::{Benchmarking, BenchmarkBatch, add_benchmark, TrackedStorageKey};

            use pallet_loans_benchmarking::Pallet as LoansBench;
            use frame_system_benchmarking::Pallet as SystemBench;

            impl pallet_loans_benchmarking::Config for Runtime {}
            impl frame_system_benchmarking::Config for Runtime {}

            let whitelist: Vec<TrackedStorageKey> = vec![
                // Block Number
                hex_literal::hex!("26aa394eea5630e07c48ae0c9558cef702a5c1b19ab7a04f536c519aca4983ac").to_vec().into(),
                // Total Issuance
                hex_literal::hex!("c2261276cc9d1f8598ea4b6a74b15c2f57c875e4cff74148e4628f264b974c80").to_vec().into(),
                // Execution Phase
                hex_literal::hex!("26aa394eea5630e07c48ae0c9558cef7ff553b5a9862a516939d82b3d3d8661a").to_vec().into(),
                // Event Count
                hex_literal::hex!("26aa394eea5630e07c48ae0c9558cef70a98fdbe9ce6c55837576c60c7af3850").to_vec().into(),
                // System Events
                hex_literal::hex!("26aa394eea5630e07c48ae0c9558cef780d41e5e16056765bc8461851072c9d7").to_vec().into(),
            ];

            let mut batches = Vec::<BenchmarkBatch>::new();
            let params = (&config, &whitelist);

            add_benchmark!(params, batches, frame_system, SystemBench::<Runtime>);
            add_benchmark!(params, batches, pallet_balances, Balances);
            add_benchmark!(params, batches, pallet_timestamp, Timestamp);
            add_benchmark!(params, batches, pallet_loans, LoansBench::<Runtime>);

            if batches.is_empty() { return Err("Benchmark not found for this pallet.".into()) }
            Ok(batches)
        }
    }
}

cumulus_pallet_parachain_system::register_validate_block!(
    Runtime,
    cumulus_pallet_aura_ext::BlockExecutor::<Runtime, Executive>,
);<|MERGE_RESOLUTION|>--- conflicted
+++ resolved
@@ -63,10 +63,7 @@
 use xcm_executor::{Config, XcmExecutor};
 
 // re-exports
-<<<<<<< HEAD
-=======
 pub use pallet_liquidate_new;
->>>>>>> 0aa6eba3
 pub use pallet_loans;
 pub use pallet_multisig;
 pub use pallet_prices;
@@ -274,17 +271,6 @@
     type WeightInfo = ();
 }
 
-// parameter_types! {
-//     pub const PricePrecision: u8 = 18;
-// }
-
-// impl pallet_ocw_oracle::Config for Runtime {
-//     type AuthorityId = pallet_ocw_oracle::crypto::TestAuthId;
-//     type Call = Call;
-//     type Event = Event;
-//     type PricePrecision = PricePrecision;
-// }
-
 impl pallet_loans::Config for Runtime {
     type Event = Event;
     type Currency = Currencies;
@@ -313,13 +299,6 @@
     type MaxWithdrawAmount = MaxWithdrawAmount;
     type MaxAccountProcessingUnstake = MaxAccountProcessingUnstake;
 }
-
-// impl pallet_liquidate::Config for Runtime {
-//     type AuthorityId = pallet_liquidate::crypto::TestAuthId;
-//     type Call = Call;
-//     type Event = Event;
-//     type PriceFeeder = Prices;
-// }
 
 parameter_types! {
     pub const LockPeriod: u64 = 20000; // in milli-seconds
@@ -387,38 +366,6 @@
     type Extrinsic = UncheckedExtrinsic;
 }
 
-<<<<<<< HEAD
-impl pallet_loans::Config for Runtime {
-    type Event = Event;
-    type Currency = Currencies;
-    type PalletId = LoansPalletId;
-    type PriceFeeder = Prices;
-    type ReserveOrigin = EnsureRoot<AccountId>;
-    type UpdateOrigin = EnsureRoot<AccountId>;
-    type WeightInfo = pallet_loans::weights::SubstrateWeight<Runtime>;
-}
-
-parameter_types! {
-    pub const StakingPalletId: PalletId = PalletId(*b"par/stak");
-    pub const StakingCurrency: CurrencyId = CurrencyId::DOT;
-    pub const LiquidCurrency: CurrencyId = CurrencyId::xDOT;
-    pub const MaxWithdrawAmount: Balance = 1000;
-    pub const MaxAccountProcessingUnstake: u32 = 5;
-}
-
-impl pallet_staking::Config for Runtime {
-    type Event = Event;
-    type Currency = Currencies;
-    type PalletId = StakingPalletId;
-    type StakingCurrency = StakingCurrency;
-    type LiquidCurrency = LiquidCurrency;
-    type WithdrawOrigin = EnsureRoot<AccountId>;
-    type MaxWithdrawAmount = MaxWithdrawAmount;
-    type MaxAccountProcessingUnstake = MaxAccountProcessingUnstake;
-}
-
-=======
->>>>>>> 0aa6eba3
 parameter_types! {
     pub const MinimumPeriod: u64 = SLOT_DURATION / 2;
 }
@@ -933,18 +880,10 @@
         Tokens: orml_tokens::{Pallet, Storage, Event<T>, Config<T>},
         Aura: pallet_aura::{Pallet, Config<T>},
         AuraExt: cumulus_pallet_aura_ext::{Pallet, Config},
-<<<<<<< HEAD
-        ParallelOracle: orml_oracle::<Instance1>::{Pallet, Storage, Call, Config<T>, Event<T>},
-        Loans: pallet_loans::{Pallet, Call, Storage, Event<T>, Config},
-        Staking: pallet_staking::{Pallet, Call, Storage, Event<T>, Config},
-=======
-        // OcwOracle: pallet_ocw_oracle::{Pallet, Call, Storage, Event<T>, ValidateUnsigned},
         Oracle: orml_oracle::<Instance1>::{Pallet, Storage, Call, Event<T>},
         Loans: pallet_loans::{Pallet, Call, Storage, Event<T>, Config},
         Staking: pallet_staking::{Pallet, Call, Storage, Event<T>, Config},
-        // Liquidate: pallet_liquidate::{Pallet, Call, Event<T>},
         LiquidateNew: pallet_liquidate_new::{Pallet, Call},
->>>>>>> 0aa6eba3
         Prices: pallet_prices::{Pallet, Storage, Call, Event<T>},
         Multisig: pallet_multisig::{Pallet, Call, Storage, Event<T>},
         Democracy: pallet_democracy::{Pallet, Call, Storage, Config, Event<T>},
