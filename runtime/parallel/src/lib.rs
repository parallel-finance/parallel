// Copyright 2021 Parallel Finance Developer.
// This file is part of Parallel Finance.

// Licensed under the Apache License, Version 2.0 (the "License");
// you may not use this file except in compliance with the License.
// You may obtain a copy of the License at
// http://www.apache.org/licenses/LICENSE-2.0

// Unless required by applicable law or agreed to in writing, software
// distributed under the License is distributed on an "AS IS" BASIS,
// WITHOUT WARRANTIES OR CONDITIONS OF ANY KIND, either express or implied.
// See the License for the specific language governing permissions and
// limitations under the License.

#![cfg_attr(not(feature = "std"), no_std)]
// `construct_runtime!` does a lot of recursion and requires us to increase the limit to 256.
#![recursion_limit = "256"]

// Make the WASM binary available.
#[cfg(feature = "std")]
include!(concat!(env!("OUT_DIR"), "/wasm_binary.rs"));

mod weights;

use codec::Encode;
use frame_support::{
    dispatch::Weight,
    traits::{Contains, Everything},
    PalletId,
};
use hex_literal::hex;
use orml_currencies::BasicCurrencyAdapter;
use orml_traits::{parameter_type_with_key, DataProvider, DataProviderExtended, MultiCurrency};
use polkadot_runtime_common::SlowAdjustingFeeUpdate;
use sp_api::impl_runtime_apis;
use sp_core::{
    sr25519,
    u32_trait::{_1, _2, _3, _4, _5},
    OpaqueMetadata,
};
use sp_runtime::{
    create_runtime_str, generic, impl_opaque_keys,
    traits::{
        self, AccountIdConversion, AccountIdLookup, BlakeTwo256, Block as BlockT,
        BlockNumberProvider, Convert, IdentifyAccount, Zero,
    },
    transaction_validity::{TransactionSource, TransactionValidity},
    ApplyExtrinsicResult, DispatchError, KeyTypeId, Perbill, Permill, SaturatedConversion,
};
use sp_std::prelude::*;
#[cfg(feature = "std")]
use sp_version::NativeVersion;
use sp_version::RuntimeVersion;

use cumulus_primitives_core::ParaId;
use frame_support::log;
use frame_system::{
    limits::{BlockLength, BlockWeights},
    EnsureOneOf, EnsureRoot, EnsureSigned,
};
use orml_xcm_support::{IsNativeConcrete, MultiCurrencyAdapter, MultiNativeAsset};
use polkadot_parachain::primitives::Sibling;
use primitives::{network::PARALLEL_PREFIX, *};

use xcm::v0::{Junction, Junction::*, MultiAsset, MultiLocation, MultiLocation::*, NetworkId};
use xcm_builder::{
    AccountId32Aliases, AllowTopLevelPaidExecutionFrom, EnsureXcmOrigin,
    FixedRateOfConcreteFungible, FixedWeightBounds, LocationInverter, ParentAsSuperuser,
    ParentIsDefault, RelayChainAsNative, SiblingParachainAsNative, SiblingParachainConvertsVia,
    SignedAccountId32AsNative, SignedToAccountId32, SovereignSignedViaLocation, TakeRevenue,
    TakeWeightCredit,
};
use xcm_executor::{Config, XcmExecutor};

pub mod constants;
pub mod impls;
// A few exports that help ease life for downstream crates.
// re-exports
pub use constants::{currency, fee, time};
pub use impls::DealWithFees;

pub use pallet_liquid_staking;
// pub use pallet_liquidation;
pub use pallet_amm;
pub use pallet_loans;
pub use pallet_multisig;
pub use pallet_nominee_election;
pub use pallet_prices;

use currency::*;
use fee::*;
use time::*;

pub use frame_support::{
    construct_runtime, parameter_types,
    traits::{KeyOwnerProofSystem, Randomness},
    weights::{
        constants::{BlockExecutionWeight, ExtrinsicBaseWeight, RocksDbWeight, WEIGHT_PER_SECOND},
        DispatchClass, IdentityFee,
    },
    StorageValue,
};
use pallet_xcm::XcmPassthrough;
#[cfg(any(feature = "std", test))]
pub use sp_runtime::BuildStorage;

/// Opaque types. These are used by the CLI to instantiate machinery that don't need to know
/// the specifics of the runtime. They can then be made to be agnostic over specific formats
/// of data like extrinsics, allowing for them to continue syncing the network through upgrades
/// to even the core data structures.
pub mod opaque {
    use super::*;

    pub use sp_runtime::OpaqueExtrinsic as UncheckedExtrinsic;

    /// Opaque block type.
    pub type Block = generic::Block<Header, UncheckedExtrinsic>;

    pub type SessionHandlers = ();

    impl_opaque_keys! {
        pub struct SessionKeys {
            pub aura: Aura,
        }
    }
}

#[sp_version::runtime_version]
pub const VERSION: RuntimeVersion = RuntimeVersion {
    spec_name: create_runtime_str!("parallel"),
    impl_name: create_runtime_str!("parallel"),
    authoring_version: 1,
    spec_version: 160,
    impl_version: 10,
    apis: RUNTIME_API_VERSIONS,
    transaction_version: 1,
};

// 1 in 4 blocks (on average, not counting collisions) will be primary babe blocks.
pub const PRIMARY_PROBABILITY: (u64, u64) = (1, 4);

#[derive(codec::Encode, codec::Decode)]
pub enum XCMPMessage<XAccountId, XBalance> {
    /// Transfer tokens to the given account from the Parachain account.
    TransferToken(XAccountId, XBalance),
}

/// The version information used to identify this runtime when compiled natively.
#[cfg(feature = "std")]
pub fn native_version() -> NativeVersion {
    NativeVersion {
        runtime_version: VERSION,
        can_author_with: Default::default(),
    }
}

/// We assume that ~10% of the block weight is consumed by `on_initalize` handlers.
/// This is used to limit the maximal weight of a single extrinsic.
const AVERAGE_ON_INITIALIZE_RATIO: Perbill = Perbill::from_percent(10);
/// We allow `Normal` extrinsics to fill up the block up to 75%, the rest can be used
/// by  Operational  extrinsics.
const NORMAL_DISPATCH_RATIO: Perbill = Perbill::from_percent(75);
/// We allow for 2 seconds of compute with a 6 second average block time.
const MAXIMUM_BLOCK_WEIGHT: Weight = 2 * WEIGHT_PER_SECOND;

parameter_types! {
    pub const BlockHashCount: BlockNumber = 250;
    pub const Version: RuntimeVersion = VERSION;
    pub RuntimeBlockLength: BlockLength =
        BlockLength::max_with_normal_ratio(5 * 1024 * 1024, NORMAL_DISPATCH_RATIO);
    pub RuntimeBlockWeights: BlockWeights = BlockWeights::builder()
        .base_block(BlockExecutionWeight::get())
        .for_class(DispatchClass::all(), |weights| {
            weights.base_extrinsic = ExtrinsicBaseWeight::get();
        })
        .for_class(DispatchClass::Normal, |weights| {
            weights.max_total = Some(NORMAL_DISPATCH_RATIO * MAXIMUM_BLOCK_WEIGHT);
        })
        .for_class(DispatchClass::Operational, |weights| {
            weights.max_total = Some(MAXIMUM_BLOCK_WEIGHT);
            // Operational transactions have some extra reserved space, so that they
            // are included even if block reached `MAXIMUM_BLOCK_WEIGHT`.
            weights.reserved = Some(
                MAXIMUM_BLOCK_WEIGHT - NORMAL_DISPATCH_RATIO * MAXIMUM_BLOCK_WEIGHT
            );
        })
        .avg_block_initialization(AVERAGE_ON_INITIALIZE_RATIO)
        .build_or_panic();
    pub const SS58Prefix: u8 = PARALLEL_PREFIX;
}

pub struct BaseCallFilter;
impl Contains<Call> for BaseCallFilter {
    fn contains(call: &Call) -> bool {
        matches!(
            call,
            // System, Utility, Currencies
            Call::System(_) |
            Call::Timestamp(_) |
            Call::Multisig(_)  |
            Call::Utility(_) |
            Call::Balances(_) |
            // Governance
            Call::Sudo(_) |
            Call::Democracy(_) |
            Call::GeneralCouncil(_) |
            Call::TechnicalCommittee(_) |
            Call::Treasury(_) |
            Call::Scheduler(_) |
            // Parachain
            Call::ParachainSystem(_) |
            Call::XcmpQueue(_) |
            Call::DmpQueue(_) |
            Call::PolkadotXcm(_) |
            Call::CumulusXcm(_) |
            // Consensus
            Call::Authorship(_) |
            Call::CollatorSelection(_) |
            Call::Session(_) |
            // 3rd Party
            Call::Currencies(_) |
            Call::Oracle(_) |
            Call::XTokens(_) |
            Call::OrmlXcm(_) |
            Call::Vesting(_) |
            // Loans
            Call::Loans(_) |
            // Call::Liquidation(_) |
            Call::Prices(_) |
            // LiquidStaking
            Call::LiquidStaking(_) |
            Call::NomineeElection(_) |
            // Membership
            Call::GeneralCouncilMembership(_) |
            Call::TechnicalCommitteeMembership(_) |
            Call::OracleMembership(_) |
<<<<<<< HEAD
            Call::ValidatorFeedersMembership(_)
=======
            Call::LiquidStakingAgentMembership(_) |
            Call::ValidatorFeedersMembership(_) |
            // AMM
            Call::AMM(_)
>>>>>>> a9004662
        )
    }
}

impl frame_system::Config for Runtime {
    /// The basic call filter to use in dispatchable.
    type BaseCallFilter = BaseCallFilter;
    /// Block & extrinsics weights: base values and limits.
    type BlockWeights = RuntimeBlockWeights;
    /// The maximum length of a block (in bytes).
    type BlockLength = RuntimeBlockLength;
    /// The identifier used to distinguish between accounts.
    type AccountId = AccountId;
    /// The aggregated dispatch type that is available for extrinsics.
    type Call = Call;
    /// The lookup mechanism to get account ID from whatever is passed in dispatchers.
    type Lookup = AccountIdLookup<AccountId, ()>;
    /// The index type for storing how many extrinsics an account has signed.
    type Index = Index;
    /// The index type for blocks.
    type BlockNumber = BlockNumber;
    /// The type for hashing blocks and tries.
    type Hash = Hash;
    /// The hashing algorithm used.
    type Hashing = BlakeTwo256;
    /// The header type.
    type Header = generic::Header<BlockNumber, BlakeTwo256>;
    /// The ubiquitous event type.
    type Event = Event;
    /// The ubiquitous origin type.
    type Origin = Origin;
    /// Maximum number of block number to block hash mappings to keep (oldest pruned first).
    type BlockHashCount = BlockHashCount;
    /// The weight of database operations that the runtime can invoke.
    type DbWeight = RocksDbWeight;
    /// Version of the runtime.
    type Version = Version;
    /// Converts a module to the index of the module in `construct_runtime!`.
    ///
    /// This type is being generated by `construct_runtime!`.
    type PalletInfo = PalletInfo;
    /// What to do if a new account is created.
    type OnNewAccount = ();
    /// What to do if an account is fully reaped from the system.
    type OnKilledAccount = ();
    /// The data to be stored in an account.
    type AccountData = pallet_balances::AccountData<Balance>;
    /// Weight information for the extrinsics of this pallet.
    type SystemWeightInfo = weights::frame_system::WeightInfo<Runtime>;
    /// This is used as an identifier of the chain. 42 is the generic substrate prefix.
    type SS58Prefix = SS58Prefix;
    /// The set code logic.
    type OnSetCode = cumulus_pallet_parachain_system::ParachainSetCode<Self>;
}

parameter_type_with_key! {
    pub ExistentialDeposits: |_currency_id: CurrencyId| -> Balance {
        Zero::zero()
    };
}

parameter_types! {
   pub TreasuryAccount: AccountId = TreasuryPalletId::get().into_account();
}

pub struct DustRemovalWhitelist;
impl Contains<AccountId> for DustRemovalWhitelist {
    fn contains(a: &AccountId) -> bool {
        vec![
            LoansPalletId::get().into_account(),
            TreasuryPalletId::get().into_account(),
            StakingPalletId::get().into_account(),
            PotId::get().into_account(),
            AMMPalletId::get().into_account(),
        ]
        .contains(a)
    }
}

impl orml_tokens::Config for Runtime {
    type Event = Event;
    type Balance = Balance;
    type Amount = Amount;
    type CurrencyId = CurrencyId;
    type OnDust = orml_tokens::TransferDust<Runtime, TreasuryAccount>;
    type WeightInfo = ();
    type ExistentialDeposits = ExistentialDeposits;
    type MaxLocks = MaxLocks;
    type DustRemovalWhitelist = DustRemovalWhitelist;
}

impl orml_xcm::Config for Runtime {
    type Event = Event;
    type SovereignOrigin = EnsureRootOrMoreThanHalfGeneralCouncil;
}

parameter_types! {
    pub const GetNativeCurrencyId: CurrencyId = CurrencyId::PARA;

    pub const LoansPalletId: PalletId = PalletId(*b"par/loan");
}

impl orml_currencies::Config for Runtime {
    type Event = Event;
    type MultiCurrency = Tokens;
    type NativeCurrency = BasicCurrencyAdapter<Runtime, Balances, Amount, BlockNumber>;
    type GetNativeCurrencyId = GetNativeCurrencyId;
    type WeightInfo = ();
}

pub struct CurrencyIdConvert;
impl Convert<CurrencyId, Option<MultiLocation>> for CurrencyIdConvert {
    fn convert(id: CurrencyId) -> Option<MultiLocation> {
        match id {
            CurrencyId::DOT => Some(X1(Parent)),
            CurrencyId::xDOT => Some(X3(
                Parent,
                Parachain(ParachainInfo::parachain_id().into()),
                GeneralKey(b"xDOT".to_vec()),
            )),
            _ => None,
        }
    }
}

impl Convert<MultiLocation, Option<CurrencyId>> for CurrencyIdConvert {
    fn convert(location: MultiLocation) -> Option<CurrencyId> {
        match location {
            X1(Parent) => Some(CurrencyId::DOT),
            X3(Parent, Parachain(id), GeneralKey(key))
                if ParaId::from(id) == ParachainInfo::parachain_id() && key == b"xDOT".to_vec() =>
            {
                Some(CurrencyId::xDOT)
            }
            _ => None,
        }
    }
}

impl Convert<MultiAsset, Option<CurrencyId>> for CurrencyIdConvert {
    fn convert(a: MultiAsset) -> Option<CurrencyId> {
        if let MultiAsset::ConcreteFungible { id, amount: _ } = a {
            Self::convert(id)
        } else {
            None
        }
    }
}

pub struct AccountIdToMultiLocation;
impl Convert<AccountId, MultiLocation> for AccountIdToMultiLocation {
    fn convert(account_id: AccountId) -> MultiLocation {
        MultiLocation::from(Junction::AccountId32 {
            network: NetworkId::Any,
            id: account_id.into(),
        })
    }
}

parameter_types! {
    pub SelfLocation: MultiLocation = X2(Parent, Parachain(ParachainInfo::parachain_id().into()));
    pub const BaseXcmWeight: Weight = 100_000_000;
}

impl orml_xtokens::Config for Runtime {
    type Event = Event;
    type Balance = Balance;
    type CurrencyId = CurrencyId;
    type CurrencyIdConvert = CurrencyIdConvert;
    type AccountIdToMultiLocation = AccountIdToMultiLocation;
    type SelfLocation = SelfLocation;
    type XcmExecutor = XcmExecutor<XcmConfig>;
    type Weigher = FixedWeightBounds<UnitWeightCost, Call>;
    type BaseXcmWeight = BaseXcmWeight;
}

impl orml_unknown_tokens::Config for Runtime {
    type Event = Event;
}

impl pallet_loans::Config for Runtime {
    type Event = Event;
    type Currency = Currencies;
    type PalletId = LoansPalletId;
    type PriceFeeder = Prices;
    type ReserveOrigin = EnsureRootOrMoreThanHalfGeneralCouncil;
    type UpdateOrigin = EnsureRootOrMoreThanHalfGeneralCouncil;
    type WeightInfo = pallet_loans::weights::SubstrateWeight<Runtime>;
    type UnixTime = Timestamp;
}

parameter_types! {
    pub const StakingPalletId: PalletId = PalletId(*b"par/lqsk");
    pub const StakingCurrency: CurrencyId = CurrencyId::DOT;
    pub const LiquidCurrency: CurrencyId = CurrencyId::xDOT;
    pub RelayAgent: MultiLocation = X2(Junction::Parent, Junction::AccountId32 {
        network: NetworkId::Any,
        id: hex!["306721211d5404bd9da88e0204360a1a9ab8b87c66c1bc2fcdd37f3c2222cc20"] // id of "//Dave"
    });
}

impl pallet_liquid_staking::Config for Runtime {
    type Event = Event;
    type Currency = Currencies;
    type PalletId = StakingPalletId;
    type StakingCurrency = StakingCurrency;
    type LiquidCurrency = LiquidCurrency;
    // FIXME(Alan WANG): use EnsureSignedBy
    type BridgeOrigin = EnsureSigned<AccountId>;
    type WeightInfo = ();
    type XcmTransfer = XTokens;
    type RelayAgent = RelayAgent;
    type BaseXcmWeight = BaseXcmWeight;
}

parameter_types! {
    pub const MaxValidators: u32 = 16;
    pub const ValidatorFeedersMembershipMaxMembers: u32 = 3;
}

type ValidatorFeedersMembershipInstance = pallet_membership::Instance5;
impl pallet_membership::Config<ValidatorFeedersMembershipInstance> for Runtime {
    type Event = Event;
    type AddOrigin = EnsureRootOrMoreThanHalfGeneralCouncil;
    type RemoveOrigin = EnsureRootOrMoreThanHalfGeneralCouncil;
    type SwapOrigin = EnsureRootOrMoreThanHalfGeneralCouncil;
    type ResetOrigin = EnsureRootOrMoreThanHalfGeneralCouncil;
    type PrimeOrigin = EnsureRootOrMoreThanHalfGeneralCouncil;
    type MembershipInitialized = ();
    type MembershipChanged = ();
    type MaxMembers = ValidatorFeedersMembershipMaxMembers;
    type WeightInfo = weights::pallet_membership::WeightInfo<Runtime>;
}

impl pallet_nominee_election::Config for Runtime {
    type Event = Event;
    type UpdateOrigin = EnsureRootOrMoreThanHalfGeneralCouncil;
    type MaxValidators = MaxValidators;
    type Members = ValidatorFeedersMembership;
}

// parameter_types! {
//     pub const LockPeriod: u64 = 20000; // in milli-seconds
//     pub const LiquidateFactor: Percent = Percent::from_percent(50);
// }
// impl pallet_liquidation::Config for Runtime {
//     type AuthorityId = pallet_liquidation::crypto::AuthId;
//     type LockPeriod = LockPeriod;
//     type LiquidateFactor = LiquidateFactor;
// }

impl<LocalCall> frame_system::offchain::CreateSignedTransaction<LocalCall> for Runtime
where
    Call: From<LocalCall>,
{
    fn create_transaction<C: frame_system::offchain::AppCrypto<Self::Public, Self::Signature>>(
        call: Call,
        public: <Signature as traits::Verify>::Signer,
        account: AccountId,
        index: Index,
    ) -> Option<(
        Call,
        <UncheckedExtrinsic as traits::Extrinsic>::SignaturePayload,
    )> {
        let period = BlockHashCount::get() as u64;
        let current_block = System::block_number()
            .saturated_into::<u64>()
            .saturating_sub(1);
        let tip = 0;
        let extra: SignedExtra = (
            frame_system::CheckSpecVersion::<Runtime>::new(),
            frame_system::CheckTxVersion::<Runtime>::new(),
            frame_system::CheckGenesis::<Runtime>::new(),
            frame_system::CheckEra::<Runtime>::from(generic::Era::mortal(period, current_block)),
            frame_system::CheckNonce::<Runtime>::from(index),
            frame_system::CheckWeight::<Runtime>::new(),
            pallet_transaction_payment::ChargeTransactionPayment::<Runtime>::from(tip),
        );

        let raw_payload = SignedPayload::new(call, extra)
            .map_err(|e| {
                log::error!("SignedPayload error: {:?}", e);
            })
            .ok()?;
        let signature = raw_payload.using_encoded(|payload| C::sign(payload, public))?;
        let address = account;
        let (call, extra, _) = raw_payload.deconstruct();
        Some((
            call,
            (sp_runtime::MultiAddress::Id(address), signature, extra),
        ))
    }
}

impl frame_system::offchain::SigningTypes for Runtime {
    type Public = <Signature as traits::Verify>::Signer;
    type Signature = Signature;
}

impl<C> frame_system::offchain::SendTransactionTypes<C> for Runtime
where
    Call: From<C>,
{
    type OverarchingCall = Call;
    type Extrinsic = UncheckedExtrinsic;
}

parameter_types! {
    pub const MinimumPeriod: u64 = SLOT_DURATION / 2;
}

impl pallet_timestamp::Config for Runtime {
    /// A timestamp: milliseconds since the unix epoch.
    type Moment = u64;
    type OnTimestampSet = ();
    type MinimumPeriod = MinimumPeriod;
    type WeightInfo = weights::pallet_timestamp::WeightInfo<Runtime>;
}

parameter_types! {
    pub const UncleGenerations: u32 = 0;
}

impl pallet_authorship::Config for Runtime {
    type FindAuthor = pallet_session::FindAccountFromAuthorIndex<Self, Aura>;
    type UncleGenerations = UncleGenerations;
    type FilterUncle = ();
    type EventHandler = (CollatorSelection,);
}

parameter_types! {
    pub const DisabledValidatorsThreshold: Perbill = Perbill::from_percent(33);
    pub const Period: u32 = 6 * HOURS;
    pub const Offset: u32 = 0;
}

impl pallet_session::Config for Runtime {
    type Event = Event;
    type ValidatorId = <Self as frame_system::Config>::AccountId;
    // we don't have stash and controller, thus we don't need the convert as well.
    type ValidatorIdOf = pallet_collator_selection::IdentityCollator;
    type ShouldEndSession = pallet_session::PeriodicSessions<Period, Offset>;
    type NextSessionRotation = pallet_session::PeriodicSessions<Period, Offset>;
    type SessionManager = CollatorSelection;
    // Essentially just Aura, but lets be pedantic.
    type SessionHandler =
        <opaque::SessionKeys as sp_runtime::traits::OpaqueKeys>::KeyTypeIdProviders;
    type Keys = opaque::SessionKeys;
    type DisabledValidatorsThreshold = DisabledValidatorsThreshold;
    type WeightInfo = ();
}

parameter_types! {
    pub const PotId: PalletId = PalletId(*b"par/pstk");
    pub const MaxCandidates: u32 = 1000;
    pub const MinCandidates: u32 = 1;
    pub const MaxInvulnerables: u32 = 100;
}

impl pallet_collator_selection::Config for Runtime {
    type Event = Event;
    type Currency = Balances;
    type UpdateOrigin = EnsureRootOrMoreThanHalfGeneralCouncil;
    type PotId = PotId;
    type MaxCandidates = MaxCandidates;
    type MinCandidates = MinCandidates;
    type MaxInvulnerables = MaxInvulnerables;
    // should be a multiple of session or things will get inconsistent
    type KickThreshold = Period;
    type ValidatorId = <Self as frame_system::Config>::AccountId;
    type ValidatorIdOf = pallet_collator_selection::IdentityCollator;
    type ValidatorRegistration = Session;
    type WeightInfo = ();
}

impl pallet_aura::Config for Runtime {
    type AuthorityId = AuraId;
    type DisabledValidators = ();
}

impl cumulus_pallet_aura_ext::Config for Runtime {}

parameter_types! {
    pub const ExistentialDeposit: u128 = currency::EXISTENTIAL_DEPOSIT;
    pub const MaxLocks: u32 = 50;
}

impl pallet_balances::Config for Runtime {
    type MaxLocks = MaxLocks;
    /// The type for recording an account's balance.
    type Balance = Balance;
    /// The ubiquitous event type.
    type Event = Event;
    type DustRemoval = ();
    type MaxReserves = ();
    type ReserveIdentifier = [u8; 8];
    type ExistentialDeposit = ExistentialDeposit;
    type AccountStore = System;
    type WeightInfo = pallet_balances::weights::SubstrateWeight<Runtime>;
}

parameter_types! {
    pub const TransactionByteFee: Balance = 1 * MILLICENTS;
}

impl pallet_transaction_payment::Config for Runtime {
    type OnChargeTransaction =
        pallet_transaction_payment::CurrencyAdapter<Balances, DealWithFees<Runtime>>;
    type TransactionByteFee = TransactionByteFee;
    type WeightToFee = WeightToFee;
    type FeeMultiplierUpdate = SlowAdjustingFeeUpdate<Self>;
}

impl pallet_sudo::Config for Runtime {
    type Event = Event;
    type Call = Call;
}

impl pallet_utility::Config for Runtime {
    type Event = Event;
    type Call = Call;
    type WeightInfo = pallet_utility::weights::SubstrateWeight<Runtime>;
}

/// No local origins on this chain are allowed to dispatch XCM sends/executions.
#[allow(unused_parens)]
pub type LocalOriginToLocation = (SignedToAccountId32<Origin, AccountId, RelayNetwork>);

/// The means for routing XCM messages which are not for local execution into the right message
/// queues.
pub type XcmRouter = (
    // Two routers - use UMP to communicate with the relay chain:
    cumulus_primitives_utility::ParentAsUmp<ParachainSystem>,
    // ..and XCMP to communicate with the sibling chains.
    XcmpQueue,
);

impl pallet_xcm::Config for Runtime {
    type Event = Event;
    type SendXcmOrigin = EnsureXcmOrigin<Origin, LocalOriginToLocation>;
    type XcmRouter = XcmRouter;
    type ExecuteXcmOrigin = EnsureXcmOrigin<Origin, LocalOriginToLocation>;
    type XcmExecuteFilter = Everything;
    type XcmReserveTransferFilter = Everything;
    type XcmExecutor = XcmExecutor<XcmConfig>;
    // Teleporting is disabled.
    type XcmTeleportFilter = ();
    type Weigher = FixedWeightBounds<UnitWeightCost, Call>;
    type LocationInverter = LocationInverter<Ancestry>;
}

impl cumulus_pallet_xcm::Config for Runtime {
    type Event = Event;
    type XcmExecutor = XcmExecutor<XcmConfig>;
}

impl cumulus_pallet_xcmp_queue::Config for Runtime {
    type Event = Event;
    type XcmExecutor = XcmExecutor<XcmConfig>;
    type ChannelInfo = ParachainSystem;
}

impl cumulus_pallet_dmp_queue::Config for Runtime {
    type Event = Event;
    type XcmExecutor = XcmExecutor<XcmConfig>;
    type ExecuteOverweightOrigin = EnsureRootOrMoreThanHalfGeneralCouncil;
}

parameter_types! {
    pub const ReservedXcmpWeight: Weight = MAXIMUM_BLOCK_WEIGHT / 4;
    pub const ReservedDmpWeight: Weight =  MAXIMUM_BLOCK_WEIGHT / 4;
}

impl cumulus_pallet_parachain_system::Config for Runtime {
    type Event = Event;
    type OnValidationData = ();
    type SelfParaId = ParachainInfo;
    type DmpMessageHandler = DmpQueue;
    type OutboundXcmpMessageSource = XcmpQueue;
    type XcmpMessageHandler = XcmpQueue;
    type ReservedXcmpWeight = ReservedXcmpWeight;
    type ReservedDmpWeight = ReservedDmpWeight;
}

impl parachain_info::Config for Runtime {}

parameter_types! {
    pub const RelayLocation: MultiLocation = MultiLocation::X1(Junction::Parent);
    pub const RelayNetwork: NetworkId = NetworkId::Polkadot;
    pub ParallelNetwork: NetworkId = NetworkId::Named("parallel".into());
    pub RelayChainOrigin: Origin = cumulus_pallet_xcm::Origin::Relay.into();
    pub Ancestry: MultiLocation =  X1(Parachain(ParachainInfo::parachain_id().into()));
}

/// Type for specifying how a `MultiLocation` can be converted into an `AccountId`. This is used
/// when determining ownership of accounts for asset transacting and when attempting to use XCM
/// `Transact` in order to determine the dispatch Origin.
pub type LocationToAccountId = (
    // The parent (Relay-chain) origin converts to the default `AccountId`.
    ParentIsDefault<AccountId>,
    // Sibling parachain origins convert to AccountId via the `ParaId::into`.
    SiblingParachainConvertsVia<Sibling, AccountId>,
    // Straight up local `AccountId32` origins just alias directly to `AccountId`.
    AccountId32Aliases<RelayNetwork, AccountId>,
);

/// Means for transacting assets on this chain.
pub type LocalAssetTransactor = MultiCurrencyAdapter<
    // Use this currency:
    Currencies,
    UnknownTokens,
    // Use this currency when it is a fungible asset matching the given location or name:
    IsNativeConcrete<CurrencyId, CurrencyIdConvert>,
    // Our chain's account ID type (we can't get away without mentioning it explicitly):
    AccountId,
    // Do a simple punn to convert an AccountId32 MultiLocation into a native chain account ID:
    LocationToAccountId,
    CurrencyId,
    CurrencyIdConvert,
>;

/// This is the type we use to convert an (incoming) XCM origin into a local `Origin` instance,
/// ready for dispatching a transaction with Xcm's `Transact`. There is an `OriginKind` which can
/// biases the kind of local `Origin` it will become.
pub type XcmOriginToTransactDispatchOrigin = (
    // Sovereign account converter; this attempts to derive an `AccountId` from the origin location
    // using `LocationToAccountId` and then turn that into the usual `Signed` origin. Useful for
    // foreign chains who want to have a local sovereign account on this chain which they control.
    SovereignSignedViaLocation<LocationToAccountId, Origin>,
    // Native converter for Relay-chain (Parent) location; will converts to a `Relay` origin when
    // recognised.
    RelayChainAsNative<RelayChainOrigin, Origin>,
    // Native converter for sibling Parachains; will convert to a `SiblingPara` origin when
    // recognised.
    SiblingParachainAsNative<cumulus_pallet_xcm::Origin, Origin>,
    // Superuser converter for the Relay-chain (Parent) location. This will allow it to issue a
    // transaction from the Root origin.
    ParentAsSuperuser<Origin>,
    // Native signed account converter; this just converts an `AccountId32` origin into a normal
    // `Origin::Signed` origin of the same 32-byte value.
    SignedAccountId32AsNative<RelayNetwork, Origin>,
    // Xcm origins can be represented natively under the Xcm pallet's Xcm origin.
    XcmPassthrough<Origin>,
);

parameter_types! {
    pub UnitWeightCost: Weight = 20_000_000;
    pub DotPerSecond: (MultiLocation, u128) = (X1(Parent), dot_per_second());
}

parameter_types! {
    // 1_000_000_000_000 => 1 unit of asset for 1 unit of Weight.
    // TODO Should take the actual weight price. This is just 1_000 DOT per second of weight.
    pub const WeightPrice: (MultiLocation, u128) = (MultiLocation::X1(Junction::Parent), 1_000);
    // pub AllowUnpaidFrom: Vec<MultiLocation> = vec![ MultiLocation::X1(Junction::Parent) ];
}

pub type Barrier = (TakeWeightCredit, AllowTopLevelPaidExecutionFrom<Everything>);

pub struct ToTreasury;
impl TakeRevenue for ToTreasury {
    fn take_revenue(revenue: MultiAsset) {
        if let MultiAsset::ConcreteFungible { id, amount } = revenue {
            if let Some(currency_id) = CurrencyIdConvert::convert(id) {
                let _ = Currencies::deposit(currency_id, &TreasuryAccount::get(), amount);
            }
        }
    }
}

pub struct XcmConfig;
impl Config for XcmConfig {
    type Call = Call;
    type XcmSender = XcmRouter;
    // How to withdraw and deposit an asset.
    type AssetTransactor = LocalAssetTransactor;
    type OriginConverter = XcmOriginToTransactDispatchOrigin;
    type IsReserve = MultiNativeAsset;
    // Teleporting is disabled.
    type IsTeleporter = ();
    type LocationInverter = LocationInverter<Ancestry>;
    type Barrier = Barrier;
    type Weigher = FixedWeightBounds<UnitWeightCost, Call>;
    type Trader = FixedRateOfConcreteFungible<DotPerSecond, ToTreasury>;
    type ResponseHandler = (); // Don't handle responses for now.
}

parameter_types! {
      pub const MinimumCount: u32 = 1;
      pub const ExpiresIn: Moment = 1000 * 60 * 60; // 60 mins
      pub const MaxHasDispatchedSize: u32 = 100;
      pub ZeroAccountId: AccountId = AccountId::from([0u8; 32]);
}

type ParallelDataProvider = orml_oracle::Instance1;
impl orml_oracle::Config<ParallelDataProvider> for Runtime {
    type Event = Event;
    type OnNewData = ();
    type CombineData =
        orml_oracle::DefaultCombineData<Runtime, MinimumCount, ExpiresIn, ParallelDataProvider>;
    type Time = Timestamp;
    type OracleKey = CurrencyId;
    type OracleValue = PriceWithDecimal;
    type RootOperatorAccountId = ZeroAccountId;
    type MaxHasDispatchedSize = MaxHasDispatchedSize;
    type WeightInfo = ();
    type Members = OracleMembership;
}

pub type TimeStampedPrice = orml_oracle::TimestampedValue<PriceWithDecimal, Moment>;
pub struct AggregatedDataProvider;
impl DataProvider<CurrencyId, TimeStampedPrice> for AggregatedDataProvider {
    fn get(key: &CurrencyId) -> Option<TimeStampedPrice> {
        Oracle::get(key)
    }
}

impl DataProviderExtended<CurrencyId, TimeStampedPrice> for AggregatedDataProvider {
    fn get_no_op(key: &CurrencyId) -> Option<TimeStampedPrice> {
        Oracle::get_no_op(key)
    }
    #[allow(clippy::complexity)]
    fn get_all_values() -> Vec<(CurrencyId, Option<TimeStampedPrice>)> {
        Oracle::get_all_values()
    }
}

impl pallet_prices::Config for Runtime {
    type Event = Event;
    type Source = AggregatedDataProvider;
    type FeederOrigin = EnsureRoot<AccountId>;
    type StakingCurrency = StakingCurrency;
    type LiquidCurrency = LiquidCurrency;
    type LiquidStakingExchangeRateProvider = LiquidStaking;
}

parameter_types! {
    // One storage item; key size is 32; value is size 4+4+16+32 bytes = 56 bytes.
    pub const DepositBase: Balance = deposit(1, 88);
    // Additional storage item size of 32 bytes.
    pub const DepositFactor: Balance = deposit(0, 32);
    pub const MaxSignatories: u16 = 100;
}

impl pallet_multisig::Config for Runtime {
    type Event = Event;
    type Call = Call;
    type Currency = Balances;
    type DepositBase = DepositBase;
    type DepositFactor = DepositFactor;
    type MaxSignatories = MaxSignatories;
    type WeightInfo = weights::pallet_multisig::WeightInfo<Runtime>;
}

type EnsureRootOrMoreThanHalfGeneralCouncil = EnsureOneOf<
    AccountId,
    EnsureRoot<AccountId>,
    pallet_collective::EnsureProportionMoreThan<_1, _2, AccountId, GeneralCouncilCollective>,
>;
type EnsureRootOrAtLeastThreeFifthsGeneralCouncil = EnsureOneOf<
    AccountId,
    EnsureRoot<AccountId>,
    pallet_collective::EnsureProportionAtLeast<_3, _5, AccountId, GeneralCouncilCollective>,
>;

type EnsureAllTechnicalComittee = EnsureOneOf<
    AccountId,
    EnsureRoot<AccountId>,
    pallet_collective::EnsureProportionAtLeast<_1, _1, AccountId, TechnicalCollective>,
>;

parameter_types! {
    pub const LaunchPeriod: BlockNumber = 7 * DAYS;
    pub const VotingPeriod: BlockNumber = 7 * DAYS;
    pub const FastTrackVotingPeriod: BlockNumber = 1 * DAYS;
    pub const InstantAllowed: bool = true;
    pub const MinimumDeposit: Balance = 100 * DOLLARS;
    pub const EnactmentPeriod: BlockNumber = 8 * DAYS;
    pub const CooloffPeriod: BlockNumber = 7 * DAYS;
    // One cent: $10,000 / MB
    pub const PreimageByteDeposit: Balance = 1 * CENTS;
    pub const MaxVotes: u32 = 100;
    pub const MaxProposals: u32 = 100;
}

impl pallet_democracy::Config for Runtime {
    type Proposal = Call;
    type Event = Event;
    type Currency = Balances;
    type EnactmentPeriod = EnactmentPeriod;
    type LaunchPeriod = LaunchPeriod;
    type VotingPeriod = VotingPeriod;
    type MinimumDeposit = MinimumDeposit;
    /// A straight majority of the council can decide what their next motion is.
    type ExternalOrigin =
        pallet_collective::EnsureProportionAtLeast<_1, _2, AccountId, GeneralCouncilCollective>;
    /// A super-majority can have the next scheduled referendum be a straight majority-carries vote.
    type ExternalMajorityOrigin =
        pallet_collective::EnsureProportionAtLeast<_3, _4, AccountId, GeneralCouncilCollective>;
    /// A unanimous council can have the next scheduled referendum be a straight default-carries
    /// (NTB) vote.
    type ExternalDefaultOrigin =
        pallet_collective::EnsureProportionAtLeast<_1, _1, AccountId, GeneralCouncilCollective>;
    /// Two thirds of the technical committee can have an ExternalMajority/ExternalDefault vote
    /// be tabled immediately and with a shorter voting/enactment period.
    type FastTrackOrigin =
        pallet_collective::EnsureProportionAtLeast<_2, _3, AccountId, TechnicalCollective>;
    type InstantOrigin =
        pallet_collective::EnsureProportionAtLeast<_1, _1, AccountId, TechnicalCollective>;
    type InstantAllowed = InstantAllowed;
    type FastTrackVotingPeriod = FastTrackVotingPeriod;
    // To cancel a proposal which has been passed, 2/3 of the council must agree to it.
    type CancellationOrigin =
        pallet_collective::EnsureProportionAtLeast<_2, _3, AccountId, GeneralCouncilCollective>;
    // To cancel a proposal before it has been passed, the technical committee must be unanimous or
    // Root must agree.
    type CancelProposalOrigin = EnsureAllTechnicalComittee;
    type BlacklistOrigin = EnsureRoot<AccountId>;
    // Any single technical committee member may veto a coming council proposal, however they can
    // only do it once and it lasts only for the cool-off period.
    type VetoOrigin = pallet_collective::EnsureMember<AccountId, TechnicalCollective>;
    type CooloffPeriod = CooloffPeriod;
    type PreimageByteDeposit = PreimageByteDeposit;
    type OperationalPreimageOrigin =
        pallet_collective::EnsureMember<AccountId, GeneralCouncilCollective>;
    type Slash = Treasury;
    type Scheduler = Scheduler;
    type PalletsOrigin = OriginCaller;
    type MaxVotes = MaxVotes;
    type WeightInfo = pallet_democracy::weights::SubstrateWeight<Runtime>;
    type MaxProposals = MaxProposals;
}

parameter_types! {
    pub const GeneralCouncilMotionDuration: BlockNumber = 3 * DAYS;
    pub const GeneralCouncilMaxProposals: u32 = 100;
    pub const GeneralCouncilMaxMembers: u32 = 100;
}

type GeneralCouncilCollective = pallet_collective::Instance1;
impl pallet_collective::Config<GeneralCouncilCollective> for Runtime {
    type Origin = Origin;
    type Proposal = Call;
    type Event = Event;
    type MotionDuration = GeneralCouncilMotionDuration;
    type MaxProposals = GeneralCouncilMaxProposals;
    type MaxMembers = GeneralCouncilMaxMembers;
    type DefaultVote = pallet_collective::PrimeDefaultVote;
    type WeightInfo = pallet_collective::weights::SubstrateWeight<Runtime>;
}

type GeneralCouncilMembershipInstance = pallet_membership::Instance1;
impl pallet_membership::Config<GeneralCouncilMembershipInstance> for Runtime {
    type Event = Event;
    type AddOrigin = EnsureRootOrMoreThanHalfGeneralCouncil;
    type RemoveOrigin = EnsureRootOrMoreThanHalfGeneralCouncil;
    type SwapOrigin = EnsureRootOrMoreThanHalfGeneralCouncil;
    type ResetOrigin = EnsureRootOrMoreThanHalfGeneralCouncil;
    type PrimeOrigin = EnsureRootOrMoreThanHalfGeneralCouncil;
    type MembershipInitialized = GeneralCouncil;
    type MembershipChanged = GeneralCouncil;
    type MaxMembers = GeneralCouncilMaxMembers;
    type WeightInfo = pallet_membership::weights::SubstrateWeight<Runtime>;
}

parameter_types! {
    pub const TechnicalMotionDuration: BlockNumber = 3 * DAYS;
    pub const TechnicalMaxProposals: u32 = 100;
    pub const TechnicalMaxMembers: u32 = 100;
}

type TechnicalCollective = pallet_collective::Instance2;
impl pallet_collective::Config<TechnicalCollective> for Runtime {
    type Origin = Origin;
    type Proposal = Call;
    type Event = Event;
    type MotionDuration = TechnicalMotionDuration;
    type MaxProposals = TechnicalMaxProposals;
    type MaxMembers = TechnicalMaxMembers;
    type DefaultVote = pallet_collective::PrimeDefaultVote;
    type WeightInfo = pallet_collective::weights::SubstrateWeight<Runtime>;
}

type TechnicalCommitteeMembershipInstance = pallet_membership::Instance2;
impl pallet_membership::Config<TechnicalCommitteeMembershipInstance> for Runtime {
    type Event = Event;
    type AddOrigin = EnsureRootOrMoreThanHalfGeneralCouncil;
    type RemoveOrigin = EnsureRootOrMoreThanHalfGeneralCouncil;
    type SwapOrigin = EnsureRootOrMoreThanHalfGeneralCouncil;
    type ResetOrigin = EnsureRootOrMoreThanHalfGeneralCouncil;
    type PrimeOrigin = EnsureRootOrMoreThanHalfGeneralCouncil;
    type MembershipInitialized = TechnicalCommittee;
    type MembershipChanged = TechnicalCommittee;
    type MaxMembers = TechnicalMaxMembers;
    type WeightInfo = pallet_membership::weights::SubstrateWeight<Runtime>;
}

parameter_types! {
    pub MaximumSchedulerWeight: Weight = Perbill::from_percent(80) *
        RuntimeBlockWeights::get().max_block;
    pub const MaxScheduledPerBlock: u32 = 50;
}

impl pallet_scheduler::Config for Runtime {
    type Event = Event;
    type Origin = Origin;
    type PalletsOrigin = OriginCaller;
    type Call = Call;
    type MaximumWeight = MaximumSchedulerWeight;
    type ScheduleOrigin = EnsureRoot<AccountId>;
    type MaxScheduledPerBlock = MaxScheduledPerBlock;
    type WeightInfo = pallet_scheduler::weights::SubstrateWeight<Runtime>;
}

parameter_types! {
    pub const ProposalBond: Permill = Permill::from_percent(5);
    pub const ProposalBondMinimum: Balance = 1 * DOLLARS;
    pub const SpendPeriod: BlockNumber = 1 * DAYS;
    pub const Burn: Permill = Permill::from_percent(0);
    pub const TreasuryPalletId: PalletId = PalletId(*b"par/trsy");
    pub const MaxApprovals: u32 = 100;
}

impl pallet_treasury::Config for Runtime {
    type PalletId = TreasuryPalletId;
    type Currency = Balances;
    type ApproveOrigin = EnsureRootOrAtLeastThreeFifthsGeneralCouncil;
    type RejectOrigin = EnsureRootOrMoreThanHalfGeneralCouncil;
    type Event = Event;
    type OnSlash = ();
    type ProposalBond = ProposalBond;
    type ProposalBondMinimum = ProposalBondMinimum;
    type SpendPeriod = SpendPeriod;
    type Burn = Burn;
    type BurnDestination = ();
    type SpendFunds = ();
    type WeightInfo = pallet_treasury::weights::SubstrateWeight<Runtime>;
    type MaxApprovals = MaxApprovals;
}

parameter_types! {
    pub const OracleMaxMembers: u32 = 100;
}

type OracleMembershipInstance = pallet_membership::Instance3;
impl pallet_membership::Config<OracleMembershipInstance> for Runtime {
    type Event = Event;
    type AddOrigin = EnsureRootOrMoreThanHalfGeneralCouncil;
    type RemoveOrigin = EnsureRootOrMoreThanHalfGeneralCouncil;
    type SwapOrigin = EnsureRootOrMoreThanHalfGeneralCouncil;
    type ResetOrigin = EnsureRootOrMoreThanHalfGeneralCouncil;
    type PrimeOrigin = EnsureRootOrMoreThanHalfGeneralCouncil;
    type MembershipInitialized = ();
    type MembershipChanged = ();
    type MaxMembers = OracleMaxMembers;
    type WeightInfo = weights::pallet_membership::WeightInfo<Runtime>;
}

parameter_types! {
    pub MinVestedTransfer: Balance = 0;
    pub const MaxVestingSchedules: u32 = 100;
}

pub struct RelaychainBlockNumberProvider<T>(sp_std::marker::PhantomData<T>);

impl<T: cumulus_pallet_parachain_system::Config> BlockNumberProvider
    for RelaychainBlockNumberProvider<T>
{
    type BlockNumber = BlockNumber;

    fn current_block_number() -> Self::BlockNumber {
        cumulus_pallet_parachain_system::Pallet::<T>::validation_data()
            .map(|d| d.relay_parent_number)
            .unwrap_or_default()
    }
}

impl orml_vesting::Config for Runtime {
    type Event = Event;
    type Currency = Balances;
    type MinVestedTransfer = MinVestedTransfer;
    type VestedTransferOrigin = frame_system::EnsureSigned<AccountId>;
    type WeightInfo = ();
    type MaxVestingSchedules = MaxVestingSchedules;
    type BlockNumberProvider = RelaychainBlockNumberProvider<Runtime>;
}

parameter_types! {
    pub const AMMPalletId: PalletId = PalletId(*b"par/ammp");
}

impl pallet_amm::Config for Runtime {
    type Event = Event;
    type Currency = Currencies;
    type PalletId = AMMPalletId;
    type WeightInfo = pallet_amm::weights::SubstrateWeight<Runtime>;
}

// Create the runtime by composing the FRAME pallets that were previously configured.
construct_runtime!(
    pub enum Runtime where
        Block = Block,
        NodeBlock = opaque::Block,
        UncheckedExtrinsic = UncheckedExtrinsic,
    {
        // System, Utility, Currencies
        System: frame_system::{Pallet, Call, Storage, Config, Event<T>} = 0,
        Timestamp: pallet_timestamp::{Pallet, Call, Storage, Inherent} = 1,
        Utility: pallet_utility::{Pallet, Call, Event} = 2,
        Multisig: pallet_multisig::{Pallet, Call, Storage, Event<T>} = 3,
        Balances: pallet_balances::{Pallet, Call, Storage, Config<T>, Event<T>} = 4,
        TransactionPayment: pallet_transaction_payment::{Pallet, Storage} = 5,

        // Governance
        Sudo: pallet_sudo::{Pallet, Call, Storage, Config<T>, Event<T>} = 10,
        Democracy: pallet_democracy::{Pallet, Call, Storage, Config<T>, Event<T>} = 11,
        GeneralCouncil: pallet_collective::<Instance1>::{Pallet, Call, Storage, Origin<T>, Event<T>, Config<T>} = 12,
        TechnicalCommittee: pallet_collective::<Instance2>::{Pallet, Call, Storage, Origin<T>, Event<T>, Config<T>} = 13,
        Treasury: pallet_treasury::{Pallet, Call, Storage, Config, Event<T>} = 14,
        Scheduler: pallet_scheduler::{Pallet, Call, Storage, Event<T>} = 15,

        // Parachain
        ParachainSystem: cumulus_pallet_parachain_system::{Pallet, Call, Config, Storage, Inherent, Event<T>, ValidateUnsigned} = 20,
        ParachainInfo: parachain_info::{Pallet, Storage, Config} = 21,
        XcmpQueue: cumulus_pallet_xcmp_queue::{Pallet, Call, Storage, Event<T>} = 22,
        DmpQueue: cumulus_pallet_dmp_queue::{Pallet, Call, Storage, Event<T>} = 23,
        PolkadotXcm: pallet_xcm::{Pallet, Call, Event<T>, Origin} = 24,
        CumulusXcm: cumulus_pallet_xcm::{Pallet, Call, Event<T>, Origin} = 25,

        // Consensus
        Authorship: pallet_authorship::{Pallet, Call, Storage} = 30,
        CollatorSelection: pallet_collator_selection::{Pallet, Call, Storage, Event<T>, Config<T>} = 31,
        Session: pallet_session::{Pallet, Call, Storage, Event, Config<T>} = 32,
        Aura: pallet_aura::{Pallet, Config<T>, Storage} = 33,
        AuraExt: cumulus_pallet_aura_ext::{Pallet, Config, Storage} = 34,

        // 3rd Party
        Currencies: orml_currencies::{Pallet, Call, Event<T>} = 40,
        Tokens: orml_tokens::{Pallet, Storage, Event<T>, Config<T>} = 41,
        Oracle: orml_oracle::<Instance1>::{Pallet, Storage, Call, Event<T>} = 42,
        XTokens: orml_xtokens::{Pallet, Storage, Call, Event<T>} = 43,
        UnknownTokens: orml_unknown_tokens::{Pallet, Storage, Event} = 44,
        OrmlXcm: orml_xcm::{Pallet, Call, Event<T>} = 45,
        Vesting: orml_vesting::{Pallet, Storage, Call, Event<T>, Config<T>} = 46,

        // Loans
        Loans: pallet_loans::{Pallet, Call, Storage, Event<T>, Config} = 50,
        Prices: pallet_prices::{Pallet, Storage, Call, Event<T>} = 51,
        // Liquidation: pallet_liquidation::{Pallet, Call} = 52,

        // LiquidStaking
        LiquidStaking: pallet_liquid_staking::{Pallet, Call, Storage, Event<T>, Config} = 60,
        NomineeElection: pallet_nominee_election::{Pallet, Call, Storage, Event<T>} = 61,

        // Membership
        GeneralCouncilMembership: pallet_membership::<Instance1>::{Pallet, Call, Storage, Event<T>, Config<T>} = 70,
        TechnicalCommitteeMembership: pallet_membership::<Instance2>::{Pallet, Call, Storage, Event<T>, Config<T>} = 71,
        OracleMembership: pallet_membership::<Instance3>::{Pallet, Call, Storage, Event<T>, Config<T>} = 72,
<<<<<<< HEAD
        ValidatorFeedersMembership: pallet_membership::<Instance5>::{Pallet, Call, Storage, Event<T>, Config<T>} = 73
=======
        LiquidStakingAgentMembership: pallet_membership::<Instance4>::{Pallet, Call, Storage, Event<T>, Config<T>} = 73,
        ValidatorFeedersMembership: pallet_membership::<Instance5>::{Pallet, Call, Storage, Event<T>, Config<T>} = 74,

        // AMM
        AMM: pallet_amm::{Pallet, Call, Storage, Event<T>} = 80,
>>>>>>> a9004662
    }
);

/// The address format for describing accounts.
pub type Address = sp_runtime::MultiAddress<AccountId, ()>;
/// Block header type as expected by this runtime.
pub type Header = generic::Header<BlockNumber, BlakeTwo256>;
/// Block type as expected by this runtime.
pub type Block = generic::Block<Header, UncheckedExtrinsic>;
/// A Block signed with a Justification
pub type SignedBlock = generic::SignedBlock<Block>;
/// BlockId type as expected by this runtime.
pub type BlockId = generic::BlockId<Block>;
/// The SignedExtension to the basic transaction logic.
pub type SignedExtra = (
    frame_system::CheckSpecVersion<Runtime>,
    frame_system::CheckTxVersion<Runtime>,
    frame_system::CheckGenesis<Runtime>,
    frame_system::CheckEra<Runtime>,
    frame_system::CheckNonce<Runtime>,
    frame_system::CheckWeight<Runtime>,
    pallet_transaction_payment::ChargeTransactionPayment<Runtime>,
);
/// Unchecked extrinsic type as expected by this runtime.
pub type UncheckedExtrinsic = generic::UncheckedExtrinsic<Address, Call, Signature, SignedExtra>;
/// The payload being signed in transactions.
pub type SignedPayload = generic::SignedPayload<Call, SignedExtra>;
/// Extrinsic type that has already been checked.
pub type CheckedExtrinsic = generic::CheckedExtrinsic<AccountId, Call, SignedExtra>;
/// Executive: handles dispatch to the various modules.
pub type Executive = frame_executive::Executive<
    Runtime,
    Block,
    frame_system::ChainContext<Runtime>,
    Runtime,
    AllPallets,
>;

impl_runtime_apis! {
    impl sp_consensus_aura::AuraApi<Block, AuraId> for Runtime {
        fn slot_duration() -> sp_consensus_aura::SlotDuration {
            sp_consensus_aura::SlotDuration::from_millis(Aura::slot_duration())
        }

        fn authorities() -> Vec<AuraId> {
            Aura::authorities()
        }
    }

    impl sp_session::SessionKeys<Block> for Runtime {
        fn generate_session_keys(seed: Option<Vec<u8>>) -> Vec<u8> {
            opaque::SessionKeys::generate(seed)
        }

        fn decode_session_keys(
            encoded: Vec<u8>,
        ) -> Option<Vec<(Vec<u8>, KeyTypeId)>> {
            opaque::SessionKeys::decode_into_raw_public_keys(&encoded)
        }
    }

    impl sp_api::Core<Block> for Runtime {
        fn version() -> RuntimeVersion {
            VERSION
        }

        fn execute_block(block: Block) {
            Executive::execute_block(block)
        }

        fn initialize_block(header: &<Block as BlockT>::Header) {
            Executive::initialize_block(header)
        }
    }

    impl sp_api::Metadata<Block> for Runtime {
        fn metadata() -> OpaqueMetadata {
            Runtime::metadata().into()
        }
    }

    impl sp_block_builder::BlockBuilder<Block> for Runtime {
        fn apply_extrinsic(extrinsic: <Block as BlockT>::Extrinsic) -> ApplyExtrinsicResult {
            Executive::apply_extrinsic(extrinsic)
        }

        fn finalize_block() -> <Block as BlockT>::Header {
            Executive::finalize_block()
        }

        fn inherent_extrinsics(data: sp_inherents::InherentData) -> Vec<<Block as BlockT>::Extrinsic> {
            data.create_extrinsics()
        }

        fn check_inherents(
            block: Block,
            data: sp_inherents::InherentData,
        ) -> sp_inherents::CheckInherentsResult {
            data.check_extrinsics(&block)
        }
    }

    impl sp_transaction_pool::runtime_api::TaggedTransactionQueue<Block> for Runtime {
        fn validate_transaction(
            source: TransactionSource,
            tx: <Block as BlockT>::Extrinsic,
            block_hash: <Block as BlockT>::Hash,
        ) -> TransactionValidity {
            Executive::validate_transaction(source, tx, block_hash)
        }
    }

    impl sp_offchain::OffchainWorkerApi<Block> for Runtime {
        fn offchain_worker(header: &<Block as BlockT>::Header) {
            Executive::offchain_worker(header)
        }
    }

    impl frame_system_rpc_runtime_api::AccountNonceApi<Block, AccountId, Index> for Runtime {
        fn account_nonce(account: AccountId) -> Index {
            System::account_nonce(account)
        }
    }

    impl pallet_transaction_payment_rpc_runtime_api::TransactionPaymentApi<Block, Balance> for Runtime {
        fn query_info(
            uxt: <Block as BlockT>::Extrinsic,
            len: u32,
        ) -> pallet_transaction_payment_rpc_runtime_api::RuntimeDispatchInfo<Balance> {
            TransactionPayment::query_info(uxt, len)
        }
        fn query_fee_details(
            uxt: <Block as BlockT>::Extrinsic,
            len: u32,
        ) -> pallet_transaction_payment::FeeDetails<Balance> {
            TransactionPayment::query_fee_details(uxt, len)
        }
    }

    impl orml_oracle_rpc_runtime_api::OracleApi<
        Block,
        DataProviderId,
        CurrencyId,
        TimeStampedPrice,
    > for Runtime {
        fn get_value(provider_id: DataProviderId, key: CurrencyId) -> Option<TimeStampedPrice> {
            match provider_id {
                DataProviderId::Aggregated => Prices::get_no_op(&key)
            }
        }

        fn get_all_values(provider_id: DataProviderId) -> Vec<(CurrencyId, Option<TimeStampedPrice>)> {
            match provider_id {
                DataProviderId::Aggregated => Prices::get_all_values()
            }
        }
    }

    impl cumulus_primitives_core::CollectCollationInfo<Block> for Runtime {
        fn collect_collation_info() -> cumulus_primitives_core::CollationInfo {
            ParachainSystem::collect_collation_info()
        }
    }

    impl pallet_loans_rpc_runtime_api::LoansApi<Block, AccountId> for Runtime {
        fn get_account_liquidity(account: AccountId) -> Result<(Liquidity, Shortfall), DispatchError> {
            Loans::get_account_liquidity(&account)
        }
    }

    #[cfg(feature = "runtime-benchmarks")]
    impl frame_benchmarking::Benchmark<Block> for Runtime {
        fn benchmark_metadata(extra: bool) -> (
            Vec<frame_benchmarking::BenchmarkList>,
            Vec<frame_support::traits::StorageInfo>,
        ) {
            use frame_benchmarking::{list_benchmark, Benchmarking, BenchmarkList};
            use frame_support::traits::StorageInfoTrait;

            // Trying to add benchmarks directly to the Session Pallet caused cyclic dependency
            // issues. To get around that, we separated the Session benchmarks into its own crate,
            // which is why we need these two lines below.
            use pallet_loans_benchmarking::Pallet as LoansBench;
            use frame_system_benchmarking::Pallet as SystemBench;

            let mut list = Vec::<BenchmarkList>::new();

            list_benchmark!(list, extra, pallet_balances, Balances);
            list_benchmark!(list, extra, pallet_membership, TechnicalCommitteeMembership);
            list_benchmark!(list, extra, pallet_liquid_staking, LiquidStaking);
            list_benchmark!(list, extra, pallet_multisig, Multisig);
            list_benchmark!(list, extra, pallet_loans, LoansBench::<Runtime>);
            list_benchmark!(list, extra, frame_system, SystemBench::<Runtime>);
            list_benchmark!(list, extra, pallet_timestamp, Timestamp);
            list_benchmark!(list, extra, pallet_amm, AMM);

            let storage_info = AllPalletsWithSystem::storage_info();

            return (list, storage_info)
        }

        fn dispatch_benchmark(
            config: frame_benchmarking::BenchmarkConfig
        ) -> Result<Vec<frame_benchmarking::BenchmarkBatch>, sp_runtime::RuntimeString> {
            use frame_benchmarking::{Benchmarking, BenchmarkBatch, add_benchmark, TrackedStorageKey};

            use pallet_loans_benchmarking::Pallet as LoansBench;
            use frame_system_benchmarking::Pallet as SystemBench;

            impl pallet_loans_benchmarking::Config for Runtime {}
            impl frame_system_benchmarking::Config for Runtime {}

            let whitelist: Vec<TrackedStorageKey> = vec![
                // Block Number
                hex_literal::hex!("26aa394eea5630e07c48ae0c9558cef702a5c1b19ab7a04f536c519aca4983ac").to_vec().into(),
                // Total Issuance
                hex_literal::hex!("c2261276cc9d1f8598ea4b6a74b15c2f57c875e4cff74148e4628f264b974c80").to_vec().into(),
                // Execution Phase
                hex_literal::hex!("26aa394eea5630e07c48ae0c9558cef7ff553b5a9862a516939d82b3d3d8661a").to_vec().into(),
                // Event Count
                hex_literal::hex!("26aa394eea5630e07c48ae0c9558cef70a98fdbe9ce6c55837576c60c7af3850").to_vec().into(),
                // System Events
                hex_literal::hex!("26aa394eea5630e07c48ae0c9558cef780d41e5e16056765bc8461851072c9d7").to_vec().into(),
            ];

            let mut batches = Vec::<BenchmarkBatch>::new();
            let params = (&config, &whitelist);

            add_benchmark!(params, batches, frame_system, SystemBench::<Runtime>);
            add_benchmark!(params, batches, pallet_balances, Balances);
            add_benchmark!(params, batches, pallet_timestamp, Timestamp);
            add_benchmark!(params, batches, pallet_loans, LoansBench::<Runtime>);
            add_benchmark!(params, batches, pallet_liquid_staking, LiquidStaking);
            add_benchmark!(params, batches, pallet_multisig, Multisig);
            add_benchmark!(params, batches, pallet_membership, TechnicalCommitteeMembership);
            add_benchmark!(params, batches, pallet_amm, AMM);

            if batches.is_empty() { return Err("Benchmark not found for this pallet.".into()) }
            Ok(batches)
        }
    }
}

struct CheckInherents;

impl cumulus_pallet_parachain_system::CheckInherents<Block> for CheckInherents {
    fn check_inherents(
        block: &Block,
        relay_state_proof: &cumulus_pallet_parachain_system::RelayChainStateProof,
    ) -> sp_inherents::CheckInherentsResult {
        let relay_chain_slot = relay_state_proof
            .read_slot()
            .expect("Could not read the relay chain slot from the proof");

        let inherent_data =
            cumulus_primitives_timestamp::InherentDataProvider::from_relay_chain_slot_and_duration(
                relay_chain_slot,
                sp_std::time::Duration::from_secs(6),
            )
            .create_inherent_data()
            .expect("Could not create the timestamp inherent data");

        inherent_data.check_extrinsics(&block)
    }
}

cumulus_pallet_parachain_system::register_validate_block!(
    Runtime = Runtime,
    BlockExecutor = cumulus_pallet_aura_ext::BlockExecutor::<Runtime, Executive>,
    CheckInherents = CheckInherents,
);<|MERGE_RESOLUTION|>--- conflicted
+++ resolved
@@ -28,13 +28,11 @@
     traits::{Contains, Everything},
     PalletId,
 };
-use hex_literal::hex;
 use orml_currencies::BasicCurrencyAdapter;
 use orml_traits::{parameter_type_with_key, DataProvider, DataProviderExtended, MultiCurrency};
 use polkadot_runtime_common::SlowAdjustingFeeUpdate;
 use sp_api::impl_runtime_apis;
 use sp_core::{
-    sr25519,
     u32_trait::{_1, _2, _3, _4, _5},
     OpaqueMetadata,
 };
@@ -42,7 +40,7 @@
     create_runtime_str, generic, impl_opaque_keys,
     traits::{
         self, AccountIdConversion, AccountIdLookup, BlakeTwo256, Block as BlockT,
-        BlockNumberProvider, Convert, IdentifyAccount, Zero,
+        BlockNumberProvider, Convert, Zero,
     },
     transaction_validity::{TransactionSource, TransactionValidity},
     ApplyExtrinsicResult, DispatchError, KeyTypeId, Perbill, Permill, SaturatedConversion,
@@ -56,7 +54,7 @@
 use frame_support::log;
 use frame_system::{
     limits::{BlockLength, BlockWeights},
-    EnsureOneOf, EnsureRoot, EnsureSigned,
+    EnsureOneOf, EnsureRoot,
 };
 use orml_xcm_support::{IsNativeConcrete, MultiCurrencyAdapter, MultiNativeAsset};
 use polkadot_parachain::primitives::Sibling;
@@ -234,14 +232,10 @@
             Call::GeneralCouncilMembership(_) |
             Call::TechnicalCommitteeMembership(_) |
             Call::OracleMembership(_) |
-<<<<<<< HEAD
-            Call::ValidatorFeedersMembership(_)
-=======
             Call::LiquidStakingAgentMembership(_) |
             Call::ValidatorFeedersMembership(_) |
             // AMM
             Call::AMM(_)
->>>>>>> a9004662
         )
     }
 }
@@ -434,13 +428,29 @@
 }
 
 parameter_types! {
+    pub const LiquidStakingAgentMaxMembers: u32 = 100;
+}
+
+type LiquidStakingAgentMembershipInstance = pallet_membership::Instance4;
+impl pallet_membership::Config<LiquidStakingAgentMembershipInstance> for Runtime {
+    type Event = Event;
+    type AddOrigin = EnsureRootOrMoreThanHalfGeneralCouncil;
+    type RemoveOrigin = EnsureRootOrMoreThanHalfGeneralCouncil;
+    type SwapOrigin = EnsureRootOrMoreThanHalfGeneralCouncil;
+    type ResetOrigin = EnsureRootOrMoreThanHalfGeneralCouncil;
+    type PrimeOrigin = EnsureRootOrMoreThanHalfGeneralCouncil;
+    type MembershipInitialized = ();
+    type MembershipChanged = ();
+    type MaxMembers = LiquidStakingAgentMaxMembers;
+    type WeightInfo = weights::pallet_membership::WeightInfo<Runtime>;
+}
+
+parameter_types! {
     pub const StakingPalletId: PalletId = PalletId(*b"par/lqsk");
     pub const StakingCurrency: CurrencyId = CurrencyId::DOT;
     pub const LiquidCurrency: CurrencyId = CurrencyId::xDOT;
-    pub RelayAgent: MultiLocation = X2(Junction::Parent, Junction::AccountId32 {
-        network: NetworkId::Any,
-        id: hex!["306721211d5404bd9da88e0204360a1a9ab8b87c66c1bc2fcdd37f3c2222cc20"] // id of "//Dave"
-    });
+    pub const MaxWithdrawAmount: Balance = 10_000_000_000_000;
+    pub const MaxAccountProcessingUnstake: u32 = 5;
 }
 
 impl pallet_liquid_staking::Config for Runtime {
@@ -449,11 +459,12 @@
     type PalletId = StakingPalletId;
     type StakingCurrency = StakingCurrency;
     type LiquidCurrency = LiquidCurrency;
-    // FIXME(Alan WANG): use EnsureSignedBy
-    type BridgeOrigin = EnsureSigned<AccountId>;
-    type WeightInfo = ();
+    type WithdrawOrigin = EnsureRoot<AccountId>;
+    type MaxWithdrawAmount = MaxWithdrawAmount;
+    type MaxAccountProcessingUnstake = MaxAccountProcessingUnstake;
+    type WeightInfo = pallet_liquid_staking::weights::SubstrateWeight<Runtime>;
     type XcmTransfer = XTokens;
-    type RelayAgent = RelayAgent;
+    type Members = LiquidStakingAgentMembership;
     type BaseXcmWeight = BaseXcmWeight;
 }
 
@@ -1200,15 +1211,11 @@
         GeneralCouncilMembership: pallet_membership::<Instance1>::{Pallet, Call, Storage, Event<T>, Config<T>} = 70,
         TechnicalCommitteeMembership: pallet_membership::<Instance2>::{Pallet, Call, Storage, Event<T>, Config<T>} = 71,
         OracleMembership: pallet_membership::<Instance3>::{Pallet, Call, Storage, Event<T>, Config<T>} = 72,
-<<<<<<< HEAD
-        ValidatorFeedersMembership: pallet_membership::<Instance5>::{Pallet, Call, Storage, Event<T>, Config<T>} = 73
-=======
         LiquidStakingAgentMembership: pallet_membership::<Instance4>::{Pallet, Call, Storage, Event<T>, Config<T>} = 73,
         ValidatorFeedersMembership: pallet_membership::<Instance5>::{Pallet, Call, Storage, Event<T>, Config<T>} = 74,
 
         // AMM
         AMM: pallet_amm::{Pallet, Call, Storage, Event<T>} = 80,
->>>>>>> a9004662
     }
 );
 
