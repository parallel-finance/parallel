--- conflicted
+++ resolved
@@ -1692,21 +1692,13 @@
 }
 
 parameter_types! {
-<<<<<<< HEAD
     pub const StreamPalletId: PalletId = PalletId(*b"par/strm");
-=======
-    pub const PayrollPalletId: PalletId = PalletId(*b"par/payr");
->>>>>>> bf6e10ac
 }
 
 impl pallet_payroll::Config for Runtime {
     type Event = Event;
     type Assets = CurrencyAdapter;
-<<<<<<< HEAD
     type PalletId = StreamPalletId;
-=======
-    type PalletId = PayrollPalletId;
->>>>>>> bf6e10ac
     type UnixTime = Timestamp;
     type WeightInfo = pallet_payroll::weights::SubstrateWeight<Runtime>;
 }
@@ -1892,11 +1884,7 @@
         EmergencyShutdown: pallet_emergency_shutdown::{Pallet, Call, Storage, Event<T>} = 91,
         Farming: pallet_farming::{Pallet, Call, Storage, Event<T>} = 92,
         XcmHelper: pallet_xcm_helper::{Pallet, Call, Storage, Event<T>} = 93,
-<<<<<<< HEAD
         Stream: pallet_payroll::{Pallet, Call, Storage, Event<T>} = 94,
-=======
-        Payroll: pallet_payroll::{Pallet, Call, Storage, Event<T>} = 94,
->>>>>>> bf6e10ac
 
         // Parachain System, always put it at the end
         ParachainSystem: cumulus_pallet_parachain_system::{Pallet, Call, Config, Storage, Inherent, Event<T>, ValidateUnsigned} = 20,
