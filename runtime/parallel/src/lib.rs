// Copyright 2021 Parallel Finance Developer.
// This file is part of Parallel Finance.

// Licensed under the Apache License, Version 2.0 (the "License");
// you may not use this file except in compliance with the License.
// You may obtain a copy of the License at
// http://www.apache.org/licenses/LICENSE-2.0

// Unless required by applicable law or agreed to in writing, software
// distributed under the License is distributed on an "AS IS" BASIS,
// WITHOUT WARRANTIES OR CONDITIONS OF ANY KIND, either express or implied.
// See the License for the specific language governing permissions and
// limitations under the License.

#![cfg_attr(not(feature = "std"), no_std)]
// `construct_runtime!` does a lot of recursion and requires us to increase the limit to 256.
#![recursion_limit = "256"]

// Make the WASM binary available.
#[cfg(feature = "std")]
include!(concat!(env!("OUT_DIR"), "/wasm_binary.rs"));

mod weights;

use codec::{Decode, Encode, MaxEncodedLen};
use frame_support::{
    dispatch::Weight,
    match_type,
    traits::{
        fungibles::{InspectMetadata, Mutate},
        Contains, Everything, Nothing,
    },
    PalletId,
};

use orml_traits::{DataProvider, DataProviderExtended};
use polkadot_runtime_common::SlowAdjustingFeeUpdate;
use scale_info::TypeInfo;
use sp_api::impl_runtime_apis;
use sp_core::{
    u32_trait::{_1, _2, _3, _4, _5},
    OpaqueMetadata,
};
use sp_runtime::{
    create_runtime_str, generic, impl_opaque_keys,
    traits::{
        self, AccountIdConversion, AccountIdLookup, BlakeTwo256, Block as BlockT, Convert, Zero,
    },
    transaction_validity::{TransactionSource, TransactionValidity},
    ApplyExtrinsicResult, DispatchError, KeyTypeId, Perbill, Permill, RuntimeDebug,
    SaturatedConversion,
};
use sp_std::prelude::*;
#[cfg(feature = "std")]
use sp_version::NativeVersion;
use sp_version::RuntimeVersion;

use frame_system::{
    limits::{BlockLength, BlockWeights},
    EnsureOneOf, EnsureRoot, EnsureSigned,
};
use orml_xcm_support::{IsNativeConcrete, MultiNativeAsset};
use polkadot_parachain::primitives::Sibling;
use primitives::{
    currency::MultiCurrencyAdapter,
    network::PARALLEL_PREFIX,
    tokens::{DOT, PARA, XDOT},
    Index, *,
};

use xcm::latest::prelude::*;
use xcm_builder::{
    AccountId32Aliases, AllowKnownQueryResponses, AllowSubscriptionsFrom,
    AllowTopLevelPaidExecutionFrom, EnsureXcmOrigin, FixedRateOfFungible, FixedWeightBounds,
    LocationInverter, ParentAsSuperuser, ParentIsDefault, RelayChainAsNative,
    SiblingParachainAsNative, SiblingParachainConvertsVia, SignedAccountId32AsNative,
    SignedToAccountId32, SovereignSignedViaLocation, TakeRevenue, TakeWeightCredit,
};
use xcm_executor::{Config, XcmExecutor};
pub mod constants;
pub mod impls;
// A few exports that help ease life for downstream crates.
// re-exports
pub use constants::{currency, fee, time};
pub use impls::DealWithFees;

pub use pallet_liquid_staking;
// pub use pallet_liquidation;
use currency::*;
use fee::*;
pub use pallet_amm;
pub use pallet_bridge;
// pub use pallet_liquidity_mining;
pub use pallet_loans;
pub use pallet_multisig;
pub use pallet_nominee_election;
pub use pallet_prices;
use time::*;

pub use frame_support::{
    construct_runtime, log, parameter_types,
    traits::{InstanceFilter, KeyOwnerProofSystem, Randomness},
    weights::{
        constants::{BlockExecutionWeight, ExtrinsicBaseWeight, RocksDbWeight, WEIGHT_PER_SECOND},
        DispatchClass, IdentityFee,
    },
    StorageValue,
};
use pallet_xcm::XcmPassthrough;
#[cfg(any(feature = "std", test))]
pub use sp_runtime::BuildStorage;
/// Opaque types. These are used by the CLI to instantiate machinery that don't need to know
/// the specifics of the runtime. They can then be made to be agnostic over specific formats
/// of data like extrinsics, allowing for them to continue syncing the network through upgrades
/// to even the core data structures.
pub mod opaque {
    use super::*;

    pub use sp_runtime::OpaqueExtrinsic as UncheckedExtrinsic;

    /// Opaque block type.
    pub type Block = generic::Block<Header, UncheckedExtrinsic>;

    pub type SessionHandlers = ();

    impl_opaque_keys! {
        pub struct SessionKeys {
            pub aura: Aura,
        }
    }
}

#[sp_version::runtime_version]
pub const VERSION: RuntimeVersion = RuntimeVersion {
    spec_name: create_runtime_str!("parallel"),
    impl_name: create_runtime_str!("parallel"),
    authoring_version: 1,
    spec_version: 172,
    impl_version: 20,
    apis: RUNTIME_API_VERSIONS,
    transaction_version: 2,
};

// 1 in 4 blocks (on average, not counting collisions) will be primary babe blocks.
pub const PRIMARY_PROBABILITY: (u64, u64) = (1, 4);

pub const NATIVE_ASSET_ID: u32 = tokens::PARA;

#[derive(codec::Encode, codec::Decode)]
pub enum XCMPMessage<XAccountId, XBalance> {
    /// Transfer tokens to the given account from the Parachain account.
    TransferToken(XAccountId, XBalance),
}

/// The version information used to identify this runtime when compiled natively.
#[cfg(feature = "std")]
pub fn native_version() -> NativeVersion {
    NativeVersion {
        runtime_version: VERSION,
        can_author_with: Default::default(),
    }
}

/// We assume that ~10% of the block weight is consumed by `on_initalize` handlers.
/// This is used to limit the maximal weight of a single extrinsic.
const AVERAGE_ON_INITIALIZE_RATIO: Perbill = Perbill::from_percent(10);
/// We allow `Normal` extrinsics to fill up the block up to 75%, the rest can be used
/// by  Operational  extrinsics.
const NORMAL_DISPATCH_RATIO: Perbill = Perbill::from_percent(75);
/// We allow for 2 seconds of compute with a 6 second average block time.
const MAXIMUM_BLOCK_WEIGHT: Weight = 2 * WEIGHT_PER_SECOND;

parameter_types! {
    pub const BlockHashCount: BlockNumber = 250;
    pub const Version: RuntimeVersion = VERSION;
    pub RuntimeBlockLength: BlockLength =
        BlockLength::max_with_normal_ratio(5 * 1024 * 1024, NORMAL_DISPATCH_RATIO);
    pub RuntimeBlockWeights: BlockWeights = BlockWeights::builder()
        .base_block(BlockExecutionWeight::get())
        .for_class(DispatchClass::all(), |weights| {
            weights.base_extrinsic = ExtrinsicBaseWeight::get();
        })
        .for_class(DispatchClass::Normal, |weights| {
            weights.max_total = Some(NORMAL_DISPATCH_RATIO * MAXIMUM_BLOCK_WEIGHT);
        })
        .for_class(DispatchClass::Operational, |weights| {
            weights.max_total = Some(MAXIMUM_BLOCK_WEIGHT);
            // Operational transactions have some extra reserved space, so that they
            // are included even if block reached `MAXIMUM_BLOCK_WEIGHT`.
            weights.reserved = Some(
                MAXIMUM_BLOCK_WEIGHT - NORMAL_DISPATCH_RATIO * MAXIMUM_BLOCK_WEIGHT
            );
        })
        .avg_block_initialization(AVERAGE_ON_INITIALIZE_RATIO)
        .build_or_panic();
    pub const SS58Prefix: u8 = PARALLEL_PREFIX;
}

pub struct BaseCallFilter;
impl Contains<Call> for BaseCallFilter {
    fn contains(call: &Call) -> bool {
        matches!(
            call,
            // System
            Call::System(_) |
            Call::Timestamp(_) |
            // Governance
            Call::Sudo(_) |
            Call::Democracy(_) |
            Call::GeneralCouncil(_) |
            Call::TechnicalCommittee(_) |
            Call::Scheduler(_) |
            // Parachain
            Call::ParachainSystem(_) |
            // Consensus
            Call::Authorship(_) |
            Call::Session(_) |
            // Membership
            Call::GeneralCouncilMembership(_) |
            Call::TechnicalCommitteeMembership(_)
        )

        // // Governance
        // Call::Treasury(_) |

        // // Utility
        // Call::Utility(_) |
        // Call::Multisig(_) |
        // Call::Proxy(_) |

        // // 3rd Party
        // Call::Oracle(_) |
        // Call::XTokens(_) |
        // Call::OrmlXcm(_) |
        // Call::Vesting(_) |

        // // Parachain
        // Call::XcmpQueue(_) |
        // Call::DmpQueue(_) |
        // Call::PolkadotXcm(_) |
        // Call::CumulusXcm(_) |

        // // Consensus
        // Call::CollatorSelection(_) |

        // // Loans
        // Call::Liquidation(_) |
        // Call::Loans(_) |
        // Call::Prices(_) |

        // // LiquidStaking
        // Call::LiquidStaking(_) |
        // Call::NomineeElection(_) |

        // // Membership
        // Call::ValidatorFeedersMembership(_) |
        // Call::OracleMembership(_)
    }
}

pub enum CallFilterRouter {}
impl Contains<Call> for CallFilterRouter {
    fn contains(call: &Call) -> bool {
        BaseCallFilter::contains(call) && EmergencyShutdown::contains(call)
    }
}

impl frame_system::Config for Runtime {
    /// The basic call filter to use in dispatchable.
    type BaseCallFilter = CallFilterRouter;
    /// Block & extrinsics weights: base values and limits.
    type BlockWeights = RuntimeBlockWeights;
    /// The maximum length of a block (in bytes).
    type BlockLength = RuntimeBlockLength;
    /// The identifier used to distinguish between accounts.
    type AccountId = AccountId;
    /// The aggregated dispatch type that is available for extrinsics.
    type Call = Call;
    /// The lookup mechanism to get account ID from whatever is passed in dispatchers.
    type Lookup = AccountIdLookup<AccountId, ()>;
    /// The index type for storing how many extrinsics an account has signed.
    type Index = Index;
    /// The index type for blocks.
    type BlockNumber = BlockNumber;
    /// The type for hashing blocks and tries.
    type Hash = Hash;
    /// The hashing algorithm used.
    type Hashing = BlakeTwo256;
    /// The header type.
    type Header = generic::Header<BlockNumber, BlakeTwo256>;
    /// The ubiquitous event type.
    type Event = Event;
    /// The ubiquitous origin type.
    type Origin = Origin;
    /// Maximum number of block number to block hash mappings to keep (oldest pruned first).
    type BlockHashCount = BlockHashCount;
    /// The weight of database operations that the runtime can invoke.
    type DbWeight = RocksDbWeight;
    /// Version of the runtime.
    type Version = Version;
    /// Converts a module to the index of the module in `construct_runtime!`.
    ///
    /// This type is being generated by `construct_runtime!`.
    type PalletInfo = PalletInfo;
    /// What to do if a new account is created.
    type OnNewAccount = ();
    /// What to do if an account is fully reaped from the system.
    type OnKilledAccount = ();
    /// The data to be stored in an account.
    type AccountData = pallet_balances::AccountData<Balance>;
    /// Weight information for the extrinsics of this pallet.
    type SystemWeightInfo = weights::frame_system::WeightInfo<Runtime>;
    /// This is used as an identifier of the chain. 42 is the generic substrate prefix.
    type SS58Prefix = SS58Prefix;
    /// The set code logic.
    type OnSetCode = cumulus_pallet_parachain_system::ParachainSetCode<Self>;
}

parameter_types! {
   pub TreasuryAccount: AccountId = TreasuryPalletId::get().into_account();
}

impl orml_xcm::Config for Runtime {
    type Event = Event;
    type SovereignOrigin = EnsureRootOrMoreThanHalfGeneralCouncil;
}

parameter_types! {
    pub const LoansPalletId: PalletId = PalletId(*b"par/loan");
}

pub struct CurrencyIdConvert;
impl Convert<CurrencyId, Option<MultiLocation>> for CurrencyIdConvert {
    fn convert(id: CurrencyId) -> Option<MultiLocation> {
        match id {
            DOT => Some(MultiLocation::parent()),
            XDOT => Some(MultiLocation::new(
                1,
                Junctions::X2(
                    Parachain(ParachainInfo::parachain_id().into()),
                    GeneralKey(b"xDOT".to_vec()),
                ),
            )),
            PARA => Some(MultiLocation::new(
                1,
                Junctions::X2(
                    Parachain(ParachainInfo::parachain_id().into()),
                    GeneralKey(b"PARA".to_vec()),
                ),
            )),
            _ => None,
        }
    }
}

impl Convert<MultiLocation, Option<CurrencyId>> for CurrencyIdConvert {
    fn convert(location: MultiLocation) -> Option<CurrencyId> {
        match location {
            MultiLocation {
                parents: 1,
                interior: Here,
            } => Some(DOT),
            MultiLocation {
                parents: 1,
                interior: X2(Parachain(id), GeneralKey(key)),
            } if ParaId::from(id) == ParachainInfo::parachain_id() && key == b"xDOT".to_vec() => {
                Some(XDOT)
            }
            MultiLocation {
                parents: 1,
                interior: X2(Parachain(id), GeneralKey(key)),
            } if ParaId::from(id) == ParachainInfo::parachain_id() && key == b"PARA".to_vec() => {
                Some(PARA)
            }
            _ => None,
        }
    }
}

impl Convert<MultiAsset, Option<CurrencyId>> for CurrencyIdConvert {
    fn convert(a: MultiAsset) -> Option<CurrencyId> {
        if let MultiAsset {
            id: AssetId::Concrete(id),
            fun: _,
        } = a
        {
            Self::convert(id)
        } else {
            None
        }
    }
}

pub struct AccountIdToMultiLocation;
impl Convert<AccountId, MultiLocation> for AccountIdToMultiLocation {
    fn convert(account_id: AccountId) -> MultiLocation {
        X1(AccountId32 {
            network: NetworkId::Any,
            id: account_id.into(),
        })
        .into()
    }
}

parameter_types! {
    pub SelfLocation: MultiLocation = MultiLocation::new(1, X1(Parachain(ParachainInfo::parachain_id().into())));
    pub const BaseXcmWeight: Weight = 150_000_000;
    pub const MaxInstructions: u32 = 100;
}

impl orml_xtokens::Config for Runtime {
    type Event = Event;
    type Balance = Balance;
    type CurrencyId = CurrencyId;
    type CurrencyIdConvert = CurrencyIdConvert;
    type AccountIdToMultiLocation = AccountIdToMultiLocation;
    type SelfLocation = SelfLocation;
    type XcmExecutor = XcmExecutor<XcmConfig>;
    type Weigher = FixedWeightBounds<BaseXcmWeight, Call, MaxInstructions>;
    type BaseXcmWeight = BaseXcmWeight;
    type LocationInverter = LocationInverter<Ancestry>;
}

parameter_types! {
    pub const AssetDeposit: Balance = DOLLARS; // 1 UNIT deposit to create asset
    pub const ApprovalDeposit: Balance = EXISTENTIAL_DEPOSIT;
    pub const AssetsStringLimit: u32 = 50;
    /// Key = 32 bytes, Value = 36 bytes (32+1+1+1+1)
    // https://github.com/paritytech/substrate/blob/069917b/frame/assets/src/lib.rs#L257L271
    pub const MetadataDepositBase: Balance = deposit(1, 68);
    pub const MetadataDepositPerByte: Balance = deposit(0, 1);
}

impl pallet_assets::Config for Runtime {
    type Event = Event;
    type Balance = Balance;
    type AssetId = CurrencyId;
    type Currency = Balances;
    type ForceOrigin = EnsureRootOrMoreThanHalfGeneralCouncil;
    type AssetDeposit = AssetDeposit;
    type MetadataDepositBase = MetadataDepositBase;
    type MetadataDepositPerByte = MetadataDepositPerByte;
    type ApprovalDeposit = ApprovalDeposit;
    type StringLimit = AssetsStringLimit;
    type Freezer = ();
    type WeightInfo = ();
    type Extra = ();
}

impl pallet_loans::Config for Runtime {
    type Event = Event;
    type PalletId = LoansPalletId;
    type PriceFeeder = Prices;
    type ReserveOrigin = EnsureRootOrMoreThanHalfGeneralCouncil;
    type UpdateOrigin = EnsureRootOrMoreThanHalfGeneralCouncil;
    type WeightInfo = pallet_loans::weights::SubstrateWeight<Runtime>;
    type UnixTime = Timestamp;
    type Assets = CurrencyAdapter;
}

parameter_types! {
    pub const StakingPalletId: PalletId = PalletId(*b"par/lqsk");
    pub const DerivativeIndex: u16 = 0;
    pub const UnstakeQueueCapacity: u32 = 1000;
    pub const MaxRewardsPerEra: Balance = 100_000_000_000_000;
    pub const MaxSlashesPerEra: Balance = 10_000_000_000_000;
    pub const MinStakeAmount: Balance = 10_000_000_000;
    pub const MinUnstakeAmount: Balance = 5_000_000_000;
}

impl pallet_liquid_staking::Config for Runtime {
    type Event = Event;
    type PalletId = StakingPalletId;
    type WeightInfo = ();
    type SelfParaId = ParachainInfo;
    type Assets = Assets;
    type RelayOrigin = EnsureRootOrMoreThanHalfGeneralCouncil;
    type UpdateOrigin = EnsureRootOrMoreThanHalfGeneralCouncil;
    type XcmSender = XcmRouter;
    type DerivativeIndex = DerivativeIndex;
    type AccountIdToMultiLocation = AccountIdToMultiLocation;
    type UnstakeQueueCapacity = UnstakeQueueCapacity;
    type MaxRewardsPerEra = MaxRewardsPerEra;
    type MaxSlashesPerEra = MaxSlashesPerEra;
    type RelayNetwork = RelayNetwork;
    type MinStakeAmount = MinStakeAmount;
    type MinUnstakeAmount = MinUnstakeAmount;
}

parameter_types! {
    pub const MaxValidators: u32 = 16;
    pub const ValidatorFeedersMembershipMaxMembers: u32 = 3;
}

type ValidatorFeedersMembershipInstance = pallet_membership::Instance5;
impl pallet_membership::Config<ValidatorFeedersMembershipInstance> for Runtime {
    type Event = Event;
    type AddOrigin = EnsureRootOrMoreThanHalfGeneralCouncil;
    type RemoveOrigin = EnsureRootOrMoreThanHalfGeneralCouncil;
    type SwapOrigin = EnsureRootOrMoreThanHalfGeneralCouncil;
    type ResetOrigin = EnsureRootOrMoreThanHalfGeneralCouncil;
    type PrimeOrigin = EnsureRootOrMoreThanHalfGeneralCouncil;
    type MembershipInitialized = ();
    type MembershipChanged = ();
    type MaxMembers = ValidatorFeedersMembershipMaxMembers;
    type WeightInfo = weights::pallet_membership::WeightInfo<Runtime>;
}

impl pallet_nominee_election::Config for Runtime {
    type Event = Event;
    type MaxValidators = MaxValidators;
    type WeightInfo = pallet_nominee_election::weights::SubstrateWeight<Runtime>;
    type Members = ValidatorFeedersMembership;
}

// parameter_types! {
//     pub const LockPeriod: u64 = 20000; // in milli-seconds
//     pub const LiquidateFactor: Percent = Percent::from_percent(50);
// }
// impl pallet_liquidation::Config for Runtime {
//     type AuthorityId = pallet_liquidation::crypto::AuthId;
//     type LockPeriod = LockPeriod;
//     type LiquidateFactor = LiquidateFactor;
// }

impl<LocalCall> frame_system::offchain::CreateSignedTransaction<LocalCall> for Runtime
where
    Call: From<LocalCall>,
{
    fn create_transaction<C: frame_system::offchain::AppCrypto<Self::Public, Self::Signature>>(
        call: Call,
        public: <Signature as traits::Verify>::Signer,
        account: AccountId,
        index: Index,
    ) -> Option<(
        Call,
        <UncheckedExtrinsic as traits::Extrinsic>::SignaturePayload,
    )> {
        let period = BlockHashCount::get() as u64;
        let current_block = System::block_number()
            .saturated_into::<u64>()
            .saturating_sub(1);
        let tip = 0;
        let extra: SignedExtra = (
            frame_system::CheckSpecVersion::<Runtime>::new(),
            frame_system::CheckTxVersion::<Runtime>::new(),
            frame_system::CheckGenesis::<Runtime>::new(),
            frame_system::CheckEra::<Runtime>::from(generic::Era::mortal(period, current_block)),
            frame_system::CheckNonce::<Runtime>::from(index),
            frame_system::CheckWeight::<Runtime>::new(),
            pallet_transaction_payment::ChargeTransactionPayment::<Runtime>::from(tip),
        );

        let raw_payload = SignedPayload::new(call, extra)
            .map_err(|e| {
                log::error!("SignedPayload error: {:?}", e);
            })
            .ok()?;
        let signature = raw_payload.using_encoded(|payload| C::sign(payload, public))?;
        let address = account;
        let (call, extra, _) = raw_payload.deconstruct();
        Some((
            call,
            (sp_runtime::MultiAddress::Id(address), signature, extra),
        ))
    }
}

impl frame_system::offchain::SigningTypes for Runtime {
    type Public = <Signature as traits::Verify>::Signer;
    type Signature = Signature;
}

impl<C> frame_system::offchain::SendTransactionTypes<C> for Runtime
where
    Call: From<C>,
{
    type OverarchingCall = Call;
    type Extrinsic = UncheckedExtrinsic;
}

parameter_types! {
    pub const MinimumPeriod: u64 = SLOT_DURATION / 2;
}

impl pallet_timestamp::Config for Runtime {
    /// A timestamp: milliseconds since the unix epoch.
    type Moment = u64;
    type OnTimestampSet = ();
    type MinimumPeriod = MinimumPeriod;
    type WeightInfo = weights::pallet_timestamp::WeightInfo<Runtime>;
}

parameter_types! {
    pub const UncleGenerations: u32 = 0;
}

impl pallet_authorship::Config for Runtime {
    type FindAuthor = pallet_session::FindAccountFromAuthorIndex<Self, Aura>;
    type UncleGenerations = UncleGenerations;
    type FilterUncle = ();
    type EventHandler = (CollatorSelection,);
}

parameter_types! {
    pub const Period: u32 = 6 * HOURS;
    pub const Offset: u32 = 0;
}

impl pallet_session::Config for Runtime {
    type Event = Event;
    type ValidatorId = <Self as frame_system::Config>::AccountId;
    // we don't have stash and controller, thus we don't need the convert as well.
    type ValidatorIdOf = pallet_collator_selection::IdentityCollator;
    type ShouldEndSession = pallet_session::PeriodicSessions<Period, Offset>;
    type NextSessionRotation = pallet_session::PeriodicSessions<Period, Offset>;
    type SessionManager = CollatorSelection;
    // Essentially just Aura, but lets be pedantic.
    type SessionHandler =
        <opaque::SessionKeys as sp_runtime::traits::OpaqueKeys>::KeyTypeIdProviders;
    type Keys = opaque::SessionKeys;
    type WeightInfo = ();
}

parameter_types! {
    pub const PotId: PalletId = PalletId(*b"par/pstk");
    pub const MaxCandidates: u32 = 1000;
    pub const MinCandidates: u32 = 1;
    pub const MaxInvulnerables: u32 = 100;
}

impl pallet_collator_selection::Config for Runtime {
    type Event = Event;
    type Currency = Balances;
    type UpdateOrigin = EnsureRootOrMoreThanHalfGeneralCouncil;
    type PotId = PotId;
    type MaxCandidates = MaxCandidates;
    type MinCandidates = MinCandidates;
    type MaxInvulnerables = MaxInvulnerables;
    // should be a multiple of session or things will get inconsistent
    type KickThreshold = Period;
    type ValidatorId = <Self as frame_system::Config>::AccountId;
    type ValidatorIdOf = pallet_collator_selection::IdentityCollator;
    type ValidatorRegistration = Session;
    type WeightInfo = ();
}

parameter_types! {
    pub const MaxAuthorities: u32 = 100_000;
}

impl pallet_aura::Config for Runtime {
    type AuthorityId = AuraId;
    type DisabledValidators = ();
    type MaxAuthorities = MaxAuthorities;
}

impl cumulus_pallet_aura_ext::Config for Runtime {}

parameter_types! {
    pub const ExistentialDeposit: u128 = currency::EXISTENTIAL_DEPOSIT;
    pub const MaxLocks: u32 = 50;
}

impl pallet_balances::Config for Runtime {
    type MaxLocks = MaxLocks;
    /// The type for recording an account's balance.
    type Balance = Balance;
    /// The ubiquitous event type.
    type Event = Event;
    type DustRemoval = ();
    type MaxReserves = ();
    type ReserveIdentifier = [u8; 8];
    type ExistentialDeposit = ExistentialDeposit;
    type AccountStore = System;
    type WeightInfo = weights::pallet_balances::WeightInfo<Runtime>;
}

parameter_types! {
    pub const TransactionByteFee: Balance = 1 * MILLICENTS;
    pub const OperationalFeeMultiplier: u8 = 5;
}

impl pallet_transaction_payment::Config for Runtime {
    type OnChargeTransaction =
        pallet_transaction_payment::CurrencyAdapter<Balances, DealWithFees<Runtime>>;
    type TransactionByteFee = TransactionByteFee;
    type WeightToFee = WeightToFee;
    type FeeMultiplierUpdate = SlowAdjustingFeeUpdate<Self>;
    type OperationalFeeMultiplier = OperationalFeeMultiplier;
}

impl pallet_sudo::Config for Runtime {
    type Event = Event;
    type Call = Call;
}

#[derive(
    Copy,
    Clone,
    Eq,
    PartialEq,
    Ord,
    PartialOrd,
    Encode,
    Decode,
    RuntimeDebug,
    MaxEncodedLen,
    TypeInfo,
)]
pub enum ProxyType {
    Any,
}
impl Default for ProxyType {
    fn default() -> Self {
        Self::Any
    }
}

impl InstanceFilter<Call> for ProxyType {
    fn filter(&self, _c: &Call) -> bool {
        match self {
            ProxyType::Any => true,
        }
    }
    fn is_superset(&self, o: &Self) -> bool {
        match (self, o) {
            (ProxyType::Any, _) => true,
        }
    }
}

parameter_types! {
    // One storage item; key size 32, value size 8; .
    pub const ProxyDepositBase: Balance = deposit(1, 40);
    // Additional storage item size of 33 bytes.
    pub const ProxyDepositFactor: Balance = deposit(0, 33);
    pub const MaxProxies: u16 = 32;
    // One storage item; key size 32, value size 16
    pub const AnnouncementDepositBase: Balance = deposit(1, 48);
    pub const AnnouncementDepositFactor: Balance = deposit(0, 66);
    pub const MaxPending: u16 = 32;
}

impl pallet_proxy::Config for Runtime {
    type Event = Event;
    type Call = Call;
    type Currency = Balances;
    type ProxyType = ProxyType;
    type ProxyDepositBase = ProxyDepositBase;
    type ProxyDepositFactor = ProxyDepositFactor;
    type MaxProxies = MaxProxies;
    type WeightInfo = pallet_proxy::weights::SubstrateWeight<Runtime>;
    type MaxPending = MaxPending;
    type CallHasher = BlakeTwo256;
    type AnnouncementDepositBase = AnnouncementDepositBase;
    type AnnouncementDepositFactor = AnnouncementDepositFactor;
}

impl pallet_utility::Config for Runtime {
    type Event = Event;
    type Call = Call;
    type WeightInfo = pallet_utility::weights::SubstrateWeight<Runtime>;
}

/// Local origins on this chain are allowed to dispatch XCM sends/executions. However, we later
/// block this via `ExecuteXcmOrigin`.
pub type LocalOriginToLocation = SignedToAccountId32<Origin, AccountId, RelayNetwork>;

/// The means for routing XCM messages which are not for local execution into the right message
/// queues.
pub type XcmRouter = (
    // Two routers - use UMP to communicate with the relay chain:
    cumulus_primitives_utility::ParentAsUmp<ParachainSystem, PolkadotXcm>,
    // ..and XCMP to communicate with the sibling chains.
    XcmpQueue,
);

impl pallet_xcm::Config for Runtime {
    const VERSION_DISCOVERY_QUEUE_SIZE: u32 = 100;
    type Origin = Origin;
    type Call = Call;
    type Event = Event;
    type SendXcmOrigin = EnsureXcmOrigin<Origin, LocalOriginToLocation>;
    type XcmRouter = XcmRouter;
    type ExecuteXcmOrigin = EnsureXcmOrigin<Origin, LocalOriginToLocation>;
    type XcmExecuteFilter = Nothing;
    type XcmReserveTransferFilter = Everything;
    type XcmExecutor = XcmExecutor<XcmConfig>;
    // Teleporting is disabled.
    type XcmTeleportFilter = Nothing;
    type Weigher = FixedWeightBounds<BaseXcmWeight, Call, MaxInstructions>;
    type LocationInverter = LocationInverter<Ancestry>;
    type AdvertisedXcmVersion = pallet_xcm::CurrentXcmVersion;
}

impl cumulus_pallet_xcm::Config for Runtime {
    type Event = Event;
    type XcmExecutor = XcmExecutor<XcmConfig>;
}

impl cumulus_pallet_xcmp_queue::Config for Runtime {
    type Event = Event;
    type XcmExecutor = XcmExecutor<XcmConfig>;
    type ChannelInfo = ParachainSystem;
    type VersionWrapper = PolkadotXcm;
}

impl cumulus_pallet_dmp_queue::Config for Runtime {
    type Event = Event;
    type XcmExecutor = XcmExecutor<XcmConfig>;
    type ExecuteOverweightOrigin = EnsureRootOrMoreThanHalfGeneralCouncil;
}

parameter_types! {
    pub const ReservedXcmpWeight: Weight = MAXIMUM_BLOCK_WEIGHT / 4;
    pub const ReservedDmpWeight: Weight =  MAXIMUM_BLOCK_WEIGHT / 4;
}

impl cumulus_pallet_parachain_system::Config for Runtime {
    type Event = Event;
    type OnValidationData = ();
    type SelfParaId = ParachainInfo;
    type DmpMessageHandler = DmpQueue;
    type OutboundXcmpMessageSource = XcmpQueue;
    type XcmpMessageHandler = XcmpQueue;
    type ReservedXcmpWeight = ReservedXcmpWeight;
    type ReservedDmpWeight = ReservedDmpWeight;
}

impl parachain_info::Config for Runtime {}

parameter_types! {
    pub RelayLocation: MultiLocation = MultiLocation::parent();
    pub const RelayNetwork: NetworkId = NetworkId::Polkadot;
    pub RelayCurrency: CurrencyId = DOT;
    pub ParallelNetwork: NetworkId = NetworkId::Named("parallel".into());
    pub RelayChainOrigin: Origin = cumulus_pallet_xcm::Origin::Relay.into();
    pub Ancestry: MultiLocation = MultiLocation::new(0, X1(Parachain(ParachainInfo::parachain_id().into())));
}

/// Type for specifying how a `MultiLocation` can be converted into an `AccountId`. This is used
/// when determining ownership of accounts for asset transacting and when attempting to use XCM
/// `Transact` in order to determine the dispatch Origin.
pub type LocationToAccountId = (
    // The parent (Relay-chain) origin converts to the default `AccountId`.
    ParentIsDefault<AccountId>,
    // Sibling parachain origins convert to AccountId via the `ParaId::into`.
    SiblingParachainConvertsVia<Sibling, AccountId>,
    // Straight up local `AccountId32` origins just alias directly to `AccountId`.
    AccountId32Aliases<RelayNetwork, AccountId>,
);

/// Means for transacting assets on this chain.
pub type LocalAssetTransactor = MultiCurrencyAdapter<
    // Use this currency:
    CurrencyAdapter,
    // Use this currency when it is a fungible asset matching the given location or name:
    IsNativeConcrete<CurrencyId, CurrencyIdConvert>,
    // Our chain's account ID type (we can't get away without mentioning it explicitly):
    AccountId,
    // Do a simple punn to convert an AccountId32 MultiLocation into a native chain account ID:
    LocationToAccountId,
    CurrencyIdConvert,
>;

/// This is the type we use to convert an (incoming) XCM origin into a local `Origin` instance,
/// ready for dispatching a transaction with Xcm's `Transact`. There is an `OriginKind` which can
/// biases the kind of local `Origin` it will become.
pub type XcmOriginToTransactDispatchOrigin = (
    // Sovereign account converter; this attempts to derive an `AccountId` from the origin location
    // using `LocationToAccountId` and then turn that into the usual `Signed` origin. Useful for
    // foreign chains who want to have a local sovereign account on this chain which they control.
    SovereignSignedViaLocation<LocationToAccountId, Origin>,
    // Native converter for Relay-chain (Parent) location; will converts to a `Relay` origin when
    // recognised.
    RelayChainAsNative<RelayChainOrigin, Origin>,
    // Native converter for sibling Parachains; will convert to a `SiblingPara` origin when
    // recognised.
    SiblingParachainAsNative<cumulus_pallet_xcm::Origin, Origin>,
    // Superuser converter for the Relay-chain (Parent) location. This will allow it to issue a
    // transaction from the Root origin.
    ParentAsSuperuser<Origin>,
    // Native signed account converter; this just converts an `AccountId32` origin into a normal
    // `Origin::Signed` origin of the same 32-byte value.
    SignedAccountId32AsNative<RelayNetwork, Origin>,
    // Xcm origins can be represented natively under the Xcm pallet's Xcm origin.
    XcmPassthrough<Origin>,
);

parameter_types! {
    pub DotPerSecond: (AssetId, u128) = (AssetId::Concrete(MultiLocation::parent()), dot_per_second());
}

match_type! {
    pub type ParentOrSiblings: impl Contains<MultiLocation> = {
        MultiLocation { parents: 1, interior: Here } |
        MultiLocation { parents: 1, interior: X1(_) }
    };
}

pub type Barrier = (
    TakeWeightCredit,
    AllowKnownQueryResponses<PolkadotXcm>,
    AllowSubscriptionsFrom<ParentOrSiblings>,
    AllowTopLevelPaidExecutionFrom<Everything>,
);

pub struct ToTreasury;
impl TakeRevenue for ToTreasury {
    fn take_revenue(revenue: MultiAsset) {
        if let MultiAsset {
            id: AssetId::Concrete(id),
            fun: Fungibility::Fungible(amount),
        } = revenue
        {
            if let Some(currency_id) = CurrencyIdConvert::convert(id) {
                let _ = Assets::mint_into(currency_id, &TreasuryAccount::get(), amount);
            }
        }
    }
}

pub struct XcmConfig;
impl Config for XcmConfig {
    type Call = Call;
    type XcmSender = XcmRouter;
    // How to withdraw and deposit an asset.
    type AssetTransactor = LocalAssetTransactor;
    type OriginConverter = XcmOriginToTransactDispatchOrigin;
    type IsReserve = MultiNativeAsset;
    // Teleporting is disabled.
    type IsTeleporter = ();
    type LocationInverter = LocationInverter<Ancestry>;
    type Barrier = Barrier;
    type Weigher = FixedWeightBounds<BaseXcmWeight, Call, MaxInstructions>;
    type Trader = FixedRateOfFungible<DotPerSecond, ToTreasury>;
    type ResponseHandler = PolkadotXcm;
    type SubscriptionService = PolkadotXcm;
    type AssetTrap = PolkadotXcm;
    type AssetClaims = PolkadotXcm;
}

parameter_types! {
      pub const MinimumCount: u32 = 1;
      pub const ExpiresIn: Moment = 1000 * 60 * 60; // 60 mins
      pub const MaxHasDispatchedSize: u32 = 100;
      pub ZeroAccountId: AccountId = AccountId::from([0u8; 32]);
}

type ParallelDataProvider = orml_oracle::Instance1;
impl orml_oracle::Config<ParallelDataProvider> for Runtime {
    type Event = Event;
    type OnNewData = ();
    type CombineData =
        orml_oracle::DefaultCombineData<Runtime, MinimumCount, ExpiresIn, ParallelDataProvider>;
    type Time = Timestamp;
    type OracleKey = CurrencyId;
    type OracleValue = Price;
    type RootOperatorAccountId = ZeroAccountId;
    type MaxHasDispatchedSize = MaxHasDispatchedSize;
    type WeightInfo = ();
    type Members = OracleMembership;
}

pub type TimeStampedPrice = orml_oracle::TimestampedValue<Price, Moment>;
pub struct AggregatedDataProvider;
impl DataProvider<CurrencyId, TimeStampedPrice> for AggregatedDataProvider {
    fn get(key: &CurrencyId) -> Option<TimeStampedPrice> {
        Oracle::get(key)
    }
}

impl DataProviderExtended<CurrencyId, TimeStampedPrice> for AggregatedDataProvider {
    fn get_no_op(key: &CurrencyId) -> Option<TimeStampedPrice> {
        Oracle::get_no_op(key)
    }

    fn get_all_values() -> Vec<(CurrencyId, Option<TimeStampedPrice>)> {
        Oracle::get_all_values()
    }
}

pub struct Decimal;
impl DecimalProvider<CurrencyId> for Decimal {
    fn get_decimal(asset_id: &CurrencyId) -> Option<u8> {
        match *asset_id {
            NATIVE_ASSET_ID => Some(12_u8),
            _ => {
                let decimal = <Assets as InspectMetadata<AccountId>>::decimals(asset_id);
                if decimal.is_zero() {
                    None
                } else {
                    Some(decimal)
                }
            }
        }
    }
}

impl pallet_prices::Config for Runtime {
    type Event = Event;
    type Source = AggregatedDataProvider;
    type FeederOrigin = EnsureRoot<AccountId>;
    type LiquidStakingExchangeRateProvider = LiquidStaking;
    type LiquidStakingCurrenciesProvider = LiquidStaking;
    type Decimal = Decimal;
    type WeightInfo = pallet_prices::weights::SubstrateWeight<Runtime>;
}

parameter_types! {
    // One storage item; key size is 32; value is size 4+4+16+32 bytes = 56 bytes.
    pub const DepositBase: Balance = deposit(1, 88);
    // Additional storage item size of 32 bytes.
    pub const DepositFactor: Balance = deposit(0, 32);
    pub const MaxSignatories: u16 = 100;
}

impl pallet_multisig::Config for Runtime {
    type Event = Event;
    type Call = Call;
    type Currency = Balances;
    type DepositBase = DepositBase;
    type DepositFactor = DepositFactor;
    type MaxSignatories = MaxSignatories;
    type WeightInfo = weights::pallet_multisig::WeightInfo<Runtime>;
}

type EnsureRootOrMoreThanHalfGeneralCouncil = EnsureOneOf<
    AccountId,
    EnsureRoot<AccountId>,
    pallet_collective::EnsureProportionMoreThan<_1, _2, AccountId, GeneralCouncilCollective>,
>;
type EnsureRootOrAtLeastThreeFifthsGeneralCouncil = EnsureOneOf<
    AccountId,
    EnsureRoot<AccountId>,
    pallet_collective::EnsureProportionAtLeast<_3, _5, AccountId, GeneralCouncilCollective>,
>;

type EnsureAllTechnicalComittee = EnsureOneOf<
    AccountId,
    EnsureRoot<AccountId>,
    pallet_collective::EnsureProportionAtLeast<_1, _1, AccountId, TechnicalCollective>,
>;

parameter_types! {
    pub const LaunchPeriod: BlockNumber = 7 * DAYS;
    pub const VotingPeriod: BlockNumber = 7 * DAYS;
    pub const FastTrackVotingPeriod: BlockNumber = 1 * DAYS;
    pub const InstantAllowed: bool = true;
    pub const MinimumDeposit: Balance = 100 * DOLLARS;
    pub const EnactmentPeriod: BlockNumber = 8 * DAYS;
    pub const CooloffPeriod: BlockNumber = 7 * DAYS;
    // One cent: $10,000 / MB
    pub const PreimageByteDeposit: Balance = 1 * CENTS;
    pub const MaxVotes: u32 = 100;
    pub const MaxProposals: u32 = 100;
}

impl pallet_democracy::Config for Runtime {
    type Proposal = Call;
    type Event = Event;
    type Currency = Balances;
    type EnactmentPeriod = EnactmentPeriod;
    type LaunchPeriod = LaunchPeriod;
    type VotingPeriod = VotingPeriod;
    type MinimumDeposit = MinimumDeposit;
    /// A straight majority of the council can decide what their next motion is.
    type ExternalOrigin =
        pallet_collective::EnsureProportionAtLeast<_1, _2, AccountId, GeneralCouncilCollective>;
    /// A super-majority can have the next scheduled referendum be a straight majority-carries vote.
    type ExternalMajorityOrigin =
        pallet_collective::EnsureProportionAtLeast<_3, _4, AccountId, GeneralCouncilCollective>;
    /// A unanimous council can have the next scheduled referendum be a straight default-carries
    /// (NTB) vote.
    type ExternalDefaultOrigin =
        pallet_collective::EnsureProportionAtLeast<_1, _1, AccountId, GeneralCouncilCollective>;
    /// Two thirds of the technical committee can have an ExternalMajority/ExternalDefault vote
    /// be tabled immediately and with a shorter voting/enactment period.
    type FastTrackOrigin =
        pallet_collective::EnsureProportionAtLeast<_2, _3, AccountId, TechnicalCollective>;
    type InstantOrigin =
        pallet_collective::EnsureProportionAtLeast<_1, _1, AccountId, TechnicalCollective>;
    type InstantAllowed = InstantAllowed;
    type FastTrackVotingPeriod = FastTrackVotingPeriod;
    // To cancel a proposal which has been passed, 2/3 of the council must agree to it.
    type CancellationOrigin =
        pallet_collective::EnsureProportionAtLeast<_2, _3, AccountId, GeneralCouncilCollective>;
    // To cancel a proposal before it has been passed, the technical committee must be unanimous or
    // Root must agree.
    type CancelProposalOrigin = EnsureAllTechnicalComittee;
    type BlacklistOrigin = EnsureRoot<AccountId>;
    // Any single technical committee member may veto a coming council proposal, however they can
    // only do it once and it lasts only for the cool-off period.
    type VetoOrigin = pallet_collective::EnsureMember<AccountId, TechnicalCollective>;
    type CooloffPeriod = CooloffPeriod;
    type PreimageByteDeposit = PreimageByteDeposit;
    type OperationalPreimageOrigin =
        pallet_collective::EnsureMember<AccountId, GeneralCouncilCollective>;
    type Slash = Treasury;
    type Scheduler = Scheduler;
    type PalletsOrigin = OriginCaller;
    type MaxVotes = MaxVotes;
    type WeightInfo = pallet_democracy::weights::SubstrateWeight<Runtime>;
    type MaxProposals = MaxProposals;
    type VoteLockingPeriod = EnactmentPeriod;
}

parameter_types! {
    pub const GeneralCouncilMotionDuration: BlockNumber = 3 * DAYS;
    pub const GeneralCouncilMaxProposals: u32 = 100;
    pub const GeneralCouncilMaxMembers: u32 = 100;
}

type GeneralCouncilCollective = pallet_collective::Instance1;
impl pallet_collective::Config<GeneralCouncilCollective> for Runtime {
    type Origin = Origin;
    type Proposal = Call;
    type Event = Event;
    type MotionDuration = GeneralCouncilMotionDuration;
    type MaxProposals = GeneralCouncilMaxProposals;
    type MaxMembers = GeneralCouncilMaxMembers;
    type DefaultVote = pallet_collective::PrimeDefaultVote;
    type WeightInfo = pallet_collective::weights::SubstrateWeight<Runtime>;
}

type GeneralCouncilMembershipInstance = pallet_membership::Instance1;
impl pallet_membership::Config<GeneralCouncilMembershipInstance> for Runtime {
    type Event = Event;
    type AddOrigin = EnsureRootOrMoreThanHalfGeneralCouncil;
    type RemoveOrigin = EnsureRootOrMoreThanHalfGeneralCouncil;
    type SwapOrigin = EnsureRootOrMoreThanHalfGeneralCouncil;
    type ResetOrigin = EnsureRootOrMoreThanHalfGeneralCouncil;
    type PrimeOrigin = EnsureRootOrMoreThanHalfGeneralCouncil;
    type MembershipInitialized = GeneralCouncil;
    type MembershipChanged = GeneralCouncil;
    type MaxMembers = GeneralCouncilMaxMembers;
    type WeightInfo = pallet_membership::weights::SubstrateWeight<Runtime>;
}

parameter_types! {
    pub const TechnicalMotionDuration: BlockNumber = 3 * DAYS;
    pub const TechnicalMaxProposals: u32 = 100;
    pub const TechnicalMaxMembers: u32 = 100;
}

type TechnicalCollective = pallet_collective::Instance2;
impl pallet_collective::Config<TechnicalCollective> for Runtime {
    type Origin = Origin;
    type Proposal = Call;
    type Event = Event;
    type MotionDuration = TechnicalMotionDuration;
    type MaxProposals = TechnicalMaxProposals;
    type MaxMembers = TechnicalMaxMembers;
    type DefaultVote = pallet_collective::PrimeDefaultVote;
    type WeightInfo = pallet_collective::weights::SubstrateWeight<Runtime>;
}

type TechnicalCommitteeMembershipInstance = pallet_membership::Instance2;
impl pallet_membership::Config<TechnicalCommitteeMembershipInstance> for Runtime {
    type Event = Event;
    type AddOrigin = EnsureRootOrMoreThanHalfGeneralCouncil;
    type RemoveOrigin = EnsureRootOrMoreThanHalfGeneralCouncil;
    type SwapOrigin = EnsureRootOrMoreThanHalfGeneralCouncil;
    type ResetOrigin = EnsureRootOrMoreThanHalfGeneralCouncil;
    type PrimeOrigin = EnsureRootOrMoreThanHalfGeneralCouncil;
    type MembershipInitialized = TechnicalCommittee;
    type MembershipChanged = TechnicalCommittee;
    type MaxMembers = TechnicalMaxMembers;
    type WeightInfo = pallet_membership::weights::SubstrateWeight<Runtime>;
}

parameter_types! {
    pub MaximumSchedulerWeight: Weight = Perbill::from_percent(80) *
        RuntimeBlockWeights::get().max_block;
    pub const MaxScheduledPerBlock: u32 = 50;
}

impl pallet_scheduler::Config for Runtime {
    type Event = Event;
    type Origin = Origin;
    type PalletsOrigin = OriginCaller;
    type Call = Call;
    type MaximumWeight = MaximumSchedulerWeight;
    type ScheduleOrigin = EnsureRoot<AccountId>;
    type MaxScheduledPerBlock = MaxScheduledPerBlock;
    type WeightInfo = pallet_scheduler::weights::SubstrateWeight<Runtime>;
}

parameter_types! {
    pub const ProposalBond: Permill = Permill::from_percent(5);
    pub const ProposalBondMinimum: Balance = 1 * DOLLARS;
    pub const SpendPeriod: BlockNumber = 1 * DAYS;
    pub const Burn: Permill = Permill::from_percent(0);
    pub const TreasuryPalletId: PalletId = PalletId(*b"par/trsy");
    pub const MaxApprovals: u32 = 100;
}

impl pallet_treasury::Config for Runtime {
    type PalletId = TreasuryPalletId;
    type Currency = Balances;
    type ApproveOrigin = EnsureRootOrAtLeastThreeFifthsGeneralCouncil;
    type RejectOrigin = EnsureRootOrMoreThanHalfGeneralCouncil;
    type Event = Event;
    type OnSlash = ();
    type ProposalBond = ProposalBond;
    type ProposalBondMinimum = ProposalBondMinimum;
    type SpendPeriod = SpendPeriod;
    type Burn = Burn;
    type BurnDestination = ();
    type SpendFunds = ();
    type WeightInfo = pallet_treasury::weights::SubstrateWeight<Runtime>;
    type MaxApprovals = MaxApprovals;
}

parameter_types! {
    pub const OracleMaxMembers: u32 = 100;
}

type OracleMembershipInstance = pallet_membership::Instance3;
impl pallet_membership::Config<OracleMembershipInstance> for Runtime {
    type Event = Event;
    type AddOrigin = EnsureRootOrMoreThanHalfGeneralCouncil;
    type RemoveOrigin = EnsureRootOrMoreThanHalfGeneralCouncil;
    type SwapOrigin = EnsureRootOrMoreThanHalfGeneralCouncil;
    type ResetOrigin = EnsureRootOrMoreThanHalfGeneralCouncil;
    type PrimeOrigin = EnsureRootOrMoreThanHalfGeneralCouncil;
    type MembershipInitialized = ();
    type MembershipChanged = ();
    type MaxMembers = OracleMaxMembers;
    type WeightInfo = weights::pallet_membership::WeightInfo<Runtime>;
}

parameter_types! {
    pub const BridgeMaxMembers: u32 = 100;
}

type EnsureRootOrigin = EnsureRoot<AccountId>;

type BridgeMembershipInstance = pallet_membership::Instance6;
impl pallet_membership::Config<BridgeMembershipInstance> for Runtime {
    type Event = Event;
    type AddOrigin = EnsureRootOrigin;
    type RemoveOrigin = EnsureRootOrigin;
    type SwapOrigin = EnsureRootOrigin;
    type ResetOrigin = EnsureRootOrigin;
    type PrimeOrigin = EnsureRootOrigin;
    type MembershipInitialized = ();
    type MembershipChanged = ();
    type MaxMembers = BridgeMaxMembers;
    type WeightInfo = weights::pallet_membership::WeightInfo<Runtime>;
}

parameter_types! {
    pub MinVestedTransfer: Balance = 0;
    pub const MaxVestingSchedules: u32 = 100;
}

parameter_types! {
    pub const ParallelHeiko: ChainId = 0;
    pub const BridgePalletId: PalletId = PalletId(*b"par/brid");
    pub const ProposalLifetime: BlockNumber = 200;
}

impl pallet_bridge::Config for Runtime {
    type Event = Event;
    type AdminMembers = BridgeMembership;
    type RootOperatorOrigin = EnsureRootOrigin;
    type ChainId = ParallelHeiko;
    type PalletId = BridgePalletId;
    type Assets = CurrencyAdapter;
    type ProposalLifetime = ProposalLifetime;
    type WeightInfo = pallet_bridge::weights::SubstrateWeight<Runtime>;
}

impl orml_vesting::Config for Runtime {
    type Event = Event;
    type Currency = Balances;
    type MinVestedTransfer = MinVestedTransfer;
    type VestedTransferOrigin = EnsureSigned<AccountId>;
    type WeightInfo = ();
    type MaxVestingSchedules = MaxVestingSchedules;
    type BlockNumberProvider = frame_system::Pallet<Runtime>;
}

parameter_types! {
    pub const AMMPalletId: PalletId = PalletId(*b"par/ammp");
    pub const DefaultLpFee: Perbill = Perbill::from_perthousand(3);         // 0.3%
    pub const DefaultProtocolFee: Perbill = Perbill::from_perthousand(2);   // 0.2%
    pub DefaultProtocolFeeReceiver: AccountId = TreasuryPalletId::get().into_account();
}

impl pallet_amm::Config for Runtime {
    type Event = Event;
    type Assets = CurrencyAdapter;
    type PalletId = AMMPalletId;
    type AMMWeightInfo = pallet_amm::weights::SubstrateWeight<Runtime>;
    type CreatePoolOrigin = EnsureRoot<AccountId>;
    type LpFee = DefaultLpFee;
    type ProtocolFee = DefaultProtocolFee;
    type ProtocolFeeReceiver = DefaultProtocolFeeReceiver;
}

parameter_types! {
    pub const CrowdloansPalletId: PalletId = PalletId(*b"crwloans");
    pub const MaxReserves: Balance = 1_000_000_000_000;
    pub const PariticipationPeriod: BlockNumber = 10;
}

impl pallet_crowdloans::Config for Runtime {
    type Event = Event;
    type PalletId = CrowdloansPalletId;
    type SelfParaId = ParachainInfo;
    type XcmSender = XcmRouter;
    type Assets = Assets;
    type RelayNetwork = RelayNetwork;
    type RelayCurrency = RelayCurrency;
    type AccountIdToMultiLocation = AccountIdToMultiLocation;
    type UpdateOrigin = EnsureRootOrMoreThanHalfGeneralCouncil;
    type CreateVaultOrigin = EnsureRootOrMoreThanHalfGeneralCouncil;
    type PariticipateOrigin = EnsureRootOrMoreThanHalfGeneralCouncil;
    type CloseOrigin = EnsureRootOrMoreThanHalfGeneralCouncil;
    type AuctionFailedOrigin = EnsureRootOrMoreThanHalfGeneralCouncil;
    type AuctionCompletedOrigin = EnsureRootOrMoreThanHalfGeneralCouncil;
    type SlotExpiredOrigin = EnsureRootOrMoreThanHalfGeneralCouncil;
    type MaxReserves = MaxReserves;
    type PariticipationPeriod = PariticipationPeriod;
    type WeightInfo = pallet_crowdloans::weights::SubstrateWeight<Runtime>;
}

parameter_types! {
    pub const MaxLengthRoute: u8 = 10;
    pub const RouterPalletId: PalletId = PalletId(*b"ammroute");
}

impl pallet_router::Config for Runtime {
    type Event = Event;
    type RouterPalletId = RouterPalletId;
    type AMM = AMM;
    type AMMRouterWeightInfo = pallet_router::weights::SubstrateWeight<Runtime>;
    type MaxLengthRoute = MaxLengthRoute;
    type Assets = CurrencyAdapter;
}

parameter_types! {
    pub const NativeCurrencyId: CurrencyId = NATIVE_ASSET_ID;
}

impl pallet_currency_adapter::Config for Runtime {
    type Assets = Assets;
    type Balances = Balances;
    type GetNativeCurrencyId = NativeCurrencyId;
}

// parameter_types! {
//     pub const LMPalletId: PalletId = PalletId(*b"par/lqmp");
//     pub const MaxRewardTokens: u32 = 1000;
// }
//
// impl pallet_liquidity_mining::Config for Runtime {
//     type Event = Event;
//     type Assets = CurrencyAdapter;
//     type PalletId = LMPalletId;
//     type MaxRewardTokens = MaxRewardTokens;
//     type CreateOrigin = EnsureRoot<AccountId>;
// 	type WeightInfo = pallet_liquidity_mining::weights::SubstrateWeight<Runtime>;
// }

pub enum WhiteListFilter {}
impl<T> Contains<T> for WhiteListFilter {
    fn contains(_: &T) -> bool {
        true
    }
}

impl pallet_emergency_shutdown::Config for Runtime {
    type Event = Event;
    type Whitelist = WhiteListFilter;
    type ShutdownOrigin = EnsureRoot<AccountId>;
}

// Create the runtime by composing the FRAME pallets that were previously configured.
construct_runtime!(
    pub enum Runtime where
        Block = Block,
        NodeBlock = opaque::Block,
        UncheckedExtrinsic = UncheckedExtrinsic,
    {
        // System, Utility, Currencies
        System: frame_system::{Pallet, Call, Storage, Config, Event<T>} = 0,
        Timestamp: pallet_timestamp::{Pallet, Call, Storage, Inherent} = 1,
        Utility: pallet_utility::{Pallet, Call, Event} = 2,
        Multisig: pallet_multisig::{Pallet, Call, Storage, Event<T>} = 3,
        Balances: pallet_balances::{Pallet, Call, Storage, Config<T>, Event<T>} = 4,
        TransactionPayment: pallet_transaction_payment::{Pallet, Storage} = 5,
        Assets: pallet_assets::{Pallet, Call, Storage, Event<T>} = 6,
        Proxy: pallet_proxy::{Pallet, Call, Storage, Event<T>} = 7,

        // Governance
        Sudo: pallet_sudo::{Pallet, Call, Storage, Config<T>, Event<T>} = 10,
        Democracy: pallet_democracy::{Pallet, Call, Storage, Config<T>, Event<T>} = 11,
        GeneralCouncil: pallet_collective::<Instance1>::{Pallet, Call, Storage, Origin<T>, Event<T>, Config<T>} = 12,
        TechnicalCommittee: pallet_collective::<Instance2>::{Pallet, Call, Storage, Origin<T>, Event<T>, Config<T>} = 13,
        Treasury: pallet_treasury::{Pallet, Call, Storage, Config, Event<T>} = 14,
        Scheduler: pallet_scheduler::{Pallet, Call, Storage, Event<T>} = 15,

        // Parachain
        ParachainSystem: cumulus_pallet_parachain_system::{Pallet, Call, Config, Storage, Inherent, Event<T>, ValidateUnsigned} = 20,
        ParachainInfo: parachain_info::{Pallet, Storage, Config} = 21,
        XcmpQueue: cumulus_pallet_xcmp_queue::{Pallet, Call, Storage, Event<T>} = 22,
        DmpQueue: cumulus_pallet_dmp_queue::{Pallet, Call, Storage, Event<T>} = 23,
        PolkadotXcm: pallet_xcm::{Pallet, Call, Storage, Event<T>, Origin, Config} = 24,
        CumulusXcm: cumulus_pallet_xcm::{Pallet, Call, Event<T>, Origin} = 25,

        // Consensus
        Authorship: pallet_authorship::{Pallet, Call, Storage} = 30,
        CollatorSelection: pallet_collator_selection::{Pallet, Call, Storage, Event<T>, Config<T>} = 31,
        Session: pallet_session::{Pallet, Call, Storage, Event, Config<T>} = 32,
        Aura: pallet_aura::{Pallet, Config<T>, Storage} = 33,
        AuraExt: cumulus_pallet_aura_ext::{Pallet, Config, Storage} = 34,

        // 3rd Party
        Oracle: orml_oracle::<Instance1>::{Pallet, Storage, Call, Event<T>} = 42,
        XTokens: orml_xtokens::{Pallet, Storage, Call, Event<T>} = 43,
        OrmlXcm: orml_xcm::{Pallet, Call, Event<T>} = 45,
        Vesting: orml_vesting::{Pallet, Storage, Call, Event<T>, Config<T>} = 46,

        // Loans
        Loans: pallet_loans::{Pallet, Call, Storage, Event<T>} = 50,
        Prices: pallet_prices::{Pallet, Storage, Call, Event<T>} = 51,
        Crowdloans: pallet_crowdloans::{Pallet, Call, Storage, Config, Event<T>} = 52,
        // Liquidation: pallet_liquidation::{Pallet, Call} = 52,

        // LiquidStaking
        LiquidStaking: pallet_liquid_staking::{Pallet, Call, Storage, Event<T>, Config} = 60,
        NomineeElection: pallet_nominee_election::{Pallet, Call, Storage, Event<T>} = 61,

        // Membership
        GeneralCouncilMembership: pallet_membership::<Instance1>::{Pallet, Call, Storage, Event<T>, Config<T>} = 70,
        TechnicalCommitteeMembership: pallet_membership::<Instance2>::{Pallet, Call, Storage, Event<T>, Config<T>} = 71,
        OracleMembership: pallet_membership::<Instance3>::{Pallet, Call, Storage, Event<T>, Config<T>} = 72,
        ValidatorFeedersMembership: pallet_membership::<Instance5>::{Pallet, Call, Storage, Event<T>, Config<T>} = 73,
        BridgeMembership: pallet_membership::<Instance6>::{Pallet, Call, Storage, Event<T>, Config<T>} = 75,

        // AMM
        AMM: pallet_amm::{Pallet, Call, Storage, Event<T>} = 80,
        AMMRoute: pallet_router::{Pallet, Call, Event<T>} = 81,
        CurrencyAdapter: pallet_currency_adapter::{Pallet, Call} = 82,

        // LiquidityMining
        // LiquidityMining: pallet_liquidity_mining::{Pallet, Call, Storage, Event<T>} = 83,
<<<<<<< HEAD

        // Emergency Shutdown
        EmergencyShutdown: pallet_emergency_shutdown::{Pallet, Call, Event<T>} = 84,
=======
        // Bridge
        Bridge: pallet_bridge::{Pallet, Call, Storage, Event<T>} = 90,
>>>>>>> 2f166bd5
    }
);

/// The address format for describing accounts.
pub type Address = sp_runtime::MultiAddress<AccountId, ()>;
/// Block header type as expected by this runtime.
pub type Header = generic::Header<BlockNumber, BlakeTwo256>;
/// Block type as expected by this runtime.
pub type Block = generic::Block<Header, UncheckedExtrinsic>;
/// A Block signed with a Justification
pub type SignedBlock = generic::SignedBlock<Block>;
/// BlockId type as expected by this runtime.
pub type BlockId = generic::BlockId<Block>;
/// The SignedExtension to the basic transaction logic.
pub type SignedExtra = (
    frame_system::CheckSpecVersion<Runtime>,
    frame_system::CheckTxVersion<Runtime>,
    frame_system::CheckGenesis<Runtime>,
    frame_system::CheckEra<Runtime>,
    frame_system::CheckNonce<Runtime>,
    frame_system::CheckWeight<Runtime>,
    pallet_transaction_payment::ChargeTransactionPayment<Runtime>,
);
/// Unchecked extrinsic type as expected by this runtime.
pub type UncheckedExtrinsic = generic::UncheckedExtrinsic<Address, Call, Signature, SignedExtra>;
/// The payload being signed in transactions.
pub type SignedPayload = generic::SignedPayload<Call, SignedExtra>;
/// Extrinsic type that has already been checked.
pub type CheckedExtrinsic = generic::CheckedExtrinsic<AccountId, Call, SignedExtra>;
/// Executive: handles dispatch to the various modules.
pub type Executive = frame_executive::Executive<
    Runtime,
    Block,
    frame_system::ChainContext<Runtime>,
    Runtime,
    AllPallets,
    (),
>;

impl_runtime_apis! {
    impl sp_consensus_aura::AuraApi<Block, AuraId> for Runtime {
        fn slot_duration() -> sp_consensus_aura::SlotDuration {
            sp_consensus_aura::SlotDuration::from_millis(Aura::slot_duration())
        }

        fn authorities() -> Vec<AuraId> {
            Aura::authorities().into_inner()
        }
    }

    impl sp_session::SessionKeys<Block> for Runtime {
        fn generate_session_keys(seed: Option<Vec<u8>>) -> Vec<u8> {
            opaque::SessionKeys::generate(seed)
        }

        fn decode_session_keys(
            encoded: Vec<u8>,
        ) -> Option<Vec<(Vec<u8>, KeyTypeId)>> {
            opaque::SessionKeys::decode_into_raw_public_keys(&encoded)
        }
    }

    impl sp_api::Core<Block> for Runtime {
        fn version() -> RuntimeVersion {
            VERSION
        }

        fn execute_block(block: Block) {
            Executive::execute_block(block)
        }

        fn initialize_block(header: &<Block as BlockT>::Header) {
            Executive::initialize_block(header)
        }
    }

    impl sp_api::Metadata<Block> for Runtime {
        fn metadata() -> OpaqueMetadata {
            OpaqueMetadata::new(Runtime::metadata().into())
        }
    }

    impl sp_block_builder::BlockBuilder<Block> for Runtime {
        fn apply_extrinsic(extrinsic: <Block as BlockT>::Extrinsic) -> ApplyExtrinsicResult {
            Executive::apply_extrinsic(extrinsic)
        }

        fn finalize_block() -> <Block as BlockT>::Header {
            Executive::finalize_block()
        }

        fn inherent_extrinsics(data: sp_inherents::InherentData) -> Vec<<Block as BlockT>::Extrinsic> {
            data.create_extrinsics()
        }

        fn check_inherents(
            block: Block,
            data: sp_inherents::InherentData,
        ) -> sp_inherents::CheckInherentsResult {
            data.check_extrinsics(&block)
        }
    }

    impl sp_transaction_pool::runtime_api::TaggedTransactionQueue<Block> for Runtime {
        fn validate_transaction(
            source: TransactionSource,
            tx: <Block as BlockT>::Extrinsic,
            block_hash: <Block as BlockT>::Hash,
        ) -> TransactionValidity {
            Executive::validate_transaction(source, tx, block_hash)
        }
    }

    impl sp_offchain::OffchainWorkerApi<Block> for Runtime {
        fn offchain_worker(header: &<Block as BlockT>::Header) {
            Executive::offchain_worker(header)
        }
    }

    impl frame_system_rpc_runtime_api::AccountNonceApi<Block, AccountId, Index> for Runtime {
        fn account_nonce(account: AccountId) -> Index {
            System::account_nonce(account)
        }
    }

    impl pallet_transaction_payment_rpc_runtime_api::TransactionPaymentApi<Block, Balance> for Runtime {
        fn query_info(
            uxt: <Block as BlockT>::Extrinsic,
            len: u32,
        ) -> pallet_transaction_payment_rpc_runtime_api::RuntimeDispatchInfo<Balance> {
            TransactionPayment::query_info(uxt, len)
        }
        fn query_fee_details(
            uxt: <Block as BlockT>::Extrinsic,
            len: u32,
        ) -> pallet_transaction_payment::FeeDetails<Balance> {
            TransactionPayment::query_fee_details(uxt, len)
        }
    }

    impl orml_oracle_rpc_runtime_api::OracleApi<
        Block,
        DataProviderId,
        CurrencyId,
        TimeStampedPrice,
    > for Runtime {
        fn get_value(provider_id: DataProviderId, key: CurrencyId) -> Option<TimeStampedPrice> {
            match provider_id {
                DataProviderId::Aggregated => Prices::get_no_op(&key)
            }
        }

        fn get_all_values(provider_id: DataProviderId) -> Vec<(CurrencyId, Option<TimeStampedPrice>)> {
            match provider_id {
                DataProviderId::Aggregated => Prices::get_all_values()
            }
        }
    }

    impl cumulus_primitives_core::CollectCollationInfo<Block> for Runtime {
        fn collect_collation_info() -> cumulus_primitives_core::CollationInfo {
            ParachainSystem::collect_collation_info()
        }
    }

    impl pallet_loans_rpc_runtime_api::LoansApi<Block, AccountId> for Runtime {
        fn get_account_liquidity(account: AccountId) -> Result<(Liquidity, Shortfall), DispatchError> {
            Loans::get_account_liquidity(&account)
        }
    }

    #[cfg(feature = "runtime-benchmarks")]
    impl frame_benchmarking::Benchmark<Block> for Runtime {
        fn benchmark_metadata(extra: bool) -> (
            Vec<frame_benchmarking::BenchmarkList>,
            Vec<frame_support::traits::StorageInfo>,
        ) {
            use frame_benchmarking::{list_benchmark, Benchmarking, BenchmarkList};
            use frame_support::traits::StorageInfoTrait;

            // Trying to add benchmarks directly to the Session Pallet caused cyclic dependency
            // issues. To get around that, we separated the Session benchmarks into its own crate,
            // which is why we need these two lines below.
            // use pallet_loans_benchmarking::Pallet as LoansBench;
            use frame_system_benchmarking::Pallet as SystemBench;

            let mut list = Vec::<BenchmarkList>::new();

            list_benchmark!(list, extra, pallet_balances, Balances);
            list_benchmark!(list, extra, pallet_membership, TechnicalCommitteeMembership);
            list_benchmark!(list, extra, pallet_multisig, Multisig);
            list_benchmark!(list, extra, pallet_bridge, Bridge);
            list_benchmark!(list, extra, pallet_loans, Loans);
            list_benchmark!(list, extra, frame_system, SystemBench::<Runtime>);
            list_benchmark!(list, extra, pallet_timestamp, Timestamp);
            list_benchmark!(list, extra, pallet_amm, AMM);
            list_benchmark!(list, extra, pallet_liquid_staking, LiquidStaking);
            list_benchmark!(list, extra, pallet_router, AMMRoute);
            list_benchmark!(list, extra, pallet_crowdloans, Crowdloans);

            let storage_info = AllPalletsWithSystem::storage_info();

            (list, storage_info)
        }

        fn dispatch_benchmark(
            config: frame_benchmarking::BenchmarkConfig
        ) -> Result<Vec<frame_benchmarking::BenchmarkBatch>, sp_runtime::RuntimeString> {
            use frame_benchmarking::{Benchmarking, BenchmarkBatch, add_benchmark, TrackedStorageKey};

            // use pallet_loans_benchmarking::Pallet as LoansBench;
            use frame_system_benchmarking::Pallet as SystemBench;

            // impl pallet_loans_benchmarking::Config for Runtime {}
            impl frame_system_benchmarking::Config for Runtime {}

            let whitelist: Vec<TrackedStorageKey> = vec![
                // Block Number
                hex_literal::hex!("26aa394eea5630e07c48ae0c9558cef702a5c1b19ab7a04f536c519aca4983ac").to_vec().into(),
                // Total Issuance
                hex_literal::hex!("c2261276cc9d1f8598ea4b6a74b15c2f57c875e4cff74148e4628f264b974c80").to_vec().into(),
                // Execution Phase
                hex_literal::hex!("26aa394eea5630e07c48ae0c9558cef7ff553b5a9862a516939d82b3d3d8661a").to_vec().into(),
                // Event Count
                hex_literal::hex!("26aa394eea5630e07c48ae0c9558cef70a98fdbe9ce6c55837576c60c7af3850").to_vec().into(),
                // System Events
                hex_literal::hex!("26aa394eea5630e07c48ae0c9558cef780d41e5e16056765bc8461851072c9d7").to_vec().into(),
            ];

            let mut batches = Vec::<BenchmarkBatch>::new();
            let params = (&config, &whitelist);

            add_benchmark!(params, batches, frame_system, SystemBench::<Runtime>);
            add_benchmark!(params, batches, pallet_balances, Balances);
            add_benchmark!(params, batches, pallet_timestamp, Timestamp);
            add_benchmark!(params, batches, pallet_bridge, Bridge);
            add_benchmark!(params, batches, pallet_loans, Loans);
            add_benchmark!(params, batches, pallet_multisig, Multisig);
            add_benchmark!(params, batches, pallet_membership, TechnicalCommitteeMembership);
            add_benchmark!(params, batches, pallet_amm, AMM);
            add_benchmark!(params, batches, pallet_liquid_staking, LiquidStaking);
            add_benchmark!(params, batches, pallet_router, AMMRoute);
            add_benchmark!(params, batches, pallet_crowdloans, Crowdloans);

            if batches.is_empty() { return Err("Benchmark not found for this pallet.".into()) }
            Ok(batches)
        }
    }

    #[cfg(feature = "try-runtime")]
    impl frame_try_runtime::TryRuntime<Block> for Runtime {
        fn on_runtime_upgrade() -> (Weight, Weight) {
            log::info!("try-runtime::on_runtime_upgrade.");
            let weight = Executive::try_runtime_upgrade().unwrap();
            (weight, RuntimeBlockWeights::get().max_block)
        }
        fn execute_block_no_check(block: Block) -> Weight {
            Executive::execute_block_no_check(block)
        }
    }
}

struct CheckInherents;

impl cumulus_pallet_parachain_system::CheckInherents<Block> for CheckInherents {
    fn check_inherents(
        block: &Block,
        relay_state_proof: &cumulus_pallet_parachain_system::RelayChainStateProof,
    ) -> sp_inherents::CheckInherentsResult {
        let relay_chain_slot = relay_state_proof
            .read_slot()
            .expect("Could not read the relay chain slot from the proof");

        let inherent_data =
            cumulus_primitives_timestamp::InherentDataProvider::from_relay_chain_slot_and_duration(
                relay_chain_slot,
                sp_std::time::Duration::from_secs(6),
            )
            .create_inherent_data()
            .expect("Could not create the timestamp inherent data");

        inherent_data.check_extrinsics(block)
    }
}

cumulus_pallet_parachain_system::register_validate_block!(
    Runtime = Runtime,
    BlockExecutor = cumulus_pallet_aura_ext::BlockExecutor::<Runtime, Executive>,
    CheckInherents = CheckInherents,
);<|MERGE_RESOLUTION|>--- conflicted
+++ resolved
@@ -1449,14 +1449,11 @@
 
         // LiquidityMining
         // LiquidityMining: pallet_liquidity_mining::{Pallet, Call, Storage, Event<T>} = 83,
-<<<<<<< HEAD
+        // Bridge
+        Bridge: pallet_bridge::{Pallet, Call, Storage, Event<T>} = 90,
 
         // Emergency Shutdown
         EmergencyShutdown: pallet_emergency_shutdown::{Pallet, Call, Event<T>} = 84,
-=======
-        // Bridge
-        Bridge: pallet_bridge::{Pallet, Call, Storage, Event<T>} = 90,
->>>>>>> 2f166bd5
     }
 );
 
