// Copyright 2021 Parallel Finance Developer.
// This file is part of Parallel Finance.

// Licensed under the Apache License, Version 2.0 (the "License");
// you may not use this file except in compliance with the License.
// You may obtain a copy of the License at
// http://www.apache.org/licenses/LICENSE-2.0

// Unless required by applicable law or agreed to in writing, software
// distributed under the License is distributed on an "AS IS" BASIS,
// WITHOUT WARRANTIES OR CONDITIONS OF ANY KIND, either express or implied.
// See the License for the specific language governing permissions and
// limitations under the License.

#![cfg_attr(not(feature = "std"), no_std)]
// `construct_runtime!` does a lot of recursion and requires us to increase the limit to 256.
#![recursion_limit = "256"]

// Make the WASM binary available.
#[cfg(feature = "std")]
include!(concat!(env!("OUT_DIR"), "/wasm_binary.rs"));

mod weights;

use codec::{Decode, Encode, MaxEncodedLen};
use frame_support::{
    dispatch::Weight,
    match_type,
    traits::{
        fungibles::{InspectMetadata, Mutate},
        Contains, Everything, Nothing,
    },
    PalletId,
};

use orml_traits::{DataProvider, DataProviderExtended};
use polkadot_runtime_common::SlowAdjustingFeeUpdate;
use scale_info::TypeInfo;
use sp_api::impl_runtime_apis;
use sp_core::{
    u32_trait::{_1, _2, _3, _4, _5},
    OpaqueMetadata,
};
use sp_runtime::{
    create_runtime_str, generic, impl_opaque_keys,
    traits::{
        self, AccountIdConversion, AccountIdLookup, BlakeTwo256, Block as BlockT,
        BlockNumberProvider, Convert, Zero,
    },
    transaction_validity::{TransactionSource, TransactionValidity},
    ApplyExtrinsicResult, DispatchError, KeyTypeId, Perbill, Permill, RuntimeDebug,
    SaturatedConversion,
};
use sp_std::prelude::*;
#[cfg(feature = "std")]
use sp_version::NativeVersion;
use sp_version::RuntimeVersion;

use cumulus_primitives_core::ParaId;
use frame_system::{
    limits::{BlockLength, BlockWeights},
    EnsureOneOf, EnsureRoot, EnsureSigned,
};
use orml_xcm_support::{IsNativeConcrete, MultiNativeAsset};
use polkadot_parachain::primitives::Sibling;
use primitives::{
    currency::MultiCurrencyAdapter,
    network::PARALLEL_PREFIX,
    tokens::{DOT, PARA, XDOT},
    Index, *,
};

use xcm::latest::prelude::*;
use xcm_builder::{
    AccountId32Aliases, AllowKnownQueryResponses, AllowSubscriptionsFrom,
    AllowTopLevelPaidExecutionFrom, EnsureXcmOrigin, FixedRateOfFungible, FixedWeightBounds,
    LocationInverter, ParentAsSuperuser, ParentIsDefault, RelayChainAsNative,
    SiblingParachainAsNative, SiblingParachainConvertsVia, SignedAccountId32AsNative,
    SignedToAccountId32, SovereignSignedViaLocation, TakeRevenue, TakeWeightCredit,
};
use xcm_executor::{Config, XcmExecutor};
pub mod constants;
pub mod impls;
// A few exports that help ease life for downstream crates.
// re-exports
pub use constants::{currency, fee, time};
pub use impls::DealWithFees;

pub use pallet_liquid_staking;
// pub use pallet_liquidation;
use currency::*;
use fee::*;
pub use pallet_amm;
// pub use pallet_liquidity_mining;
pub use pallet_loans;
pub use pallet_multisig;
pub use pallet_nominee_election;
pub use pallet_prices;
use time::*;

pub use frame_support::{
    construct_runtime, log, parameter_types,
    traits::{InstanceFilter, KeyOwnerProofSystem, Randomness},
    weights::{
        constants::{BlockExecutionWeight, ExtrinsicBaseWeight, RocksDbWeight, WEIGHT_PER_SECOND},
        DispatchClass, IdentityFee,
    },
    StorageValue,
};
use pallet_xcm::XcmPassthrough;
#[cfg(any(feature = "std", test))]
pub use sp_runtime::BuildStorage;
/// Opaque types. These are used by the CLI to instantiate machinery that don't need to know
/// the specifics of the runtime. They can then be made to be agnostic over specific formats
/// of data like extrinsics, allowing for them to continue syncing the network through upgrades
/// to even the core data structures.
pub mod opaque {
    use super::*;

    pub use sp_runtime::OpaqueExtrinsic as UncheckedExtrinsic;

    /// Opaque block type.
    pub type Block = generic::Block<Header, UncheckedExtrinsic>;

    pub type SessionHandlers = ();

    impl_opaque_keys! {
        pub struct SessionKeys {
            pub aura: Aura,
        }
    }
}

#[sp_version::runtime_version]
pub const VERSION: RuntimeVersion = RuntimeVersion {
    spec_name: create_runtime_str!("parallel"),
    impl_name: create_runtime_str!("parallel"),
    authoring_version: 1,
    spec_version: 172,
    impl_version: 20,
    apis: RUNTIME_API_VERSIONS,
    transaction_version: 2,
};

// 1 in 4 blocks (on average, not counting collisions) will be primary babe blocks.
pub const PRIMARY_PROBABILITY: (u64, u64) = (1, 4);

#[derive(codec::Encode, codec::Decode)]
pub enum XCMPMessage<XAccountId, XBalance> {
    /// Transfer tokens to the given account from the Parachain account.
    TransferToken(XAccountId, XBalance),
}

/// The version information used to identify this runtime when compiled natively.
#[cfg(feature = "std")]
pub fn native_version() -> NativeVersion {
    NativeVersion {
        runtime_version: VERSION,
        can_author_with: Default::default(),
    }
}

/// We assume that ~10% of the block weight is consumed by `on_initalize` handlers.
/// This is used to limit the maximal weight of a single extrinsic.
const AVERAGE_ON_INITIALIZE_RATIO: Perbill = Perbill::from_percent(10);
/// We allow `Normal` extrinsics to fill up the block up to 75%, the rest can be used
/// by  Operational  extrinsics.
const NORMAL_DISPATCH_RATIO: Perbill = Perbill::from_percent(75);
/// We allow for 2 seconds of compute with a 6 second average block time.
const MAXIMUM_BLOCK_WEIGHT: Weight = 2 * WEIGHT_PER_SECOND;

parameter_types! {
    pub const BlockHashCount: BlockNumber = 250;
    pub const Version: RuntimeVersion = VERSION;
    pub RuntimeBlockLength: BlockLength =
        BlockLength::max_with_normal_ratio(5 * 1024 * 1024, NORMAL_DISPATCH_RATIO);
    pub RuntimeBlockWeights: BlockWeights = BlockWeights::builder()
        .base_block(BlockExecutionWeight::get())
        .for_class(DispatchClass::all(), |weights| {
            weights.base_extrinsic = ExtrinsicBaseWeight::get();
        })
        .for_class(DispatchClass::Normal, |weights| {
            weights.max_total = Some(NORMAL_DISPATCH_RATIO * MAXIMUM_BLOCK_WEIGHT);
        })
        .for_class(DispatchClass::Operational, |weights| {
            weights.max_total = Some(MAXIMUM_BLOCK_WEIGHT);
            // Operational transactions have some extra reserved space, so that they
            // are included even if block reached `MAXIMUM_BLOCK_WEIGHT`.
            weights.reserved = Some(
                MAXIMUM_BLOCK_WEIGHT - NORMAL_DISPATCH_RATIO * MAXIMUM_BLOCK_WEIGHT
            );
        })
        .avg_block_initialization(AVERAGE_ON_INITIALIZE_RATIO)
        .build_or_panic();
    pub const SS58Prefix: u8 = PARALLEL_PREFIX;
}

pub struct BaseCallFilter;
impl Contains<Call> for BaseCallFilter {
    fn contains(call: &Call) -> bool {
        matches!(
            call,
            // System
            Call::System(_) |
            Call::Timestamp(_) |
            // Governance
            Call::Sudo(_) |
            Call::Democracy(_) |
            Call::GeneralCouncil(_) |
            Call::TechnicalCommittee(_) |
            Call::Treasury(_) |
            Call::Scheduler(_) |
            // Parachain
            Call::ParachainSystem(_) |
            // Consensus
            Call::Authorship(_) |
            Call::Session(_) |
            // Utility
            Call::Utility(_) |
            Call::Multisig(_) |
            Call::Proxy(_) |
            // 3rd Party
            Call::Vesting(_) |
            // Membership
            Call::GeneralCouncilMembership(_) |
            Call::TechnicalCommitteeMembership(_)
        )
        // // 3rd Party
        // Call::Oracle(_) |
        // Call::XTokens(_) |
        // Call::OrmlXcm(_) |

        // // Parachain
        // Call::XcmpQueue(_) |
        // Call::DmpQueue(_) |
        // Call::PolkadotXcm(_) |
        // Call::CumulusXcm(_) |

        // // Consensus
        // Call::CollatorSelection(_) |

        // // Loans
        // Call::Liquidation(_) |
        // Call::Loans(_) |
        // Call::Prices(_) |

        // // LiquidStaking
        // Call::LiquidStaking(_) |
        // Call::NomineeElection(_) |

        // // Membership
        // Call::ValidatorFeedersMembership(_) |
        // Call::OracleMembership(_)
    }
}

impl frame_system::Config for Runtime {
    /// The basic call filter to use in dispatchable.
    type BaseCallFilter = BaseCallFilter;
    /// Block & extrinsics weights: base values and limits.
    type BlockWeights = RuntimeBlockWeights;
    /// The maximum length of a block (in bytes).
    type BlockLength = RuntimeBlockLength;
    /// The identifier used to distinguish between accounts.
    type AccountId = AccountId;
    /// The aggregated dispatch type that is available for extrinsics.
    type Call = Call;
    /// The lookup mechanism to get account ID from whatever is passed in dispatchers.
    type Lookup = AccountIdLookup<AccountId, ()>;
    /// The index type for storing how many extrinsics an account has signed.
    type Index = Index;
    /// The index type for blocks.
    type BlockNumber = BlockNumber;
    /// The type for hashing blocks and tries.
    type Hash = Hash;
    /// The hashing algorithm used.
    type Hashing = BlakeTwo256;
    /// The header type.
    type Header = generic::Header<BlockNumber, BlakeTwo256>;
    /// The ubiquitous event type.
    type Event = Event;
    /// The ubiquitous origin type.
    type Origin = Origin;
    /// Maximum number of block number to block hash mappings to keep (oldest pruned first).
    type BlockHashCount = BlockHashCount;
    /// The weight of database operations that the runtime can invoke.
    type DbWeight = RocksDbWeight;
    /// Version of the runtime.
    type Version = Version;
    /// Converts a module to the index of the module in `construct_runtime!`.
    ///
    /// This type is being generated by `construct_runtime!`.
    type PalletInfo = PalletInfo;
    /// What to do if a new account is created.
    type OnNewAccount = ();
    /// What to do if an account is fully reaped from the system.
    type OnKilledAccount = ();
    /// The data to be stored in an account.
    type AccountData = pallet_balances::AccountData<Balance>;
    /// Weight information for the extrinsics of this pallet.
    type SystemWeightInfo = weights::frame_system::WeightInfo<Runtime>;
    /// This is used as an identifier of the chain. 42 is the generic substrate prefix.
    type SS58Prefix = SS58Prefix;
    /// The set code logic.
    type OnSetCode = cumulus_pallet_parachain_system::ParachainSetCode<Self>;
}

parameter_types! {
   pub TreasuryAccount: AccountId = TreasuryPalletId::get().into_account();
}

impl orml_xcm::Config for Runtime {
    type Event = Event;
    type SovereignOrigin = EnsureRootOrMoreThanHalfGeneralCouncil;
}

parameter_types! {
    pub const LoansPalletId: PalletId = PalletId(*b"par/loan");
}

pub struct CurrencyIdConvert;
impl Convert<CurrencyId, Option<MultiLocation>> for CurrencyIdConvert {
    fn convert(id: CurrencyId) -> Option<MultiLocation> {
        match id {
            DOT => Some(MultiLocation::parent()),
            XDOT => Some(MultiLocation::new(
                1,
                Junctions::X2(
                    Parachain(ParachainInfo::parachain_id().into()),
                    GeneralKey(b"xDOT".to_vec()),
                ),
            )),
            PARA => Some(MultiLocation::new(
                1,
                Junctions::X2(
                    Parachain(ParachainInfo::parachain_id().into()),
                    GeneralKey(b"PARA".to_vec()),
                ),
            )),
            _ => None,
        }
    }
}

impl Convert<MultiLocation, Option<CurrencyId>> for CurrencyIdConvert {
    fn convert(location: MultiLocation) -> Option<CurrencyId> {
        match location {
            MultiLocation {
                parents: 1,
                interior: Here,
            } => Some(DOT),
            MultiLocation {
                parents: 1,
                interior: X2(Parachain(id), GeneralKey(key)),
            } if ParaId::from(id) == ParachainInfo::parachain_id() && key == b"xDOT".to_vec() => {
                Some(XDOT)
            }
            MultiLocation {
                parents: 1,
                interior: X2(Parachain(id), GeneralKey(key)),
            } if ParaId::from(id) == ParachainInfo::parachain_id() && key == b"PARA".to_vec() => {
                Some(PARA)
            }
            _ => None,
        }
    }
}

impl Convert<MultiAsset, Option<CurrencyId>> for CurrencyIdConvert {
    fn convert(a: MultiAsset) -> Option<CurrencyId> {
        if let MultiAsset {
            id: AssetId::Concrete(id),
            fun: _,
        } = a
        {
            Self::convert(id)
        } else {
            None
        }
    }
}

pub struct AccountIdToMultiLocation;
impl Convert<AccountId, MultiLocation> for AccountIdToMultiLocation {
    fn convert(account_id: AccountId) -> MultiLocation {
        X1(AccountId32 {
            network: NetworkId::Any,
            id: account_id.into(),
        })
        .into()
    }
}

parameter_types! {
    pub SelfLocation: MultiLocation = MultiLocation::new(1, X1(Parachain(ParachainInfo::parachain_id().into())));
    pub const BaseXcmWeight: Weight = 150_000_000;
    pub const MaxInstructions: u32 = 100;
}

impl orml_xtokens::Config for Runtime {
    type Event = Event;
    type Balance = Balance;
    type CurrencyId = CurrencyId;
    type CurrencyIdConvert = CurrencyIdConvert;
    type AccountIdToMultiLocation = AccountIdToMultiLocation;
    type SelfLocation = SelfLocation;
    type XcmExecutor = XcmExecutor<XcmConfig>;
    type Weigher = FixedWeightBounds<BaseXcmWeight, Call, MaxInstructions>;
    type BaseXcmWeight = BaseXcmWeight;
    type LocationInverter = LocationInverter<Ancestry>;
}

parameter_types! {
    pub const AssetDeposit: Balance = DOLLARS; // 1 UNIT deposit to create asset
    pub const ApprovalDeposit: Balance = EXISTENTIAL_DEPOSIT;
    pub const AssetsStringLimit: u32 = 50;
    /// Key = 32 bytes, Value = 36 bytes (32+1+1+1+1)
    // https://github.com/paritytech/substrate/blob/069917b/frame/assets/src/lib.rs#L257L271
    pub const MetadataDepositBase: Balance = deposit(1, 68);
    pub const MetadataDepositPerByte: Balance = deposit(0, 1);
}

impl pallet_assets::Config for Runtime {
    type Event = Event;
    type Balance = Balance;
    type AssetId = CurrencyId;
    type Currency = Balances;
    type ForceOrigin = EnsureRootOrMoreThanHalfGeneralCouncil;
    type AssetDeposit = AssetDeposit;
    type MetadataDepositBase = MetadataDepositBase;
    type MetadataDepositPerByte = MetadataDepositPerByte;
    type ApprovalDeposit = ApprovalDeposit;
    type StringLimit = AssetsStringLimit;
    type Freezer = ();
    type WeightInfo = ();
    type Extra = ();
}

impl pallet_loans::Config for Runtime {
    type Event = Event;
    type PalletId = LoansPalletId;
    type PriceFeeder = Prices;
    type ReserveOrigin = EnsureRootOrMoreThanHalfGeneralCouncil;
    type UpdateOrigin = EnsureRootOrMoreThanHalfGeneralCouncil;
    type WeightInfo = pallet_loans::weights::SubstrateWeight<Runtime>;
    type UnixTime = Timestamp;
    type Assets = CurrencyAdapter;
}

parameter_types! {
    pub const StakingPalletId: PalletId = PalletId(*b"par/lqsk");
    pub const DerivativeIndex: u16 = 0;
    pub const UnstakeQueueCapacity: u32 = 1000;
    pub const MaxRewardsPerEra: Balance = 100_000_000_000_000;
    pub const MaxSlashesPerEra: Balance = 10_000_000_000_000;
    pub const MinStakeAmount: Balance = 10_000_000_000;
    pub const MinUnstakeAmount: Balance = 5_000_000_000;
}

impl pallet_liquid_staking::Config for Runtime {
    type Event = Event;
    type PalletId = StakingPalletId;
    type WeightInfo = ();
    type SelfParaId = ParachainInfo;
    type Assets = Assets;
    type RelayOrigin = EnsureRootOrMoreThanHalfGeneralCouncil;
    type UpdateOrigin = EnsureRootOrMoreThanHalfGeneralCouncil;
    type XcmSender = XcmRouter;
    type DerivativeIndex = DerivativeIndex;
    type AccountIdToMultiLocation = AccountIdToMultiLocation;
    type UnstakeQueueCapacity = UnstakeQueueCapacity;
    type MaxRewardsPerEra = MaxRewardsPerEra;
    type MaxSlashesPerEra = MaxSlashesPerEra;
    type RelayNetwork = RelayNetwork;
    type MinStakeAmount = MinStakeAmount;
    type MinUnstakeAmount = MinUnstakeAmount;
}

parameter_types! {
    pub const MaxValidators: u32 = 16;
    pub const ValidatorFeedersMembershipMaxMembers: u32 = 3;
}

type ValidatorFeedersMembershipInstance = pallet_membership::Instance5;
impl pallet_membership::Config<ValidatorFeedersMembershipInstance> for Runtime {
    type Event = Event;
    type AddOrigin = EnsureRootOrMoreThanHalfGeneralCouncil;
    type RemoveOrigin = EnsureRootOrMoreThanHalfGeneralCouncil;
    type SwapOrigin = EnsureRootOrMoreThanHalfGeneralCouncil;
    type ResetOrigin = EnsureRootOrMoreThanHalfGeneralCouncil;
    type PrimeOrigin = EnsureRootOrMoreThanHalfGeneralCouncil;
    type MembershipInitialized = ();
    type MembershipChanged = ();
    type MaxMembers = ValidatorFeedersMembershipMaxMembers;
    type WeightInfo = weights::pallet_membership::WeightInfo<Runtime>;
}

impl pallet_nominee_election::Config for Runtime {
    type Event = Event;
    type MaxValidators = MaxValidators;
    type WeightInfo = pallet_nominee_election::weights::SubstrateWeight<Runtime>;
    type Members = ValidatorFeedersMembership;
}

// parameter_types! {
//     pub const LockPeriod: u64 = 20000; // in milli-seconds
//     pub const LiquidateFactor: Percent = Percent::from_percent(50);
// }
// impl pallet_liquidation::Config for Runtime {
//     type AuthorityId = pallet_liquidation::crypto::AuthId;
//     type LockPeriod = LockPeriod;
//     type LiquidateFactor = LiquidateFactor;
// }

impl<LocalCall> frame_system::offchain::CreateSignedTransaction<LocalCall> for Runtime
where
    Call: From<LocalCall>,
{
    fn create_transaction<C: frame_system::offchain::AppCrypto<Self::Public, Self::Signature>>(
        call: Call,
        public: <Signature as traits::Verify>::Signer,
        account: AccountId,
        index: Index,
    ) -> Option<(
        Call,
        <UncheckedExtrinsic as traits::Extrinsic>::SignaturePayload,
    )> {
        let period = BlockHashCount::get() as u64;
        let current_block = System::block_number()
            .saturated_into::<u64>()
            .saturating_sub(1);
        let tip = 0;
        let extra: SignedExtra = (
            frame_system::CheckSpecVersion::<Runtime>::new(),
            frame_system::CheckTxVersion::<Runtime>::new(),
            frame_system::CheckGenesis::<Runtime>::new(),
            frame_system::CheckEra::<Runtime>::from(generic::Era::mortal(period, current_block)),
            frame_system::CheckNonce::<Runtime>::from(index),
            frame_system::CheckWeight::<Runtime>::new(),
            pallet_transaction_payment::ChargeTransactionPayment::<Runtime>::from(tip),
        );

        let raw_payload = SignedPayload::new(call, extra)
            .map_err(|e| {
                log::error!("SignedPayload error: {:?}", e);
            })
            .ok()?;
        let signature = raw_payload.using_encoded(|payload| C::sign(payload, public))?;
        let address = account;
        let (call, extra, _) = raw_payload.deconstruct();
        Some((
            call,
            (sp_runtime::MultiAddress::Id(address), signature, extra),
        ))
    }
}

impl frame_system::offchain::SigningTypes for Runtime {
    type Public = <Signature as traits::Verify>::Signer;
    type Signature = Signature;
}

impl<C> frame_system::offchain::SendTransactionTypes<C> for Runtime
where
    Call: From<C>,
{
    type OverarchingCall = Call;
    type Extrinsic = UncheckedExtrinsic;
}

parameter_types! {
    pub const MinimumPeriod: u64 = SLOT_DURATION / 2;
}

impl pallet_timestamp::Config for Runtime {
    /// A timestamp: milliseconds since the unix epoch.
    type Moment = u64;
    type OnTimestampSet = ();
    type MinimumPeriod = MinimumPeriod;
    type WeightInfo = weights::pallet_timestamp::WeightInfo<Runtime>;
}

parameter_types! {
    pub const UncleGenerations: u32 = 0;
}

impl pallet_authorship::Config for Runtime {
    type FindAuthor = pallet_session::FindAccountFromAuthorIndex<Self, Aura>;
    type UncleGenerations = UncleGenerations;
    type FilterUncle = ();
    type EventHandler = (CollatorSelection,);
}

parameter_types! {
    pub const Period: u32 = 6 * HOURS;
    pub const Offset: u32 = 0;
}

impl pallet_session::Config for Runtime {
    type Event = Event;
    type ValidatorId = <Self as frame_system::Config>::AccountId;
    // we don't have stash and controller, thus we don't need the convert as well.
    type ValidatorIdOf = pallet_collator_selection::IdentityCollator;
    type ShouldEndSession = pallet_session::PeriodicSessions<Period, Offset>;
    type NextSessionRotation = pallet_session::PeriodicSessions<Period, Offset>;
    type SessionManager = CollatorSelection;
    // Essentially just Aura, but lets be pedantic.
    type SessionHandler =
        <opaque::SessionKeys as sp_runtime::traits::OpaqueKeys>::KeyTypeIdProviders;
    type Keys = opaque::SessionKeys;
    type WeightInfo = ();
}

parameter_types! {
    pub const PotId: PalletId = PalletId(*b"par/pstk");
    pub const MaxCandidates: u32 = 1000;
    pub const MinCandidates: u32 = 1;
    pub const MaxInvulnerables: u32 = 100;
}

impl pallet_collator_selection::Config for Runtime {
    type Event = Event;
    type Currency = Balances;
    type UpdateOrigin = EnsureRootOrMoreThanHalfGeneralCouncil;
    type PotId = PotId;
    type MaxCandidates = MaxCandidates;
    type MinCandidates = MinCandidates;
    type MaxInvulnerables = MaxInvulnerables;
    // should be a multiple of session or things will get inconsistent
    type KickThreshold = Period;
    type ValidatorId = <Self as frame_system::Config>::AccountId;
    type ValidatorIdOf = pallet_collator_selection::IdentityCollator;
    type ValidatorRegistration = Session;
    type WeightInfo = ();
}

parameter_types! {
    pub const MaxAuthorities: u32 = 100_000;
}

impl pallet_aura::Config for Runtime {
    type AuthorityId = AuraId;
    type DisabledValidators = ();
    type MaxAuthorities = MaxAuthorities;
}

impl cumulus_pallet_aura_ext::Config for Runtime {}

parameter_types! {
    pub const ExistentialDeposit: u128 = currency::EXISTENTIAL_DEPOSIT;
    pub const MaxLocks: u32 = 50;
}

impl pallet_balances::Config for Runtime {
    type MaxLocks = MaxLocks;
    /// The type for recording an account's balance.
    type Balance = Balance;
    /// The ubiquitous event type.
    type Event = Event;
    type DustRemoval = ();
    type MaxReserves = ();
    type ReserveIdentifier = [u8; 8];
    type ExistentialDeposit = ExistentialDeposit;
    type AccountStore = System;
    type WeightInfo = weights::pallet_balances::WeightInfo<Runtime>;
}

parameter_types! {
    pub const TransactionByteFee: Balance = 1 * MILLICENTS;
    pub const OperationalFeeMultiplier: u8 = 5;
}

impl pallet_transaction_payment::Config for Runtime {
    type OnChargeTransaction =
        pallet_transaction_payment::CurrencyAdapter<Balances, DealWithFees<Runtime>>;
    type TransactionByteFee = TransactionByteFee;
    type WeightToFee = WeightToFee;
    type FeeMultiplierUpdate = SlowAdjustingFeeUpdate<Self>;
    type OperationalFeeMultiplier = OperationalFeeMultiplier;
}

impl pallet_sudo::Config for Runtime {
    type Event = Event;
    type Call = Call;
}

#[derive(
    Copy,
    Clone,
    Eq,
    PartialEq,
    Ord,
    PartialOrd,
    Encode,
    Decode,
    RuntimeDebug,
    MaxEncodedLen,
    TypeInfo,
)]
pub enum ProxyType {
    Any,
}
impl Default for ProxyType {
    fn default() -> Self {
        Self::Any
    }
}

impl InstanceFilter<Call> for ProxyType {
    fn filter(&self, _c: &Call) -> bool {
        match self {
            ProxyType::Any => true,
        }
    }
    fn is_superset(&self, o: &Self) -> bool {
        match (self, o) {
            (ProxyType::Any, _) => true,
        }
    }
}

parameter_types! {
    // One storage item; key size 32, value size 8; .
    pub const ProxyDepositBase: Balance = deposit(1, 40);
    // Additional storage item size of 33 bytes.
    pub const ProxyDepositFactor: Balance = deposit(0, 33);
    pub const MaxProxies: u16 = 32;
    // One storage item; key size 32, value size 16
    pub const AnnouncementDepositBase: Balance = deposit(1, 48);
    pub const AnnouncementDepositFactor: Balance = deposit(0, 66);
    pub const MaxPending: u16 = 32;
}

impl pallet_proxy::Config for Runtime {
    type Event = Event;
    type Call = Call;
    type Currency = Balances;
    type ProxyType = ProxyType;
    type ProxyDepositBase = ProxyDepositBase;
    type ProxyDepositFactor = ProxyDepositFactor;
    type MaxProxies = MaxProxies;
    type WeightInfo = pallet_proxy::weights::SubstrateWeight<Runtime>;
    type MaxPending = MaxPending;
    type CallHasher = BlakeTwo256;
    type AnnouncementDepositBase = AnnouncementDepositBase;
    type AnnouncementDepositFactor = AnnouncementDepositFactor;
}

impl pallet_utility::Config for Runtime {
    type Event = Event;
    type Call = Call;
    type WeightInfo = pallet_utility::weights::SubstrateWeight<Runtime>;
}

/// Local origins on this chain are allowed to dispatch XCM sends/executions. However, we later
/// block this via `ExecuteXcmOrigin`.
pub type LocalOriginToLocation = SignedToAccountId32<Origin, AccountId, RelayNetwork>;

/// The means for routing XCM messages which are not for local execution into the right message
/// queues.
pub type XcmRouter = (
    // Two routers - use UMP to communicate with the relay chain:
    cumulus_primitives_utility::ParentAsUmp<ParachainSystem, PolkadotXcm>,
    // ..and XCMP to communicate with the sibling chains.
    XcmpQueue,
);

impl pallet_xcm::Config for Runtime {
    const VERSION_DISCOVERY_QUEUE_SIZE: u32 = 100;
    type Origin = Origin;
    type Call = Call;
    type Event = Event;
    type SendXcmOrigin = EnsureXcmOrigin<Origin, LocalOriginToLocation>;
    type XcmRouter = XcmRouter;
    type ExecuteXcmOrigin = EnsureXcmOrigin<Origin, LocalOriginToLocation>;
    type XcmExecuteFilter = Nothing;
    type XcmReserveTransferFilter = Everything;
    type XcmExecutor = XcmExecutor<XcmConfig>;
    // Teleporting is disabled.
    type XcmTeleportFilter = Nothing;
    type Weigher = FixedWeightBounds<BaseXcmWeight, Call, MaxInstructions>;
    type LocationInverter = LocationInverter<Ancestry>;
    type AdvertisedXcmVersion = pallet_xcm::CurrentXcmVersion;
}

impl cumulus_pallet_xcm::Config for Runtime {
    type Event = Event;
    type XcmExecutor = XcmExecutor<XcmConfig>;
}

impl cumulus_pallet_xcmp_queue::Config for Runtime {
    type Event = Event;
    type XcmExecutor = XcmExecutor<XcmConfig>;
    type ChannelInfo = ParachainSystem;
    type VersionWrapper = PolkadotXcm;
}

impl cumulus_pallet_dmp_queue::Config for Runtime {
    type Event = Event;
    type XcmExecutor = XcmExecutor<XcmConfig>;
    type ExecuteOverweightOrigin = EnsureRootOrMoreThanHalfGeneralCouncil;
}

parameter_types! {
    pub const ReservedXcmpWeight: Weight = MAXIMUM_BLOCK_WEIGHT / 4;
    pub const ReservedDmpWeight: Weight =  MAXIMUM_BLOCK_WEIGHT / 4;
}

impl cumulus_pallet_parachain_system::Config for Runtime {
    type Event = Event;
    type OnValidationData = ();
    type SelfParaId = ParachainInfo;
    type DmpMessageHandler = DmpQueue;
    type OutboundXcmpMessageSource = XcmpQueue;
    type XcmpMessageHandler = XcmpQueue;
    type ReservedXcmpWeight = ReservedXcmpWeight;
    type ReservedDmpWeight = ReservedDmpWeight;
}

impl parachain_info::Config for Runtime {}

parameter_types! {
    pub RelayLocation: MultiLocation = MultiLocation::parent();
    pub const RelayNetwork: NetworkId = NetworkId::Polkadot;
    pub ParallelNetwork: NetworkId = NetworkId::Named("parallel".into());
    pub RelayChainOrigin: Origin = cumulus_pallet_xcm::Origin::Relay.into();
    pub Ancestry: MultiLocation = MultiLocation::new(0, X1(Parachain(ParachainInfo::parachain_id().into())));
}

/// Type for specifying how a `MultiLocation` can be converted into an `AccountId`. This is used
/// when determining ownership of accounts for asset transacting and when attempting to use XCM
/// `Transact` in order to determine the dispatch Origin.
pub type LocationToAccountId = (
    // The parent (Relay-chain) origin converts to the default `AccountId`.
    ParentIsDefault<AccountId>,
    // Sibling parachain origins convert to AccountId via the `ParaId::into`.
    SiblingParachainConvertsVia<Sibling, AccountId>,
    // Straight up local `AccountId32` origins just alias directly to `AccountId`.
    AccountId32Aliases<RelayNetwork, AccountId>,
);

/// Means for transacting assets on this chain.
pub type LocalAssetTransactor = MultiCurrencyAdapter<
    // Use this currency:
    CurrencyAdapter,
    // Use this currency when it is a fungible asset matching the given location or name:
    IsNativeConcrete<CurrencyId, CurrencyIdConvert>,
    // Our chain's account ID type (we can't get away without mentioning it explicitly):
    AccountId,
    // Do a simple punn to convert an AccountId32 MultiLocation into a native chain account ID:
    LocationToAccountId,
    CurrencyIdConvert,
>;

/// This is the type we use to convert an (incoming) XCM origin into a local `Origin` instance,
/// ready for dispatching a transaction with Xcm's `Transact`. There is an `OriginKind` which can
/// biases the kind of local `Origin` it will become.
pub type XcmOriginToTransactDispatchOrigin = (
    // Sovereign account converter; this attempts to derive an `AccountId` from the origin location
    // using `LocationToAccountId` and then turn that into the usual `Signed` origin. Useful for
    // foreign chains who want to have a local sovereign account on this chain which they control.
    SovereignSignedViaLocation<LocationToAccountId, Origin>,
    // Native converter for Relay-chain (Parent) location; will converts to a `Relay` origin when
    // recognised.
    RelayChainAsNative<RelayChainOrigin, Origin>,
    // Native converter for sibling Parachains; will convert to a `SiblingPara` origin when
    // recognised.
    SiblingParachainAsNative<cumulus_pallet_xcm::Origin, Origin>,
    // Superuser converter for the Relay-chain (Parent) location. This will allow it to issue a
    // transaction from the Root origin.
    ParentAsSuperuser<Origin>,
    // Native signed account converter; this just converts an `AccountId32` origin into a normal
    // `Origin::Signed` origin of the same 32-byte value.
    SignedAccountId32AsNative<RelayNetwork, Origin>,
    // Xcm origins can be represented natively under the Xcm pallet's Xcm origin.
    XcmPassthrough<Origin>,
);

parameter_types! {
    pub DotPerSecond: (AssetId, u128) = (AssetId::Concrete(MultiLocation::parent()), dot_per_second());
}

match_type! {
    pub type ParentOrSiblings: impl Contains<MultiLocation> = {
        MultiLocation { parents: 1, interior: Here } |
        MultiLocation { parents: 1, interior: X1(_) }
    };
}

pub type Barrier = (
    TakeWeightCredit,
    AllowKnownQueryResponses<PolkadotXcm>,
    AllowSubscriptionsFrom<ParentOrSiblings>,
    AllowTopLevelPaidExecutionFrom<Everything>,
);

pub struct ToTreasury;
impl TakeRevenue for ToTreasury {
    fn take_revenue(revenue: MultiAsset) {
        if let MultiAsset {
            id: AssetId::Concrete(id),
            fun: Fungibility::Fungible(amount),
        } = revenue
        {
            if let Some(currency_id) = CurrencyIdConvert::convert(id) {
                let _ = Assets::mint_into(currency_id, &TreasuryAccount::get(), amount);
            }
        }
    }
}

pub struct XcmConfig;
impl Config for XcmConfig {
    type Call = Call;
    type XcmSender = XcmRouter;
    // How to withdraw and deposit an asset.
    type AssetTransactor = LocalAssetTransactor;
    type OriginConverter = XcmOriginToTransactDispatchOrigin;
    type IsReserve = MultiNativeAsset;
    // Teleporting is disabled.
    type IsTeleporter = ();
    type LocationInverter = LocationInverter<Ancestry>;
    type Barrier = Barrier;
    type Weigher = FixedWeightBounds<BaseXcmWeight, Call, MaxInstructions>;
    type Trader = FixedRateOfFungible<DotPerSecond, ToTreasury>;
    type ResponseHandler = PolkadotXcm;
    type SubscriptionService = PolkadotXcm;
    type AssetTrap = PolkadotXcm;
    type AssetClaims = PolkadotXcm;
}

parameter_types! {
      pub const MinimumCount: u32 = 1;
      pub const ExpiresIn: Moment = 1000 * 60 * 60; // 60 mins
      pub const MaxHasDispatchedSize: u32 = 100;
      pub ZeroAccountId: AccountId = AccountId::from([0u8; 32]);
}

type ParallelDataProvider = orml_oracle::Instance1;
impl orml_oracle::Config<ParallelDataProvider> for Runtime {
    type Event = Event;
    type OnNewData = ();
    type CombineData =
        orml_oracle::DefaultCombineData<Runtime, MinimumCount, ExpiresIn, ParallelDataProvider>;
    type Time = Timestamp;
    type OracleKey = CurrencyId;
    type OracleValue = Price;
    type RootOperatorAccountId = ZeroAccountId;
    type MaxHasDispatchedSize = MaxHasDispatchedSize;
    type WeightInfo = ();
    type Members = OracleMembership;
}

pub type TimeStampedPrice = orml_oracle::TimestampedValue<Price, Moment>;
pub struct AggregatedDataProvider;
impl DataProvider<CurrencyId, TimeStampedPrice> for AggregatedDataProvider {
    fn get(key: &CurrencyId) -> Option<TimeStampedPrice> {
        Oracle::get(key)
    }
}

impl DataProviderExtended<CurrencyId, TimeStampedPrice> for AggregatedDataProvider {
    fn get_no_op(key: &CurrencyId) -> Option<TimeStampedPrice> {
        Oracle::get_no_op(key)
    }

    fn get_all_values() -> Vec<(CurrencyId, Option<TimeStampedPrice>)> {
        Oracle::get_all_values()
    }
}

pub struct Decimal;
impl DecimalProvider for Decimal {
    fn get_decimal(asset_id: &CurrencyId) -> Option<u8> {
        let decimal = <Assets as InspectMetadata<AccountId>>::decimals(asset_id);
        if !decimal.is_zero() {
            return Some(decimal);
        }
        None
    }
}

impl pallet_prices::Config for Runtime {
    type Event = Event;
    type Source = AggregatedDataProvider;
    type FeederOrigin = EnsureRoot<AccountId>;
    type LiquidStakingExchangeRateProvider = LiquidStaking;
    type LiquidStakingCurrenciesProvider = LiquidStaking;
    type Decimal = Decimal;
    type WeightInfo = pallet_prices::weights::SubstrateWeight<Runtime>;
}

parameter_types! {
    // One storage item; key size is 32; value is size 4+4+16+32 bytes = 56 bytes.
    pub const DepositBase: Balance = deposit(1, 88);
    // Additional storage item size of 32 bytes.
    pub const DepositFactor: Balance = deposit(0, 32);
    pub const MaxSignatories: u16 = 100;
}

impl pallet_multisig::Config for Runtime {
    type Event = Event;
    type Call = Call;
    type Currency = Balances;
    type DepositBase = DepositBase;
    type DepositFactor = DepositFactor;
    type MaxSignatories = MaxSignatories;
    type WeightInfo = weights::pallet_multisig::WeightInfo<Runtime>;
}

type EnsureRootOrMoreThanHalfGeneralCouncil = EnsureOneOf<
    AccountId,
    EnsureRoot<AccountId>,
    pallet_collective::EnsureProportionMoreThan<_1, _2, AccountId, GeneralCouncilCollective>,
>;
type EnsureRootOrAtLeastThreeFifthsGeneralCouncil = EnsureOneOf<
    AccountId,
    EnsureRoot<AccountId>,
    pallet_collective::EnsureProportionAtLeast<_3, _5, AccountId, GeneralCouncilCollective>,
>;

type EnsureAllTechnicalComittee = EnsureOneOf<
    AccountId,
    EnsureRoot<AccountId>,
    pallet_collective::EnsureProportionAtLeast<_1, _1, AccountId, TechnicalCollective>,
>;

parameter_types! {
    pub const LaunchPeriod: BlockNumber = 7 * DAYS;
    pub const VotingPeriod: BlockNumber = 7 * DAYS;
    pub const FastTrackVotingPeriod: BlockNumber = 1 * DAYS;
    pub const InstantAllowed: bool = true;
    pub const MinimumDeposit: Balance = 100 * DOLLARS;
    pub const EnactmentPeriod: BlockNumber = 8 * DAYS;
    pub const CooloffPeriod: BlockNumber = 7 * DAYS;
    // One cent: $10,000 / MB
    pub const PreimageByteDeposit: Balance = 1 * CENTS;
    pub const MaxVotes: u32 = 100;
    pub const MaxProposals: u32 = 100;
}

impl pallet_democracy::Config for Runtime {
    type Proposal = Call;
    type Event = Event;
    type Currency = Balances;
    type EnactmentPeriod = EnactmentPeriod;
    type LaunchPeriod = LaunchPeriod;
    type VotingPeriod = VotingPeriod;
    type MinimumDeposit = MinimumDeposit;
    /// A straight majority of the council can decide what their next motion is.
    type ExternalOrigin =
        pallet_collective::EnsureProportionAtLeast<_1, _2, AccountId, GeneralCouncilCollective>;
    /// A super-majority can have the next scheduled referendum be a straight majority-carries vote.
    type ExternalMajorityOrigin =
        pallet_collective::EnsureProportionAtLeast<_3, _4, AccountId, GeneralCouncilCollective>;
    /// A unanimous council can have the next scheduled referendum be a straight default-carries
    /// (NTB) vote.
    type ExternalDefaultOrigin =
        pallet_collective::EnsureProportionAtLeast<_1, _1, AccountId, GeneralCouncilCollective>;
    /// Two thirds of the technical committee can have an ExternalMajority/ExternalDefault vote
    /// be tabled immediately and with a shorter voting/enactment period.
    type FastTrackOrigin =
        pallet_collective::EnsureProportionAtLeast<_2, _3, AccountId, TechnicalCollective>;
    type InstantOrigin =
        pallet_collective::EnsureProportionAtLeast<_1, _1, AccountId, TechnicalCollective>;
    type InstantAllowed = InstantAllowed;
    type FastTrackVotingPeriod = FastTrackVotingPeriod;
    // To cancel a proposal which has been passed, 2/3 of the council must agree to it.
    type CancellationOrigin =
        pallet_collective::EnsureProportionAtLeast<_2, _3, AccountId, GeneralCouncilCollective>;
    // To cancel a proposal before it has been passed, the technical committee must be unanimous or
    // Root must agree.
    type CancelProposalOrigin = EnsureAllTechnicalComittee;
    type BlacklistOrigin = EnsureRoot<AccountId>;
    // Any single technical committee member may veto a coming council proposal, however they can
    // only do it once and it lasts only for the cool-off period.
    type VetoOrigin = pallet_collective::EnsureMember<AccountId, TechnicalCollective>;
    type CooloffPeriod = CooloffPeriod;
    type PreimageByteDeposit = PreimageByteDeposit;
    type OperationalPreimageOrigin =
        pallet_collective::EnsureMember<AccountId, GeneralCouncilCollective>;
    type Slash = Treasury;
    type Scheduler = Scheduler;
    type PalletsOrigin = OriginCaller;
    type MaxVotes = MaxVotes;
    type WeightInfo = pallet_democracy::weights::SubstrateWeight<Runtime>;
    type MaxProposals = MaxProposals;
    type VoteLockingPeriod = EnactmentPeriod;
}

parameter_types! {
    pub const GeneralCouncilMotionDuration: BlockNumber = 3 * DAYS;
    pub const GeneralCouncilMaxProposals: u32 = 100;
    pub const GeneralCouncilMaxMembers: u32 = 100;
}

type GeneralCouncilCollective = pallet_collective::Instance1;
impl pallet_collective::Config<GeneralCouncilCollective> for Runtime {
    type Origin = Origin;
    type Proposal = Call;
    type Event = Event;
    type MotionDuration = GeneralCouncilMotionDuration;
    type MaxProposals = GeneralCouncilMaxProposals;
    type MaxMembers = GeneralCouncilMaxMembers;
    type DefaultVote = pallet_collective::PrimeDefaultVote;
    type WeightInfo = pallet_collective::weights::SubstrateWeight<Runtime>;
}

type GeneralCouncilMembershipInstance = pallet_membership::Instance1;
impl pallet_membership::Config<GeneralCouncilMembershipInstance> for Runtime {
    type Event = Event;
    type AddOrigin = EnsureRootOrMoreThanHalfGeneralCouncil;
    type RemoveOrigin = EnsureRootOrMoreThanHalfGeneralCouncil;
    type SwapOrigin = EnsureRootOrMoreThanHalfGeneralCouncil;
    type ResetOrigin = EnsureRootOrMoreThanHalfGeneralCouncil;
    type PrimeOrigin = EnsureRootOrMoreThanHalfGeneralCouncil;
    type MembershipInitialized = GeneralCouncil;
    type MembershipChanged = GeneralCouncil;
    type MaxMembers = GeneralCouncilMaxMembers;
    type WeightInfo = pallet_membership::weights::SubstrateWeight<Runtime>;
}

parameter_types! {
    pub const TechnicalMotionDuration: BlockNumber = 3 * DAYS;
    pub const TechnicalMaxProposals: u32 = 100;
    pub const TechnicalMaxMembers: u32 = 100;
}

type TechnicalCollective = pallet_collective::Instance2;
impl pallet_collective::Config<TechnicalCollective> for Runtime {
    type Origin = Origin;
    type Proposal = Call;
    type Event = Event;
    type MotionDuration = TechnicalMotionDuration;
    type MaxProposals = TechnicalMaxProposals;
    type MaxMembers = TechnicalMaxMembers;
    type DefaultVote = pallet_collective::PrimeDefaultVote;
    type WeightInfo = pallet_collective::weights::SubstrateWeight<Runtime>;
}

type TechnicalCommitteeMembershipInstance = pallet_membership::Instance2;
impl pallet_membership::Config<TechnicalCommitteeMembershipInstance> for Runtime {
    type Event = Event;
    type AddOrigin = EnsureRootOrMoreThanHalfGeneralCouncil;
    type RemoveOrigin = EnsureRootOrMoreThanHalfGeneralCouncil;
    type SwapOrigin = EnsureRootOrMoreThanHalfGeneralCouncil;
    type ResetOrigin = EnsureRootOrMoreThanHalfGeneralCouncil;
    type PrimeOrigin = EnsureRootOrMoreThanHalfGeneralCouncil;
    type MembershipInitialized = TechnicalCommittee;
    type MembershipChanged = TechnicalCommittee;
    type MaxMembers = TechnicalMaxMembers;
    type WeightInfo = pallet_membership::weights::SubstrateWeight<Runtime>;
}

parameter_types! {
    pub MaximumSchedulerWeight: Weight = Perbill::from_percent(80) *
        RuntimeBlockWeights::get().max_block;
    pub const MaxScheduledPerBlock: u32 = 50;
}

impl pallet_scheduler::Config for Runtime {
    type Event = Event;
    type Origin = Origin;
    type PalletsOrigin = OriginCaller;
    type Call = Call;
    type MaximumWeight = MaximumSchedulerWeight;
    type ScheduleOrigin = EnsureRoot<AccountId>;
    type MaxScheduledPerBlock = MaxScheduledPerBlock;
    type WeightInfo = pallet_scheduler::weights::SubstrateWeight<Runtime>;
}

parameter_types! {
    pub const ProposalBond: Permill = Permill::from_percent(5);
    pub const ProposalBondMinimum: Balance = 1 * DOLLARS;
    pub const SpendPeriod: BlockNumber = 1 * DAYS;
    pub const Burn: Permill = Permill::from_percent(0);
    pub const TreasuryPalletId: PalletId = PalletId(*b"par/trsy");
    pub const MaxApprovals: u32 = 100;
}

impl pallet_treasury::Config for Runtime {
    type PalletId = TreasuryPalletId;
    type Currency = Balances;
    type ApproveOrigin = EnsureRootOrAtLeastThreeFifthsGeneralCouncil;
    type RejectOrigin = EnsureRootOrMoreThanHalfGeneralCouncil;
    type Event = Event;
    type OnSlash = ();
    type ProposalBond = ProposalBond;
    type ProposalBondMinimum = ProposalBondMinimum;
    type SpendPeriod = SpendPeriod;
    type Burn = Burn;
    type BurnDestination = ();
    type SpendFunds = ();
    type WeightInfo = pallet_treasury::weights::SubstrateWeight<Runtime>;
    type MaxApprovals = MaxApprovals;
}

parameter_types! {
    pub const OracleMaxMembers: u32 = 100;
}

type OracleMembershipInstance = pallet_membership::Instance3;
impl pallet_membership::Config<OracleMembershipInstance> for Runtime {
    type Event = Event;
    type AddOrigin = EnsureRootOrMoreThanHalfGeneralCouncil;
    type RemoveOrigin = EnsureRootOrMoreThanHalfGeneralCouncil;
    type SwapOrigin = EnsureRootOrMoreThanHalfGeneralCouncil;
    type ResetOrigin = EnsureRootOrMoreThanHalfGeneralCouncil;
    type PrimeOrigin = EnsureRootOrMoreThanHalfGeneralCouncil;
    type MembershipInitialized = ();
    type MembershipChanged = ();
    type MaxMembers = OracleMaxMembers;
    type WeightInfo = weights::pallet_membership::WeightInfo<Runtime>;
}

parameter_types! {
    pub MinVestedTransfer: Balance = 0;
    pub const MaxVestingSchedules: u32 = 100;
}

pub struct RelaychainBlockNumberProvider<T>(sp_std::marker::PhantomData<T>);

impl<T: cumulus_pallet_parachain_system::Config> BlockNumberProvider
    for RelaychainBlockNumberProvider<T>
{
    type BlockNumber = BlockNumber;

    fn current_block_number() -> Self::BlockNumber {
        cumulus_pallet_parachain_system::Pallet::<T>::validation_data()
            .map(|d| d.relay_parent_number)
            .unwrap_or_default()
    }
}

impl orml_vesting::Config for Runtime {
    type Event = Event;
    type Currency = Balances;
    type MinVestedTransfer = MinVestedTransfer;
    type VestedTransferOrigin = EnsureSigned<AccountId>;
    type WeightInfo = ();
    type MaxVestingSchedules = MaxVestingSchedules;
    type BlockNumberProvider = RelaychainBlockNumberProvider<Runtime>;
}

parameter_types! {
    pub const AMMPalletId: PalletId = PalletId(*b"par/ammp");
    pub const DefaultLpFee: Perbill = Perbill::from_perthousand(3);         // 0.3%
    pub const DefaultProtocolFee: Perbill = Perbill::from_perthousand(2);   // 0.2%
    pub DefaultProtocolFeeReceiver: AccountId = TreasuryPalletId::get().into_account();
}

impl pallet_amm::Config for Runtime {
    type Event = Event;
    type Assets = CurrencyAdapter;
    type PalletId = AMMPalletId;
    type AMMWeightInfo = pallet_amm::weights::SubstrateWeight<Runtime>;
    type CreatePoolOrigin = EnsureRoot<AccountId>;
    type LpFee = DefaultLpFee;
    type ProtocolFee = DefaultProtocolFee;
    type ProtocolFeeReceiver = DefaultProtocolFeeReceiver;
}

parameter_types! {
    pub const MaxLengthRoute: u8 = 10;
    pub const RouterPalletId: PalletId = PalletId(*b"ammroute");
}

impl pallet_router::Config for Runtime {
    type Event = Event;
    type RouterPalletId = RouterPalletId;
    type AMM = AMM;
    type AMMRouterWeightInfo = pallet_router::weights::SubstrateWeight<Runtime>;
    type MaxLengthRoute = MaxLengthRoute;
    type Assets = CurrencyAdapter;
}

parameter_types! {
    pub const NativeCurrencyId: CurrencyId = tokens::PARA;
}

impl pallet_currency_adapter::Config for Runtime {
    type Assets = Assets;
    type Balances = Balances;
    type GetNativeCurrencyId = NativeCurrencyId;
}

<<<<<<< HEAD
parameter_types! {
    pub const LMPalletId: PalletId = PalletId(*b"par/lqmp");
    pub const MaxRewardTokens: u32 = 1000;
}

impl pallet_liquidity_mining::Config for Runtime {
    type Event = Event;
    type Assets = CurrencyAdapter;
    type PalletId = LMPalletId;
    type MaxRewardTokens = MaxRewardTokens;
    type CreateOrigin = EnsureRoot<AccountId>;
    type LMWeightInfo = pallet_liquidity_mining::weights::SubstrateWeight<Runtime>;
}
=======
// parameter_types! {
//     pub const LMPalletId: PalletId = PalletId(*b"par/lqmp");
//     pub const MaxRewardTokens: u32 = 1000;
// }
// impl pallet_liquidity_mining::Config for Runtime {
//     type Event = Event;
//     type Assets = CurrencyAdapter;
//     type PalletId = LMPalletId;
//     type MaxRewardTokens = MaxRewardTokens;
//     type CreateOrigin = EnsureRoot<AccountId>;
// }
>>>>>>> de29f1f2

// Create the runtime by composing the FRAME pallets that were previously configured.
construct_runtime!(
    pub enum Runtime where
        Block = Block,
        NodeBlock = opaque::Block,
        UncheckedExtrinsic = UncheckedExtrinsic,
    {
        // System, Utility, Currencies
        System: frame_system::{Pallet, Call, Storage, Config, Event<T>} = 0,
        Timestamp: pallet_timestamp::{Pallet, Call, Storage, Inherent} = 1,
        Utility: pallet_utility::{Pallet, Call, Event} = 2,
        Multisig: pallet_multisig::{Pallet, Call, Storage, Event<T>} = 3,
        Balances: pallet_balances::{Pallet, Call, Storage, Config<T>, Event<T>} = 4,
        TransactionPayment: pallet_transaction_payment::{Pallet, Storage} = 5,
        Assets: pallet_assets::{Pallet, Call, Storage, Event<T>} = 6,
        Proxy: pallet_proxy::{Pallet, Call, Storage, Event<T>} = 7,

        // Governance
        Sudo: pallet_sudo::{Pallet, Call, Storage, Config<T>, Event<T>} = 10,
        Democracy: pallet_democracy::{Pallet, Call, Storage, Config<T>, Event<T>} = 11,
        GeneralCouncil: pallet_collective::<Instance1>::{Pallet, Call, Storage, Origin<T>, Event<T>, Config<T>} = 12,
        TechnicalCommittee: pallet_collective::<Instance2>::{Pallet, Call, Storage, Origin<T>, Event<T>, Config<T>} = 13,
        Treasury: pallet_treasury::{Pallet, Call, Storage, Config, Event<T>} = 14,
        Scheduler: pallet_scheduler::{Pallet, Call, Storage, Event<T>} = 15,

        // Parachain
        ParachainSystem: cumulus_pallet_parachain_system::{Pallet, Call, Config, Storage, Inherent, Event<T>, ValidateUnsigned} = 20,
        ParachainInfo: parachain_info::{Pallet, Storage, Config} = 21,
        XcmpQueue: cumulus_pallet_xcmp_queue::{Pallet, Call, Storage, Event<T>} = 22,
        DmpQueue: cumulus_pallet_dmp_queue::{Pallet, Call, Storage, Event<T>} = 23,
        PolkadotXcm: pallet_xcm::{Pallet, Call, Storage, Event<T>, Origin, Config} = 24,
        CumulusXcm: cumulus_pallet_xcm::{Pallet, Call, Event<T>, Origin} = 25,

        // Consensus
        Authorship: pallet_authorship::{Pallet, Call, Storage} = 30,
        CollatorSelection: pallet_collator_selection::{Pallet, Call, Storage, Event<T>, Config<T>} = 31,
        Session: pallet_session::{Pallet, Call, Storage, Event, Config<T>} = 32,
        Aura: pallet_aura::{Pallet, Config<T>, Storage} = 33,
        AuraExt: cumulus_pallet_aura_ext::{Pallet, Config, Storage} = 34,

        // 3rd Party
        Oracle: orml_oracle::<Instance1>::{Pallet, Storage, Call, Event<T>} = 42,
        XTokens: orml_xtokens::{Pallet, Storage, Call, Event<T>} = 43,
        OrmlXcm: orml_xcm::{Pallet, Call, Event<T>} = 45,
        Vesting: orml_vesting::{Pallet, Storage, Call, Event<T>, Config<T>} = 46,

        // Loans
        Loans: pallet_loans::{Pallet, Call, Storage, Event<T>} = 50,
        Prices: pallet_prices::{Pallet, Storage, Call, Event<T>} = 51,
        // Liquidation: pallet_liquidation::{Pallet, Call} = 52,

        // LiquidStaking
        LiquidStaking: pallet_liquid_staking::{Pallet, Call, Storage, Event<T>, Config} = 60,
        NomineeElection: pallet_nominee_election::{Pallet, Call, Storage, Event<T>} = 61,

        // Membership
        GeneralCouncilMembership: pallet_membership::<Instance1>::{Pallet, Call, Storage, Event<T>, Config<T>} = 70,
        TechnicalCommitteeMembership: pallet_membership::<Instance2>::{Pallet, Call, Storage, Event<T>, Config<T>} = 71,
        OracleMembership: pallet_membership::<Instance3>::{Pallet, Call, Storage, Event<T>, Config<T>} = 72,
        ValidatorFeedersMembership: pallet_membership::<Instance5>::{Pallet, Call, Storage, Event<T>, Config<T>} = 73,

        // AMM
        AMM: pallet_amm::{Pallet, Call, Storage, Event<T>} = 80,
        AMMRoute: pallet_router::{Pallet, Call, Event<T>} = 81,
        CurrencyAdapter: pallet_currency_adapter::{Pallet, Call} = 82,

        // LiquidityMining
        // LiquidityMining: pallet_liquidity_mining::{Pallet, Call, Storage, Event<T>} = 83,
    }
);

/// The address format for describing accounts.
pub type Address = sp_runtime::MultiAddress<AccountId, ()>;
/// Block header type as expected by this runtime.
pub type Header = generic::Header<BlockNumber, BlakeTwo256>;
/// Block type as expected by this runtime.
pub type Block = generic::Block<Header, UncheckedExtrinsic>;
/// A Block signed with a Justification
pub type SignedBlock = generic::SignedBlock<Block>;
/// BlockId type as expected by this runtime.
pub type BlockId = generic::BlockId<Block>;
/// The SignedExtension to the basic transaction logic.
pub type SignedExtra = (
    frame_system::CheckSpecVersion<Runtime>,
    frame_system::CheckTxVersion<Runtime>,
    frame_system::CheckGenesis<Runtime>,
    frame_system::CheckEra<Runtime>,
    frame_system::CheckNonce<Runtime>,
    frame_system::CheckWeight<Runtime>,
    pallet_transaction_payment::ChargeTransactionPayment<Runtime>,
);
/// Unchecked extrinsic type as expected by this runtime.
pub type UncheckedExtrinsic = generic::UncheckedExtrinsic<Address, Call, Signature, SignedExtra>;
/// The payload being signed in transactions.
pub type SignedPayload = generic::SignedPayload<Call, SignedExtra>;
/// Extrinsic type that has already been checked.
pub type CheckedExtrinsic = generic::CheckedExtrinsic<AccountId, Call, SignedExtra>;
/// Executive: handles dispatch to the various modules.
pub type Executive = frame_executive::Executive<
    Runtime,
    Block,
    frame_system::ChainContext<Runtime>,
    Runtime,
    AllPallets,
    (),
>;

impl_runtime_apis! {
    impl sp_consensus_aura::AuraApi<Block, AuraId> for Runtime {
        fn slot_duration() -> sp_consensus_aura::SlotDuration {
            sp_consensus_aura::SlotDuration::from_millis(Aura::slot_duration())
        }

        fn authorities() -> Vec<AuraId> {
            Aura::authorities().into_inner()
        }
    }

    impl sp_session::SessionKeys<Block> for Runtime {
        fn generate_session_keys(seed: Option<Vec<u8>>) -> Vec<u8> {
            opaque::SessionKeys::generate(seed)
        }

        fn decode_session_keys(
            encoded: Vec<u8>,
        ) -> Option<Vec<(Vec<u8>, KeyTypeId)>> {
            opaque::SessionKeys::decode_into_raw_public_keys(&encoded)
        }
    }

    impl sp_api::Core<Block> for Runtime {
        fn version() -> RuntimeVersion {
            VERSION
        }

        fn execute_block(block: Block) {
            Executive::execute_block(block)
        }

        fn initialize_block(header: &<Block as BlockT>::Header) {
            Executive::initialize_block(header)
        }
    }

    impl sp_api::Metadata<Block> for Runtime {
        fn metadata() -> OpaqueMetadata {
            OpaqueMetadata::new(Runtime::metadata().into())
        }
    }

    impl sp_block_builder::BlockBuilder<Block> for Runtime {
        fn apply_extrinsic(extrinsic: <Block as BlockT>::Extrinsic) -> ApplyExtrinsicResult {
            Executive::apply_extrinsic(extrinsic)
        }

        fn finalize_block() -> <Block as BlockT>::Header {
            Executive::finalize_block()
        }

        fn inherent_extrinsics(data: sp_inherents::InherentData) -> Vec<<Block as BlockT>::Extrinsic> {
            data.create_extrinsics()
        }

        fn check_inherents(
            block: Block,
            data: sp_inherents::InherentData,
        ) -> sp_inherents::CheckInherentsResult {
            data.check_extrinsics(&block)
        }
    }

    impl sp_transaction_pool::runtime_api::TaggedTransactionQueue<Block> for Runtime {
        fn validate_transaction(
            source: TransactionSource,
            tx: <Block as BlockT>::Extrinsic,
            block_hash: <Block as BlockT>::Hash,
        ) -> TransactionValidity {
            Executive::validate_transaction(source, tx, block_hash)
        }
    }

    impl sp_offchain::OffchainWorkerApi<Block> for Runtime {
        fn offchain_worker(header: &<Block as BlockT>::Header) {
            Executive::offchain_worker(header)
        }
    }

    impl frame_system_rpc_runtime_api::AccountNonceApi<Block, AccountId, Index> for Runtime {
        fn account_nonce(account: AccountId) -> Index {
            System::account_nonce(account)
        }
    }

    impl pallet_transaction_payment_rpc_runtime_api::TransactionPaymentApi<Block, Balance> for Runtime {
        fn query_info(
            uxt: <Block as BlockT>::Extrinsic,
            len: u32,
        ) -> pallet_transaction_payment_rpc_runtime_api::RuntimeDispatchInfo<Balance> {
            TransactionPayment::query_info(uxt, len)
        }
        fn query_fee_details(
            uxt: <Block as BlockT>::Extrinsic,
            len: u32,
        ) -> pallet_transaction_payment::FeeDetails<Balance> {
            TransactionPayment::query_fee_details(uxt, len)
        }
    }

    impl orml_oracle_rpc_runtime_api::OracleApi<
        Block,
        DataProviderId,
        CurrencyId,
        TimeStampedPrice,
    > for Runtime {
        fn get_value(provider_id: DataProviderId, key: CurrencyId) -> Option<TimeStampedPrice> {
            match provider_id {
                DataProviderId::Aggregated => Prices::get_no_op(&key)
            }
        }

        fn get_all_values(provider_id: DataProviderId) -> Vec<(CurrencyId, Option<TimeStampedPrice>)> {
            match provider_id {
                DataProviderId::Aggregated => Prices::get_all_values()
            }
        }
    }

    impl cumulus_primitives_core::CollectCollationInfo<Block> for Runtime {
        fn collect_collation_info() -> cumulus_primitives_core::CollationInfo {
            ParachainSystem::collect_collation_info()
        }
    }

    impl pallet_loans_rpc_runtime_api::LoansApi<Block, AccountId> for Runtime {
        fn get_account_liquidity(account: AccountId) -> Result<(Liquidity, Shortfall), DispatchError> {
            Loans::get_account_liquidity(&account)
        }
    }

    #[cfg(feature = "runtime-benchmarks")]
    impl frame_benchmarking::Benchmark<Block> for Runtime {
        fn benchmark_metadata(extra: bool) -> (
            Vec<frame_benchmarking::BenchmarkList>,
            Vec<frame_support::traits::StorageInfo>,
        ) {
            use frame_benchmarking::{list_benchmark, Benchmarking, BenchmarkList};
            use frame_support::traits::StorageInfoTrait;

            // Trying to add benchmarks directly to the Session Pallet caused cyclic dependency
            // issues. To get around that, we separated the Session benchmarks into its own crate,
            // which is why we need these two lines below.
            // use pallet_loans_benchmarking::Pallet as LoansBench;
            use frame_system_benchmarking::Pallet as SystemBench;

            let mut list = Vec::<BenchmarkList>::new();

            list_benchmark!(list, extra, pallet_balances, Balances);
            list_benchmark!(list, extra, pallet_membership, TechnicalCommitteeMembership);
            list_benchmark!(list, extra, pallet_multisig, Multisig);
            list_benchmark!(list, extra, pallet_loans, Loans);
            list_benchmark!(list, extra, frame_system, SystemBench::<Runtime>);
            list_benchmark!(list, extra, pallet_timestamp, Timestamp);
            list_benchmark!(list, extra, pallet_amm, AMM);
            list_benchmark!(list, extra, pallet_liquid_staking, LiquidStaking);
            list_benchmark!(list, extra, pallet_router, AMMRoute);
            list_benchmark!(list, extra, pallet_liquidity_mining, LiquidityMining);

            let storage_info = AllPalletsWithSystem::storage_info();

            (list, storage_info)
        }

        fn dispatch_benchmark(
            config: frame_benchmarking::BenchmarkConfig
        ) -> Result<Vec<frame_benchmarking::BenchmarkBatch>, sp_runtime::RuntimeString> {
            use frame_benchmarking::{Benchmarking, BenchmarkBatch, add_benchmark, TrackedStorageKey};

            // use pallet_loans_benchmarking::Pallet as LoansBench;
            use frame_system_benchmarking::Pallet as SystemBench;

            // impl pallet_loans_benchmarking::Config for Runtime {}
            impl frame_system_benchmarking::Config for Runtime {}

            let whitelist: Vec<TrackedStorageKey> = vec![
                // Block Number
                hex_literal::hex!("26aa394eea5630e07c48ae0c9558cef702a5c1b19ab7a04f536c519aca4983ac").to_vec().into(),
                // Total Issuance
                hex_literal::hex!("c2261276cc9d1f8598ea4b6a74b15c2f57c875e4cff74148e4628f264b974c80").to_vec().into(),
                // Execution Phase
                hex_literal::hex!("26aa394eea5630e07c48ae0c9558cef7ff553b5a9862a516939d82b3d3d8661a").to_vec().into(),
                // Event Count
                hex_literal::hex!("26aa394eea5630e07c48ae0c9558cef70a98fdbe9ce6c55837576c60c7af3850").to_vec().into(),
                // System Events
                hex_literal::hex!("26aa394eea5630e07c48ae0c9558cef780d41e5e16056765bc8461851072c9d7").to_vec().into(),
            ];

            let mut batches = Vec::<BenchmarkBatch>::new();
            let params = (&config, &whitelist);

            add_benchmark!(params, batches, frame_system, SystemBench::<Runtime>);
            add_benchmark!(params, batches, pallet_balances, Balances);
            add_benchmark!(params, batches, pallet_timestamp, Timestamp);
            add_benchmark!(params, batches, pallet_loans, Loans);
            add_benchmark!(params, batches, pallet_multisig, Multisig);
            add_benchmark!(params, batches, pallet_membership, TechnicalCommitteeMembership);
            add_benchmark!(params, batches, pallet_amm, AMM);
            add_benchmark!(params, batches, pallet_liquid_staking, LiquidStaking);
            add_benchmark!(params, batches, pallet_router, AMMRoute);
            add_benchmark!(params, batches, pallet_liquidity_mining, LiquidityMining);

            if batches.is_empty() { return Err("Benchmark not found for this pallet.".into()) }
            Ok(batches)
        }
    }

    #[cfg(feature = "try-runtime")]
    impl frame_try_runtime::TryRuntime<Block> for Runtime {
        fn on_runtime_upgrade() -> (Weight, Weight) {
            log::info!("try-runtime::on_runtime_upgrade.");
            let weight = Executive::try_runtime_upgrade().unwrap();
            (weight, RuntimeBlockWeights::get().max_block)
        }
        fn execute_block_no_check(block: Block) -> Weight {
            Executive::execute_block_no_check(block)
        }
    }
}

struct CheckInherents;

impl cumulus_pallet_parachain_system::CheckInherents<Block> for CheckInherents {
    fn check_inherents(
        block: &Block,
        relay_state_proof: &cumulus_pallet_parachain_system::RelayChainStateProof,
    ) -> sp_inherents::CheckInherentsResult {
        let relay_chain_slot = relay_state_proof
            .read_slot()
            .expect("Could not read the relay chain slot from the proof");

        let inherent_data =
            cumulus_primitives_timestamp::InherentDataProvider::from_relay_chain_slot_and_duration(
                relay_chain_slot,
                sp_std::time::Duration::from_secs(6),
            )
            .create_inherent_data()
            .expect("Could not create the timestamp inherent data");

        inherent_data.check_extrinsics(block)
    }
}

cumulus_pallet_parachain_system::register_validate_block!(
    Runtime = Runtime,
    BlockExecutor = cumulus_pallet_aura_ext::BlockExecutor::<Runtime, Executive>,
    CheckInherents = CheckInherents,
);<|MERGE_RESOLUTION|>--- conflicted
+++ resolved
@@ -1284,33 +1284,19 @@
     type GetNativeCurrencyId = NativeCurrencyId;
 }
 
-<<<<<<< HEAD
-parameter_types! {
-    pub const LMPalletId: PalletId = PalletId(*b"par/lqmp");
-    pub const MaxRewardTokens: u32 = 1000;
-}
-
-impl pallet_liquidity_mining::Config for Runtime {
-    type Event = Event;
-    type Assets = CurrencyAdapter;
-    type PalletId = LMPalletId;
-    type MaxRewardTokens = MaxRewardTokens;
-    type CreateOrigin = EnsureRoot<AccountId>;
-    type LMWeightInfo = pallet_liquidity_mining::weights::SubstrateWeight<Runtime>;
-}
-=======
 // parameter_types! {
 //     pub const LMPalletId: PalletId = PalletId(*b"par/lqmp");
 //     pub const MaxRewardTokens: u32 = 1000;
 // }
+//
 // impl pallet_liquidity_mining::Config for Runtime {
 //     type Event = Event;
 //     type Assets = CurrencyAdapter;
 //     type PalletId = LMPalletId;
 //     type MaxRewardTokens = MaxRewardTokens;
 //     type CreateOrigin = EnsureRoot<AccountId>;
+// 	type LMWeightInfo = pallet_liquidity_mining::weights::SubstrateWeight<Runtime>;
 // }
->>>>>>> de29f1f2
 
 // Create the runtime by composing the FRAME pallets that were previously configured.
 construct_runtime!(
@@ -1577,7 +1563,6 @@
             list_benchmark!(list, extra, pallet_amm, AMM);
             list_benchmark!(list, extra, pallet_liquid_staking, LiquidStaking);
             list_benchmark!(list, extra, pallet_router, AMMRoute);
-            list_benchmark!(list, extra, pallet_liquidity_mining, LiquidityMining);
 
             let storage_info = AllPalletsWithSystem::storage_info();
 
@@ -1620,7 +1605,6 @@
             add_benchmark!(params, batches, pallet_amm, AMM);
             add_benchmark!(params, batches, pallet_liquid_staking, LiquidStaking);
             add_benchmark!(params, batches, pallet_router, AMMRoute);
-            add_benchmark!(params, batches, pallet_liquidity_mining, LiquidityMining);
 
             if batches.is_empty() { return Err("Benchmark not found for this pallet.".into()) }
             Ok(batches)
