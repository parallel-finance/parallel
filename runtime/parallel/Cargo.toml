[package]
authors     = ['Parallel Team']
build       = 'build.rs'
description = 'A decentralized lending protocol which allow users to earn "double interests" from staking and lending'
edition     = '2021'
homepage    = 'https://parallel.fi'
license     = 'Apache'
name        = 'parallel-runtime'
repository  = 'https://github.com/parallel-finance/parallel'
version     = '1.8.1'

[package.metadata.docs.rs]
targets = ['x86_64-unknown-linux-gnu']

[dependencies]
codec             = { package = 'parity-scale-codec', version = '2.3.1', default-features = false, features = ['derive'] }
hex-literal       = '0.3.3'
serde             = { version = '1.0.136', features = ['derive'], optional = true }
smallvec          = '1.6.1'
static_assertions = '1.1.0'

# Substrate dependencies
frame-benchmarking                         = { git = 'https://github.com/paritytech/substrate.git', branch = 'polkadot-v0.9.17', default-features = false, optional = true }
frame-executive                            = { git = 'https://github.com/paritytech/substrate.git', branch = 'polkadot-v0.9.17', default-features = false }
frame-support                              = { git = 'https://github.com/paritytech/substrate.git', branch = 'polkadot-v0.9.17', default-features = false }
frame-system                               = { git = 'https://github.com/paritytech/substrate.git', branch = 'polkadot-v0.9.17', default-features = false }
frame-system-benchmarking                  = { git = 'https://github.com/paritytech/substrate.git', branch = 'polkadot-v0.9.17', default-features = false, optional = true }
frame-system-rpc-runtime-api               = { git = 'https://github.com/paritytech/substrate.git', branch = 'polkadot-v0.9.17', default-features = false }
frame-try-runtime                          = { git = 'https://github.com/paritytech/substrate.git', branch = 'polkadot-v0.9.17', default-features = false, optional = true }
pallet-assets                              = { git = 'https://github.com/paritytech/substrate.git', branch = 'polkadot-v0.9.17', default-features = false }
pallet-aura                                = { git = 'https://github.com/paritytech/substrate.git', branch = 'polkadot-v0.9.17', default-features = false }
pallet-authorship                          = { git = 'https://github.com/paritytech/substrate.git', branch = 'polkadot-v0.9.17', default-features = false }
pallet-balances                            = { git = 'https://github.com/paritytech/substrate.git', branch = 'polkadot-v0.9.17', default-features = false }
pallet-collective                          = { git = 'https://github.com/paritytech/substrate.git', branch = 'polkadot-v0.9.17', default-features = false }
pallet-democracy                           = { git = 'https://github.com/paritytech/substrate.git', branch = 'polkadot-v0.9.17', default-features = false }
pallet-identity                            = { git = 'https://github.com/paritytech/substrate.git', branch = 'polkadot-v0.9.17', default-features = false }
pallet-membership                          = { git = 'https://github.com/paritytech/substrate.git', branch = 'polkadot-v0.9.17', default-features = false }
pallet-multisig                            = { git = 'https://github.com/paritytech/substrate.git', branch = 'polkadot-v0.9.17', default-features = false }
pallet-preimage                            = { git = 'https://github.com/paritytech/substrate.git', branch = 'polkadot-v0.9.17', default-features = false }
pallet-proxy                               = { git = 'https://github.com/paritytech/substrate.git', branch = 'polkadot-v0.9.17', default-features = false }
pallet-scheduler                           = { git = 'https://github.com/paritytech/substrate.git', branch = 'polkadot-v0.9.17', default-features = false }
pallet-session                             = { git = 'https://github.com/paritytech/substrate.git', branch = 'polkadot-v0.9.17', default-features = false }
pallet-sudo                                = { git = 'https://github.com/paritytech/substrate.git', branch = 'polkadot-v0.9.17', default-features = false }
pallet-timestamp                           = { git = 'https://github.com/paritytech/substrate.git', branch = 'polkadot-v0.9.17', default-features = false }
pallet-transaction-payment                 = { git = 'https://github.com/paritytech/substrate.git', branch = 'polkadot-v0.9.17', default-features = false }
pallet-transaction-payment-rpc-runtime-api = { git = 'https://github.com/paritytech/substrate.git', branch = 'polkadot-v0.9.17', default-features = false }
pallet-treasury                            = { git = 'https://github.com/paritytech/substrate.git', branch = 'polkadot-v0.9.17', default-features = false }
pallet-utility                             = { git = 'https://github.com/paritytech/substrate.git', branch = 'polkadot-v0.9.17', default-features = false }
scale-info                                 = { version = '1.0', default-features = false, features = ['derive'] }
sp-api                                     = { git = 'https://github.com/paritytech/substrate.git', branch = 'polkadot-v0.9.17', default-features = false }
sp-block-builder                           = { git = 'https://github.com/paritytech/substrate.git', branch = 'polkadot-v0.9.17', default-features = false }
sp-consensus-aura                          = { git = 'https://github.com/paritytech/substrate.git', branch = 'polkadot-v0.9.17', default-features = false }
sp-core                                    = { git = 'https://github.com/paritytech/substrate.git', branch = 'polkadot-v0.9.17', default-features = false }
sp-inherents                               = { git = 'https://github.com/paritytech/substrate.git', branch = 'polkadot-v0.9.17', default-features = false }
sp-offchain                                = { git = 'https://github.com/paritytech/substrate.git', branch = 'polkadot-v0.9.17', default-features = false }
sp-runtime                                 = { git = 'https://github.com/paritytech/substrate.git', branch = 'polkadot-v0.9.17', default-features = false }
sp-session                                 = { git = 'https://github.com/paritytech/substrate.git', branch = 'polkadot-v0.9.17', default-features = false }
sp-std                                     = { git = 'https://github.com/paritytech/substrate.git', branch = 'polkadot-v0.9.17', default-features = false }
sp-transaction-pool                        = { git = 'https://github.com/paritytech/substrate.git', branch = 'polkadot-v0.9.17', default-features = false }
sp-version                                 = { git = 'https://github.com/paritytech/substrate.git', branch = 'polkadot-v0.9.17', default-features = false }

# Polkadot dependencies
pallet-xcm              = { git = 'https://github.com/paritytech/polkadot.git', branch = 'release-v0.9.17', default-features = false }
polkadot-parachain      = { git = 'https://github.com/paritytech/polkadot.git', branch = 'release-v0.9.17', default-features = false }
polkadot-runtime-common = { git = 'https://github.com/paritytech/polkadot.git', branch = 'release-v0.9.17', default-features = false }
xcm                     = { git = 'https://github.com/paritytech/polkadot.git', branch = 'release-v0.9.17', default-features = false }
xcm-builder             = { git = 'https://github.com/paritytech/polkadot.git', branch = 'release-v0.9.17', default-features = false }
xcm-executor            = { git = 'https://github.com/paritytech/polkadot.git', branch = 'release-v0.9.17', default-features = false }

# Cumulus dependencies
cumulus-pallet-aura-ext         = { git = 'https://github.com/paritytech/cumulus.git', branch = 'polkadot-v0.9.17', default-features = false }
cumulus-pallet-dmp-queue        = { git = 'https://github.com/paritytech/cumulus.git', branch = 'polkadot-v0.9.17', default-features = false }
cumulus-pallet-parachain-system = { git = 'https://github.com/paritytech/cumulus.git', branch = 'polkadot-v0.9.17', default-features = false }
cumulus-pallet-xcm              = { git = 'https://github.com/paritytech/cumulus.git', branch = 'polkadot-v0.9.17', default-features = false }
cumulus-pallet-xcmp-queue       = { git = 'https://github.com/paritytech/cumulus.git', branch = 'polkadot-v0.9.17', default-features = false }
cumulus-primitives-core         = { git = 'https://github.com/paritytech/cumulus.git', branch = 'polkadot-v0.9.17', default-features = false }
cumulus-primitives-timestamp    = { git = 'https://github.com/paritytech/cumulus.git', branch = 'polkadot-v0.9.17', default-features = false }
cumulus-primitives-utility      = { git = 'https://github.com/paritytech/cumulus.git', branch = 'polkadot-v0.9.17', default-features = false }
pallet-collator-selection       = { git = 'https://github.com/paritytech/cumulus.git', branch = 'polkadot-v0.9.17', default-features = false }
parachain-info                  = { git = 'https://github.com/paritytech/cumulus.git', branch = 'polkadot-v0.9.17', default-features = false }

# ORML dependencies
orml-oracle                 = { git = 'https://github.com/open-web3-stack/open-runtime-module-library.git', default-features = false }
orml-oracle-rpc-runtime-api = { git = 'https://github.com/open-web3-stack/open-runtime-module-library.git', default-features = false }
orml-traits                 = { git = 'https://github.com/open-web3-stack/open-runtime-module-library.git', default-features = false }
orml-vesting                = { git = 'https://github.com/open-web3-stack/open-runtime-module-library.git', default-features = false }
orml-xcm                    = { git = 'https://github.com/open-web3-stack/open-runtime-module-library.git', default-features = false }
orml-xcm-support            = { git = 'https://github.com/open-web3-stack/open-runtime-module-library.git', default-features = false }
orml-xtokens                = { git = 'https://github.com/open-web3-stack/open-runtime-module-library.git', default-features = false }

# Parallel dependencies
pallet-amm                    = { path = '../../pallets/amm', default-features = false }
pallet-bridge                 = { path = '../../pallets/bridge', default-features = false }
pallet-crowdloans             = { path = '../../pallets/crowdloans', default-features = false }
pallet-currency-adapter       = { path = '../../pallets/currency-adapter', default-features = false }
pallet-emergency-shutdown     = { path = '../../pallets/emergency-shutdown', default-features = false }
pallet-farming                = { path = '../../pallets/farming', default-features = false }
pallet-liquid-staking         = { path = '../../pallets/liquid-staking', default-features = false }
pallet-loans                  = { path = '../../pallets/loans', default-features = false }
pallet-loans-rpc-runtime-api  = { path = '../../pallets/loans/rpc/runtime-api', default-features = false }
<<<<<<< HEAD
pallet-stream                = { path = '../../pallets/stream', default-features = false }
=======
pallet-payroll                = { path = '../../pallets/payroll', default-features = false }
>>>>>>> bf6e10ac
pallet-prices                 = { path = '../../pallets/prices', default-features = false }
pallet-router                 = { path = '../../pallets/router', default-features = false }
pallet-router-rpc-runtime-api = { path = '../../pallets/router/rpc/runtime-api', default-features = false }
pallet-xcm-helper             = { path = '../../pallets/xcm-helper', default-features = false }
primitives                    = { package = 'parallel-primitives', path = '../../primitives', default-features = false }

[build-dependencies.substrate-wasm-builder]
branch = 'polkadot-v0.9.17'
git    = 'https://github.com/paritytech/substrate.git'

[dev-dependencies]
sp-io = { git = 'https://github.com/paritytech/substrate.git', branch = 'polkadot-v0.9.17', default-features = false }

[features]
default            = ['std']
runtime-benchmarks = [
  'sp-runtime/runtime-benchmarks',
  'frame-benchmarking',
  'frame-support/runtime-benchmarks',
  'frame-system-benchmarking',
  'frame-system/runtime-benchmarks',
  'pallet-balances/runtime-benchmarks',
  'pallet-bridge/runtime-benchmarks',
  'pallet-timestamp/runtime-benchmarks',
  'pallet-loans/runtime-benchmarks',
  'pallet-liquid-staking/runtime-benchmarks',
  'pallet-collective/runtime-benchmarks',
  'pallet-xcm/runtime-benchmarks',
  'xcm-builder/runtime-benchmarks',
  'pallet-multisig/runtime-benchmarks',
  'pallet-membership/runtime-benchmarks',
  'pallet-amm/runtime-benchmarks',
  'pallet-router/runtime-benchmarks',
  'pallet-crowdloans/runtime-benchmarks',
  'pallet-xcm-helper/runtime-benchmarks',
  'pallet-farming/runtime-benchmarks',
]
std                = [
  'codec/std',
  'serde',
  'scale-info/std',
  'sp-api/std',
  'sp-std/std',
  'sp-core/std',
  'sp-runtime/std',
  'sp-version/std',
  'sp-offchain/std',
  'sp-session/std',
  'sp-block-builder/std',
  'sp-transaction-pool/std',
  'sp-inherents/std',
  'sp-consensus-aura/std',
  'frame-support/std',
  'frame-executive/std',
  'frame-system/std',
  'frame-benchmarking/std',
  'frame-system-rpc-runtime-api/std',
  'pallet-balances/std',
  'pallet-xcm/std',
  'pallet-timestamp/std',
  'pallet-sudo/std',
  'pallet-transaction-payment/std',
  'pallet-transaction-payment-rpc-runtime-api/std',
  'parachain-info/std',
  'polkadot-parachain/std',
  'cumulus-pallet-parachain-system/std',
  'cumulus-primitives-core/std',
  'cumulus-primitives-utility/std',
  'cumulus-pallet-xcmp-queue/std',
  'cumulus-pallet-dmp-queue/std',
  'cumulus-pallet-aura-ext/std',
  'cumulus-pallet-xcm/std',
  'xcm/std',
  'xcm-builder/std',
  'xcm-executor/std',
  'primitives/std',
  'pallet-bridge/std',
  'pallet-loans/std',
  'pallet-loans-rpc-runtime-api/std',
  'pallet-router-rpc-runtime-api/std',
  'pallet-liquid-staking/std',
<<<<<<< HEAD
  'pallet-stream/std',
=======
  'pallet-payroll/std',
>>>>>>> bf6e10ac
  'pallet-prices/std',
  'pallet-multisig/std',
  'pallet-utility/std',
  'pallet-proxy/std',
  'pallet-aura/std',
  'orml-oracle/std',
  'orml-oracle-rpc-runtime-api/std',
  'orml-traits/std',
  'pallet-treasury/std',
  'pallet-collective/std',
  'pallet-membership/std',
  'pallet-democracy/std',
  'pallet-identity/std',
  'pallet-scheduler/std',
  'pallet-preimage/std',
  'polkadot-runtime-common/std',
  'pallet-session/std',
  'pallet-authorship/std',
  'pallet-collator-selection/std',
  'cumulus-primitives-timestamp/std',
  'orml-xcm-support/std',
  'orml-xtokens/std',
  'orml-xcm/std',
  'orml-vesting/std',
  'pallet-amm/std',
  'pallet-router/std',
  'frame-try-runtime/std',
  'pallet-currency-adapter/std',
  'pallet-crowdloans/std',
  'pallet-emergency-shutdown/std',
  'pallet-xcm-helper/std',
  'pallet-farming/std',
]
try-runtime        = [
  'frame-support/try-runtime',
  'frame-executive/try-runtime',
  'frame-system/try-runtime',
  'pallet-balances/try-runtime',
  'pallet-timestamp/try-runtime',
  'pallet-sudo/try-runtime',
  'pallet-transaction-payment/try-runtime',
  'pallet-multisig/try-runtime',
  'pallet-utility/try-runtime',
  'pallet-aura/try-runtime',
  'orml-oracle/try-runtime',
  'pallet-treasury/try-runtime',
  'pallet-collective/try-runtime',
  'pallet-membership/try-runtime',
  'pallet-democracy/try-runtime',
  'pallet-identity/try-runtime',
  'pallet-scheduler/try-runtime',
  'pallet-preimage/try-runtime',
  'polkadot-runtime-common/try-runtime',
  'pallet-session/try-runtime',
  'pallet-assets/try-runtime',
  'pallet-authorship/try-runtime',
  'orml-xtokens/try-runtime',
  'orml-xcm/try-runtime',
  'orml-vesting/try-runtime',
  'frame-try-runtime',
  'pallet-bridge/try-runtime',
  'pallet-loans/try-runtime',
  'pallet-liquid-staking/try-runtime',
<<<<<<< HEAD
  'pallet-stream/try-runtime',
=======
  'pallet-payroll/try-runtime',
>>>>>>> bf6e10ac
  'pallet-prices/try-runtime',
  'pallet-crowdloans/try-runtime',
  'pallet-xcm-helper/try-runtime',
]<|MERGE_RESOLUTION|>--- conflicted
+++ resolved
@@ -98,11 +98,7 @@
 pallet-liquid-staking         = { path = '../../pallets/liquid-staking', default-features = false }
 pallet-loans                  = { path = '../../pallets/loans', default-features = false }
 pallet-loans-rpc-runtime-api  = { path = '../../pallets/loans/rpc/runtime-api', default-features = false }
-<<<<<<< HEAD
 pallet-stream                = { path = '../../pallets/stream', default-features = false }
-=======
-pallet-payroll                = { path = '../../pallets/payroll', default-features = false }
->>>>>>> bf6e10ac
 pallet-prices                 = { path = '../../pallets/prices', default-features = false }
 pallet-router                 = { path = '../../pallets/router', default-features = false }
 pallet-router-rpc-runtime-api = { path = '../../pallets/router/rpc/runtime-api', default-features = false }
@@ -184,11 +180,7 @@
   'pallet-loans-rpc-runtime-api/std',
   'pallet-router-rpc-runtime-api/std',
   'pallet-liquid-staking/std',
-<<<<<<< HEAD
   'pallet-stream/std',
-=======
-  'pallet-payroll/std',
->>>>>>> bf6e10ac
   'pallet-prices/std',
   'pallet-multisig/std',
   'pallet-utility/std',
@@ -252,11 +244,7 @@
   'pallet-bridge/try-runtime',
   'pallet-loans/try-runtime',
   'pallet-liquid-staking/try-runtime',
-<<<<<<< HEAD
   'pallet-stream/try-runtime',
-=======
-  'pallet-payroll/try-runtime',
->>>>>>> bf6e10ac
   'pallet-prices/try-runtime',
   'pallet-crowdloans/try-runtime',
   'pallet-xcm-helper/try-runtime',
