--- conflicted
+++ resolved
@@ -91,11 +91,7 @@
 // pub use pallet_liquidation;
 pub use pallet_amm;
 pub use pallet_bridge;
-<<<<<<< HEAD
 pub use pallet_liquidity_mining;
-=======
-// pub use pallet_liquidity_mining;
->>>>>>> 26846f6d
 pub use pallet_loans;
 pub use pallet_multisig;
 pub use pallet_nominee_election;
@@ -1426,7 +1422,6 @@
     type GetNativeCurrencyId = NativeCurrencyId;
 }
 
-<<<<<<< HEAD
 parameter_types! {
     pub const LMPalletId: PalletId = PalletId(*b"par/lqmp");
     pub const MaxRewardTokens: u32 = 1000;
@@ -1437,24 +1432,9 @@
     type Assets = CurrencyAdapter;
     type PalletId = LMPalletId;
     type MaxRewardTokens = MaxRewardTokens;
-    type CreateOrigin = EnsureRoot<AccountId>;
+    type CreateOrigin = EnsureRootOrMoreThanHalfGeneralCouncil;
     type WeightInfo = pallet_liquidity_mining::weights::SubstrateWeight<Runtime>;
 }
-=======
-// parameter_types! {
-//     pub const LMPalletId: PalletId = PalletId(*b"par/lqmp");
-//     pub const MaxRewardTokens: u32 = 1000;
-// }
-//
-// impl pallet_liquidity_mining::Config for Runtime {
-//     type Event = Event;
-//     type Assets = CurrencyAdapter;
-//     type PalletId = LMPalletId;
-//     type MaxRewardTokens = MaxRewardTokens;
-//     type CreateOrigin = EnsureRootOrMoreThanHalfGeneralCouncil;
-//     type WeightInfo = pallet_liquidity_mining::weights::SubstrateWeight<Runtime>;
-// }
->>>>>>> 26846f6d
 
 pub struct WhiteListFilter;
 impl Contains<Call> for WhiteListFilter {
