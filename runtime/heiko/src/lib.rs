// Copyright 2021 Parallel Finance Developer.
// This file is part of Parallel Finance.

// Licensed under the Apache License, Version 2.0 (the "License");
// you may not use this file except in compliance with the License.
// You may obtain a copy of the License at
// http://www.apache.org/licenses/LICENSE-2.0

// Unless required by applicable law or agreed to in writing, software
// distributed under the License is distributed on an "AS IS" BASIS,
// WITHOUT WARRANTIES OR CONDITIONS OF ANY KIND, either express or implied.
// See the License for the specific language governing permissions and
// limitations under the License.

#![cfg_attr(not(feature = "std"), no_std)]
// `construct_runtime!` does a lot of recursion and requires us to increase the limit to 256.
#![recursion_limit = "256"]

use codec::{Decode, Encode, MaxEncodedLen};
use frame_support::{
    construct_runtime,
    dispatch::{DispatchResult, Weight},
    log, match_types, parameter_types,
    traits::{
        fungibles::{InspectMetadata, Mutate},
        tokens::BalanceConversion,
        ChangeMembers, Contains, EnsureOneOf, EqualPrivilegeOnly, Everything, InstanceFilter,
        Nothing,
    },
    weights::{
        constants::{BlockExecutionWeight, ExtrinsicBaseWeight, RocksDbWeight, WEIGHT_PER_SECOND},
        ConstantMultiplier, DispatchClass,
    },
    PalletId,
};
use frame_system::{
    limits::{BlockLength, BlockWeights},
    EnsureRoot,
};
use orml_traits::{
    location::AbsoluteReserveProvider, parameter_type_with_key, DataFeeder, DataProvider,
    DataProviderExtended,
};
use orml_xcm_support::{IsNativeConcrete, MultiNativeAsset};
use pallet_xcm::XcmPassthrough;
use polkadot_parachain::primitives::Sibling;
use polkadot_runtime_common::SlowAdjustingFeeUpdate;
use scale_info::TypeInfo;
use sp_api::impl_runtime_apis;
use sp_core::OpaqueMetadata;
#[cfg(any(feature = "std", test))]
pub use sp_runtime::BuildStorage;
use sp_runtime::{
    create_runtime_str, generic, impl_opaque_keys,
    traits::{
        self, AccountIdConversion, AccountIdLookup, BlakeTwo256, Block as BlockT,
        BlockNumberProvider, Convert, Zero,
    },
    transaction_validity::{TransactionSource, TransactionValidity},
    ApplyExtrinsicResult, DispatchError, KeyTypeId, Perbill, Permill, RuntimeDebug,
    SaturatedConversion,
};
use sp_std::prelude::*;
#[cfg(feature = "std")]
use sp_version::NativeVersion;
use sp_version::RuntimeVersion;
use xcm::latest::prelude::*;
use xcm_builder::{
    AccountId32Aliases, AllowKnownQueryResponses, AllowSubscriptionsFrom,
    AllowTopLevelPaidExecutionFrom, ConvertedConcreteAssetId, EnsureXcmOrigin, FixedRateOfFungible,
    FixedWeightBounds, FungiblesAdapter, LocationInverter, ParentAsSuperuser, ParentIsPreset,
    RelayChainAsNative, SiblingParachainAsNative, SiblingParachainConvertsVia,
    SignedAccountId32AsNative, SignedToAccountId32, SovereignSignedViaLocation, TakeRevenue,
    TakeWeightCredit,
};
use xcm_executor::{traits::JustTry, Config, XcmExecutor};

// A few exports that help ease life for downstream crates.
// re-exports
mod weights;

pub mod constants;
pub mod impls;

use constants::{currency, fee, paras, time};
use currency::*;
use fee::*;
use impls::*;
use time::*;

pub use pallet_amm;
pub use pallet_asset_registry;
pub use pallet_bridge;
pub use pallet_farming;
pub use pallet_liquid_staking;
pub use pallet_loans;
pub use pallet_prices;
pub use pallet_router;
pub use pallet_streaming;

use pallet_traits::{
    xcm::{
        AccountIdToMultiLocation, AsAssetType, AssetType, CurrencyIdtoMultiLocation,
        FirstAssetTrader, MultiCurrencyAdapter,
    },
    DecimalProvider, EmergencyCallFilter, ValidationDataProvider,
};
use primitives::{
    network::HEIKO_PREFIX,
    tokens::{EUSDC, EUSDT, GENS, HKO, KAR, KBTC, KINT, KSM, KUSD, LKSM, MOVR, PHA, SKSM},
    AccountId, AuraId, Balance, BlockNumber, ChainId, CurrencyId, DataProviderId, EraIndex, Hash,
    Index, Liquidity, Moment, ParaId, PersistedValidationData, Price, Ratio, Shortfall, Signature,
};

// Make the WASM binary available.
#[cfg(feature = "std")]
include!(concat!(env!("OUT_DIR"), "/wasm_binary.rs"));

/// Opaque types. These are used by the CLI to instantiate machinery that don't need to know
/// the specifics of the runtime. They can then be made to be agnostic over specific formats
/// of data like extrinsics, allowing for them to continue syncing the network through upgrades
/// to even the core data structures.
pub mod opaque {
    pub use sp_runtime::OpaqueExtrinsic as UncheckedExtrinsic;

    use super::*;

    /// Opaque block type.
    pub type Block = generic::Block<Header, UncheckedExtrinsic>;

    pub type SessionHandlers = ();

    impl_opaque_keys! {
        pub struct SessionKeys {
            pub aura: Aura,
        }
    }
}

#[sp_version::runtime_version]
pub const VERSION: RuntimeVersion = RuntimeVersion {
    spec_name: create_runtime_str!("heiko"),
    impl_name: create_runtime_str!("heiko"),
    authoring_version: 1,
    spec_version: 184,
    impl_version: 29,
    apis: RUNTIME_API_VERSIONS,
    transaction_version: 13,
    state_version: 0,
};

// 1 in 4 blocks (on average, not counting collisions) will be primary babe blocks.
pub const PRIMARY_PROBABILITY: (u64, u64) = (1, 4);

pub const NATIVE_ASSET_ID: u32 = HKO;

#[derive(codec::Encode, codec::Decode)]
pub enum XCMPMessage<XAccountId, XBalance> {
    /// Transfer tokens to the given account from the Parachain account.
    TransferToken(XAccountId, XBalance),
}

/// The version information used to identify this runtime when compiled natively.
#[cfg(feature = "std")]
pub fn native_version() -> NativeVersion {
    NativeVersion {
        runtime_version: VERSION,
        can_author_with: Default::default(),
    }
}

/// We assume that ~10% of the block weight is consumed by `on_initalize` handlers.
/// This is used to limit the maximal weight of a single extrinsic.
const AVERAGE_ON_INITIALIZE_RATIO: Perbill = Perbill::from_percent(10);
/// We allow `Normal` extrinsics to fill up the block up to 75%, the rest can be used
/// by  Operational  extrinsics.
const NORMAL_DISPATCH_RATIO: Perbill = Perbill::from_percent(75);
/// We allow for 2 seconds of compute with a 6 second average block time.
const MAXIMUM_BLOCK_WEIGHT: Weight = 2 * WEIGHT_PER_SECOND;

parameter_types! {
    pub const BlockHashCount: BlockNumber = 250;
    pub const Version: RuntimeVersion = VERSION;
    pub RuntimeBlockLength: BlockLength =
        BlockLength::max_with_normal_ratio(5 * 1024 * 1024, NORMAL_DISPATCH_RATIO);
    pub RuntimeBlockWeights: BlockWeights = BlockWeights::builder()
        .base_block(BlockExecutionWeight::get())
        .for_class(DispatchClass::all(), |weights| {
            weights.base_extrinsic = ExtrinsicBaseWeight::get();
        })
        .for_class(DispatchClass::Normal, |weights| {
            weights.max_total = Some(NORMAL_DISPATCH_RATIO * MAXIMUM_BLOCK_WEIGHT);
        })
        .for_class(DispatchClass::Operational, |weights| {
            weights.max_total = Some(MAXIMUM_BLOCK_WEIGHT);
            // Operational transactions have some extra reserved space, so that they
            // are included even if block reached `MAXIMUM_BLOCK_WEIGHT`.
            weights.reserved = Some(
                MAXIMUM_BLOCK_WEIGHT - NORMAL_DISPATCH_RATIO * MAXIMUM_BLOCK_WEIGHT
            );
        })
        .avg_block_initialization(AVERAGE_ON_INITIALIZE_RATIO)
        .build_or_panic();
    pub const SS58Prefix: u8 = HEIKO_PREFIX;
}

pub struct WhiteListFilter;
impl Contains<Call> for WhiteListFilter {
    fn contains(call: &Call) -> bool {
        matches!(
            call,
            // System, Currencies
            Call::System(_) |
            Call::Timestamp(_) |
            Call::Balances(_) |
            Call::Assets(pallet_assets::Call::mint { .. }) |
            Call::Assets(pallet_assets::Call::transfer { .. }) |
            Call::Assets(pallet_assets::Call::burn { .. }) |
            Call::Assets(pallet_assets::Call::destroy { .. }) |
            Call::Assets(pallet_assets::Call::force_create { .. }) |
            Call::Assets(pallet_assets::Call::force_set_metadata { .. }) |
            Call::Assets(pallet_assets::Call::force_asset_status { .. }) |
            // Governance
            Call::Sudo(_) |
            Call::Democracy(_) |
            Call::GeneralCouncil(_) |
            Call::TechnicalCommittee(_) |
            Call::Treasury(_) |
            Call::Scheduler(_) |
            Call::Preimage(_) |
            // Parachain
            Call::ParachainSystem(_) |
            Call::XcmpQueue(_) |
            Call::DmpQueue(_) |
            Call::PolkadotXcm(pallet_xcm::Call::force_xcm_version { .. }) |
            Call::PolkadotXcm(pallet_xcm::Call::force_default_xcm_version { .. }) |
            Call::PolkadotXcm(pallet_xcm::Call::force_subscribe_version_notify { .. }) |
            Call::PolkadotXcm(pallet_xcm::Call::force_unsubscribe_version_notify { .. }) |
            Call::CumulusXcm(_) |
            // Consensus
            Call::Authorship(_) |
            Call::Session(_) |
            // Call::CollatorSelection(_) |
            // Utility
            Call::Utility(_) |
            Call::Multisig(_) |
            Call::Proxy(_) |
            Call::Identity(_) |
            Call::EmergencyShutdown(_) |
            // 3rd Party
            Call::Vesting(_) |
            Call::Oracle(_) |
            Call::XTokens(_) |
            Call::OrmlXcm(_) |
            // Membership
            Call::OracleMembership(_) |
            Call::GeneralCouncilMembership(_) |
            Call::TechnicalCommitteeMembership(_) |
            Call::LiquidStakingAgentsMembership(_) |
            Call::CrowdloansAutomatorsMembership(_) |
            Call::BridgeMembership(_)
        )
    }
}

pub struct BaseCallFilter;
impl Contains<Call> for BaseCallFilter {
    fn contains(call: &Call) -> bool {
        (WhiteListFilter::contains(call)
            || matches!(
                call,
                // Loans
                Call::Loans(_) |
                Call::Prices(_) |
                // Crowdloans
                Call::Crowdloans(_) |
                // AMM
                Call::AMM(_) |
                Call::AMMRoute(_) |
                // Liquid Staking
                Call::LiquidStaking(_) |
                // Bridge
                Call::Bridge(_) |
                // Farming
                Call::Farming(_) |
                // Streaming
                Call::Streaming(_) |
                // Asset Management
                Call::AssetRegistry(_)
            ))
            && EmergencyShutdown::contains(call)
    }
}

impl frame_system::Config for Runtime {
    /// The basic call filter to use in dispatchable.
    type BaseCallFilter = BaseCallFilter;
    /// Block & extrinsics weights: base values and limits.
    type BlockWeights = RuntimeBlockWeights;
    /// The maximum length of a block (in bytes).
    type BlockLength = RuntimeBlockLength;
    /// The identifier used to distinguish between accounts.
    type AccountId = AccountId;
    /// The aggregated dispatch type that is available for extrinsics.
    type Call = Call;
    /// The lookup mechanism to get account ID from whatever is passed in dispatchers.
    type Lookup = AccountIdLookup<AccountId, ()>;
    /// The index type for storing how many extrinsics an account has signed.
    type Index = Index;
    /// The index type for blocks.
    type BlockNumber = BlockNumber;
    /// The type for hashing blocks and tries.
    type Hash = Hash;
    /// The hashing algorithm used.
    type Hashing = BlakeTwo256;
    /// The header type.
    type Header = generic::Header<BlockNumber, BlakeTwo256>;
    /// The ubiquitous event type.
    type Event = Event;
    /// The ubiquitous origin type.
    type Origin = Origin;
    /// Maximum number of block number to block hash mappings to keep (oldest pruned first).
    type BlockHashCount = BlockHashCount;
    /// The weight of database operations that the runtime can invoke.
    type DbWeight = RocksDbWeight;
    /// Version of the runtime.
    type Version = Version;
    /// Converts a module to the index of the module in `construct_runtime!`.
    ///
    /// This type is being generated by `construct_runtime!`.
    type PalletInfo = PalletInfo;
    /// What to do if a new account is created.
    type OnNewAccount = ();
    /// What to do if an account is fully reaped from the system.
    type OnKilledAccount = ();
    /// The data to be stored in an account.
    type AccountData = pallet_balances::AccountData<Balance>;
    /// Weight information for the extrinsics of this pallet.
    type SystemWeightInfo = weights::frame_system::WeightInfo<Runtime>;
    /// This is used as an identifier of the chain. 42 is the generic substrate prefix.
    type SS58Prefix = SS58Prefix;
    /// The set code logic.
    type OnSetCode = cumulus_pallet_parachain_system::ParachainSetCode<Self>;
    type MaxConsumers = frame_support::traits::ConstU32<16>;
}

parameter_types! {
    pub TreasuryAccount: AccountId = TreasuryPalletId::get().into_account();
}

impl orml_xcm::Config for Runtime {
    type Event = Event;
    type SovereignOrigin = EnsureRootOrMoreThanHalfGeneralCouncil;
}

parameter_types! {
    pub const LoansPalletId: PalletId = PalletId(*b"par/loan");
}

pub struct CurrencyIdConvert;
impl Convert<CurrencyId, Option<MultiLocation>> for CurrencyIdConvert {
    fn convert(id: CurrencyId) -> Option<MultiLocation> {
        match id {
            KSM => Some(MultiLocation::parent()),
            SKSM => Some(MultiLocation::new(
                1,
                X2(
                    Parachain(ParachainInfo::parachain_id().into()),
                    GeneralKey(b"sKSM".to_vec()),
                ),
            )),
            HKO => Some(MultiLocation::new(
                1,
                X2(
                    Parachain(ParachainInfo::parachain_id().into()),
                    GeneralKey(b"HKO".to_vec()),
                ),
            )),
            // Karura
            KAR => Some(MultiLocation::new(
                1,
                X2(
                    Parachain(paras::karura::ID),
                    GeneralKey(paras::karura::KAR_KEY.to_vec()),
                ),
            )),
            KUSD => Some(MultiLocation::new(
                1,
                X2(
                    Parachain(paras::karura::ID),
                    GeneralKey(paras::karura::KUSD_KEY.to_vec()),
                ),
            )),
            LKSM => Some(MultiLocation::new(
                1,
                X2(
                    Parachain(paras::karura::ID),
                    GeneralKey(paras::karura::LKSM_KEY.to_vec()),
                ),
            )),
            // Moonriver
            MOVR => Some(MultiLocation::new(
                1,
                X2(
                    Parachain(paras::moonriver::ID),
                    PalletInstance(paras::moonriver::MOVR_KEY),
                ),
            )),
            // Khala
            PHA => Some(MultiLocation::new(1, X1(Parachain(paras::khala::ID)))),
            // Kintsugi
            KINT => Some(MultiLocation::new(
                1,
                X2(
                    Parachain(paras::kintsugi::ID),
                    GeneralKey(paras::kintsugi::KINT_KEY.to_vec()),
                ),
            )),
            KBTC => Some(MultiLocation::new(
                1,
                X2(
                    Parachain(paras::kintsugi::ID),
                    GeneralKey(paras::kintsugi::KBTC_KEY.to_vec()),
                ),
            )),
            // Genshiro
            GENS => Some(MultiLocation::new(1, X1(Parachain(paras::genshiro::ID)))),
            _ => None,
        }
    }
}

impl Convert<MultiLocation, Option<CurrencyId>> for CurrencyIdConvert {
    fn convert(location: MultiLocation) -> Option<CurrencyId> {
        match location {
            MultiLocation {
                parents: 1,
                interior: Here,
            } => Some(KSM),
            MultiLocation {
                parents: 1,
                interior: X2(Parachain(id), GeneralKey(key)),
            } if ParaId::from(id) == ParachainInfo::parachain_id() && key == b"sKSM".to_vec() => {
                Some(SKSM)
            }
            MultiLocation {
                parents: 0,
                interior: X1(GeneralKey(key)),
            } if key == b"sKSM".to_vec() => Some(SKSM),
            MultiLocation {
                parents: 1,
                interior: X2(Parachain(id), GeneralKey(key)),
            } if ParaId::from(id) == ParachainInfo::parachain_id() && key == b"HKO".to_vec() => {
                Some(HKO)
            }
            MultiLocation {
                parents: 0,
                interior: X1(GeneralKey(key)),
            } if key == b"HKO".to_vec() => Some(HKO),
            // Karura
            MultiLocation {
                parents: 1,
                interior: X2(Parachain(id), GeneralKey(key)),
            } if id == paras::karura::ID && key == paras::karura::KUSD_KEY.to_vec() => Some(KUSD),
            MultiLocation {
                parents: 1,
                interior: X2(Parachain(id), GeneralKey(key)),
            } if id == paras::karura::ID && key == paras::karura::KAR_KEY.to_vec() => Some(KAR),
            MultiLocation {
                parents: 1,
                interior: X2(Parachain(id), GeneralKey(key)),
            } if id == paras::karura::ID && key == paras::karura::LKSM_KEY.to_vec() => Some(LKSM),
            // Moonriver
            MultiLocation {
                parents: 1,
                interior: X2(Parachain(id), PalletInstance(key)),
            } if id == paras::moonriver::ID && key == paras::moonriver::MOVR_KEY => Some(MOVR),
            // Khala
            MultiLocation {
                parents: 1,
                interior: X1(Parachain(id)),
            } if id == paras::khala::ID => Some(PHA),
            // Kintsugi
            MultiLocation {
                parents: 1,
                interior: X2(Parachain(id), GeneralKey(key)),
            } if id == paras::kintsugi::ID && key == paras::kintsugi::KINT_KEY.to_vec() => {
                Some(KINT)
            }
            MultiLocation {
                parents: 1,
                interior: X2(Parachain(id), GeneralKey(key)),
            } if id == paras::kintsugi::ID && key == paras::kintsugi::KBTC_KEY.to_vec() => {
                Some(KBTC)
            }
            // Genshiro
            MultiLocation {
                parents: 1,
                interior: X1(Parachain(id)),
            } if id == paras::genshiro::ID => Some(GENS),
            _ => None,
        }
    }
}

impl Convert<MultiAsset, Option<CurrencyId>> for CurrencyIdConvert {
    fn convert(a: MultiAsset) -> Option<CurrencyId> {
        if let MultiAsset {
            id: AssetId::Concrete(id),
            fun: _,
        } = a
        {
            Self::convert(id)
        } else {
            None
        }
    }
}

parameter_types! {
    pub SelfLocation: MultiLocation = MultiLocation::new(1, X1(Parachain(ParachainInfo::parachain_id().into())));
    pub const BaseXcmWeight: Weight = 150_000_000;
    pub const MaxInstructions: u32 = 100;
    pub const MaxAssetsForTransfer: usize = 2;
}

// Min fee required when transfering asset back to reserve sibling chain
// which use aother asset(e.g Relaychain's asset) as fee
parameter_type_with_key! {
    pub ParachainMinFee: |location: MultiLocation| -> u128 {
        #[allow(clippy::match_ref_pats)] // false positive
        match (location.parents, location.first_interior()) {
            (1, Some(Parachain(paras::statemine::ID))) => XcmHelper::get_xcm_weight_fee_to_sibling(location.clone()).fee,//default fee should be enough even if not configured
            _ => u128::MAX,
        }
    };
}

impl orml_xtokens::Config for Runtime {
    type Event = Event;
    type Balance = Balance;
    type CurrencyId = CurrencyId;
    type CurrencyIdConvert = CurrencyIdtoMultiLocation<
        CurrencyIdConvert,
        AsAssetType<CurrencyId, AssetType, AssetRegistry>,
    >;
    type AccountIdToMultiLocation = AccountIdToMultiLocation<AccountId>;
    type SelfLocation = SelfLocation;
    type XcmExecutor = XcmExecutor<XcmConfig>;
    type Weigher = FixedWeightBounds<BaseXcmWeight, Call, MaxInstructions>;
    type BaseXcmWeight = BaseXcmWeight;
    type LocationInverter = LocationInverter<Ancestry>;
    type MaxAssetsForTransfer = MaxAssetsForTransfer;
    type MinXcmFee = ParachainMinFee;
    type MultiLocationsFilter = Everything;
    type ReserveProvider = AbsoluteReserveProvider;
}

parameter_types! {
    pub const AssetDeposit: Balance = DOLLARS; // 1 UNIT deposit to create asset
    pub const ApprovalDeposit: Balance = EXISTENTIAL_DEPOSIT;
    pub const AssetsStringLimit: u32 = 50;
    pub const AssetAccountDeposit: Balance = deposit(1, 16);
    /// Key = 32 bytes, Value = 36 bytes (32+1+1+1+1)
    // https://github.com/paritytech/substrate/blob/069917b/frame/assets/src/lib.rs#L257L271
    pub const MetadataDepositBase: Balance = deposit(1, 68);
    pub const MetadataDepositPerByte: Balance = deposit(0, 1);
}

impl pallet_assets::Config for Runtime {
    type Event = Event;
    type Balance = Balance;
    type AssetId = CurrencyId;
    type Currency = Balances;
    type ForceOrigin = EnsureRootOrMoreThanHalfGeneralCouncil;
    type AssetDeposit = AssetDeposit;
    type MetadataDepositBase = MetadataDepositBase;
    type MetadataDepositPerByte = MetadataDepositPerByte;
    type AssetAccountDeposit = AssetAccountDeposit;
    type ApprovalDeposit = ApprovalDeposit;
    type StringLimit = AssetsStringLimit;
    type Freezer = ();
    type WeightInfo = ();
    type Extra = ();
}

parameter_types! {
    pub const RewardAssetId: CurrencyId = HKO;
}

impl pallet_loans::Config for Runtime {
    type Event = Event;
    type PalletId = LoansPalletId;
    type PriceFeeder = Prices;
    type ReserveOrigin = EnsureRootOrMoreThanHalfGeneralCouncil;
    type UpdateOrigin = EnsureRootOrMoreThanHalfGeneralCouncil;
    type WeightInfo = pallet_loans::weights::SubstrateWeight<Runtime>;
    type UnixTime = Timestamp;
    type Assets = CurrencyAdapter;
    type RewardAssetId = RewardAssetId;
}

parameter_types! {
    pub const StakingPalletId: PalletId = PalletId(*b"par/lqsk");
    pub const EraLength: BlockNumber = 6 * 1 * 3600 / 6; // 6HOURS
    pub const MinStake: Balance = 100_000_000_000; // 0.1KSM
    pub const MinUnstake: Balance = 50_000_000_000; // 0.05sKSM
    pub const StakingCurrency: CurrencyId = KSM;
    pub const LiquidCurrency: CurrencyId = SKSM;
    pub const XcmFees: Balance = 5_000_000_000; // 0.005KSM
    pub const BondingDuration: EraIndex = 28; // 7Days
    pub const MinNominatorBond: Balance = 100_000_000_000; // 0.1KSM
    pub const NumSlashingSpans: u32 = 0;
    pub DerivativeIndexList: Vec<u16> = vec![0, 1, 2, 3, 4, 5];
}

impl pallet_liquid_staking::Config for Runtime {
    type Event = Event;
    type Origin = Origin;
    type Call = Call;
    type PalletId = StakingPalletId;
    type WeightInfo = ();
    type SelfParaId = ParachainInfo;
    type Assets = Assets;
    type RelayOrigin = EnsureRootOrMoreThanHalfGeneralCouncil;
    type UpdateOrigin = EnsureRootOrMoreThanHalfGeneralCouncil;
    type DerivativeIndexList = DerivativeIndexList;
    type DistributionStrategy = pallet_liquid_staking::distribution::MaximizationDistribution;
    type XcmFees = XcmFees;
    type StakingCurrency = StakingCurrency;
    type LiquidCurrency = LiquidCurrency;
    type EraLength = EraLength;
    type MinStake = MinStake;
    type MinUnstake = MinUnstake;
    type XCM = XcmHelper;
    type BondingDuration = BondingDuration;
    type MinNominatorBond = MinNominatorBond;
    type RelayChainValidationDataProvider = RelayChainValidationDataProvider<Runtime>;
    type Members = LiquidStakingAgentsMembership;
    type NumSlashingSpans = NumSlashingSpans;
}

parameter_types! {
    pub const LiquidStakingAgentsMembershipMaxMembers: u32 = 3;
}

type LiquidStakingAgentsMembershipInstance = pallet_membership::Instance5;
impl pallet_membership::Config<LiquidStakingAgentsMembershipInstance> for Runtime {
    type Event = Event;
    type AddOrigin = EnsureRootOrMoreThanHalfGeneralCouncil;
    type RemoveOrigin = EnsureRootOrMoreThanHalfGeneralCouncil;
    type SwapOrigin = EnsureRootOrMoreThanHalfGeneralCouncil;
    type ResetOrigin = EnsureRootOrMoreThanHalfGeneralCouncil;
    type PrimeOrigin = EnsureRootOrMoreThanHalfGeneralCouncil;
    type MembershipInitialized = ();
    type MembershipChanged = ();
    type MaxMembers = LiquidStakingAgentsMembershipMaxMembers;
    type WeightInfo = weights::pallet_membership::WeightInfo<Runtime>;
}

parameter_types! {
    pub const CrowdloansAutomatorsMembershipMaxMembers: u32 = 3;
}

type CrowdloansAutomatorsMembershipInstance = pallet_membership::Instance7;
impl pallet_membership::Config<CrowdloansAutomatorsMembershipInstance> for Runtime {
    type Event = Event;
    type AddOrigin = EnsureRootOrMoreThanHalfGeneralCouncil;
    type RemoveOrigin = EnsureRootOrMoreThanHalfGeneralCouncil;
    type SwapOrigin = EnsureRootOrMoreThanHalfGeneralCouncil;
    type ResetOrigin = EnsureRootOrMoreThanHalfGeneralCouncil;
    type PrimeOrigin = EnsureRootOrMoreThanHalfGeneralCouncil;
    type MembershipInitialized = ();
    type MembershipChanged = ();
    type MaxMembers = CrowdloansAutomatorsMembershipMaxMembers;
    type WeightInfo = weights::pallet_membership::WeightInfo<Runtime>;
}

impl<LocalCall> frame_system::offchain::CreateSignedTransaction<LocalCall> for Runtime
where
    Call: From<LocalCall>,
{
    fn create_transaction<C: frame_system::offchain::AppCrypto<Self::Public, Self::Signature>>(
        call: Call,
        public: <Signature as traits::Verify>::Signer,
        account: AccountId,
        index: Index,
    ) -> Option<(
        Call,
        <UncheckedExtrinsic as traits::Extrinsic>::SignaturePayload,
    )> {
        let period = BlockHashCount::get() as u64;
        let current_block = System::block_number()
            .saturated_into::<u64>()
            .saturating_sub(1);
        let tip = 0;
        let extra: SignedExtra = (
            frame_system::CheckNonZeroSender::<Runtime>::new(),
            frame_system::CheckSpecVersion::<Runtime>::new(),
            frame_system::CheckTxVersion::<Runtime>::new(),
            frame_system::CheckGenesis::<Runtime>::new(),
            frame_system::CheckEra::<Runtime>::from(generic::Era::mortal(period, current_block)),
            frame_system::CheckNonce::<Runtime>::from(index),
            frame_system::CheckWeight::<Runtime>::new(),
            pallet_transaction_payment::ChargeTransactionPayment::<Runtime>::from(tip),
        );

        let raw_payload = SignedPayload::new(call, extra)
            .map_err(|e| {
                log::error!("SignedPayload error: {:?}", e);
            })
            .ok()?;
        let signature = raw_payload.using_encoded(|payload| C::sign(payload, public))?;
        let address = account;
        let (call, extra, _) = raw_payload.deconstruct();
        Some((
            call,
            (sp_runtime::MultiAddress::Id(address), signature, extra),
        ))
    }
}

impl frame_system::offchain::SigningTypes for Runtime {
    type Public = <Signature as traits::Verify>::Signer;
    type Signature = Signature;
}

impl<C> frame_system::offchain::SendTransactionTypes<C> for Runtime
where
    Call: From<C>,
{
    type OverarchingCall = Call;
    type Extrinsic = UncheckedExtrinsic;
}

parameter_types! {
    pub const MinimumPeriod: u64 = SLOT_DURATION / 2;
}

impl pallet_timestamp::Config for Runtime {
    /// A timestamp: milliseconds since the unix epoch.
    type Moment = u64;
    type OnTimestampSet = ();
    type MinimumPeriod = MinimumPeriod;
    type WeightInfo = weights::pallet_timestamp::WeightInfo<Runtime>;
}

parameter_types! {
    pub const UncleGenerations: u32 = 0;
}

impl pallet_authorship::Config for Runtime {
    type FindAuthor = pallet_session::FindAccountFromAuthorIndex<Self, Aura>;
    type UncleGenerations = UncleGenerations;
    type FilterUncle = ();
    type EventHandler = (CollatorSelection,);
}

parameter_types! {
    pub const Period: u32 = 6 * HOURS;
    pub const Offset: u32 = 0;
}

impl pallet_session::Config for Runtime {
    type Event = Event;
    type ValidatorId = <Self as frame_system::Config>::AccountId;
    // we don't have stash and controller, thus we don't need the convert as well.
    type ValidatorIdOf = pallet_collator_selection::IdentityCollator;
    type ShouldEndSession = pallet_session::PeriodicSessions<Period, Offset>;
    type NextSessionRotation = pallet_session::PeriodicSessions<Period, Offset>;
    type SessionManager = CollatorSelection;
    // Essentially just Aura, but lets be pedantic.
    type SessionHandler =
        <opaque::SessionKeys as sp_runtime::traits::OpaqueKeys>::KeyTypeIdProviders;
    type Keys = opaque::SessionKeys;
    type WeightInfo = ();
}

parameter_types! {
    pub const PotId: PalletId = PalletId(*b"par/pstk");
    pub const MaxCandidates: u32 = 1000;
    pub const MinCandidates: u32 = 1;
    pub const MaxInvulnerables: u32 = 100;
}

impl pallet_collator_selection::Config for Runtime {
    type Event = Event;
    type Currency = Balances;
    type UpdateOrigin = EnsureRootOrMoreThanHalfGeneralCouncil;
    type PotId = PotId;
    type MaxCandidates = MaxCandidates;
    type MinCandidates = MinCandidates;
    type MaxInvulnerables = MaxInvulnerables;
    // should be a multiple of session or things will get inconsistent
    type KickThreshold = Period;
    type ValidatorId = <Self as frame_system::Config>::AccountId;
    type ValidatorIdOf = pallet_collator_selection::IdentityCollator;
    type ValidatorRegistration = Session;
    type WeightInfo = ();
}

parameter_types! {
    pub const MaxAuthorities: u32 = 100_000;
}

impl pallet_aura::Config for Runtime {
    type AuthorityId = AuraId;
    type DisabledValidators = ();
    type MaxAuthorities = MaxAuthorities;
}

impl cumulus_pallet_aura_ext::Config for Runtime {}

parameter_types! {
    pub const ExistentialDeposit: u128 = currency::EXISTENTIAL_DEPOSIT;
    pub const MaxLocks: u32 = 50;
}

impl pallet_balances::Config for Runtime {
    type MaxLocks = MaxLocks;
    /// The type for recording an account's balance.
    type Balance = Balance;
    /// The ubiquitous event type.
    type Event = Event;
    type DustRemoval = ();
    type MaxReserves = ();
    type ReserveIdentifier = [u8; 8];
    type ExistentialDeposit = ExistentialDeposit;
    type AccountStore = System;
    type WeightInfo = weights::pallet_balances::WeightInfo<Runtime>;
}

parameter_types! {
    pub const TransactionByteFee: Balance = 1 * MILLICENTS;
    pub const OperationalFeeMultiplier: u8 = 5;
}

impl pallet_transaction_payment::Config for Runtime {
    type OnChargeTransaction =
        pallet_transaction_payment::CurrencyAdapter<Balances, DealWithFees<Runtime>>;
    type WeightToFee = WeightToFee;
    type FeeMultiplierUpdate = SlowAdjustingFeeUpdate<Self>;
    type OperationalFeeMultiplier = OperationalFeeMultiplier;
    type LengthToFee = ConstantMultiplier<Balance, TransactionByteFee>;
}

impl pallet_sudo::Config for Runtime {
    type Event = Event;
    type Call = Call;
}

#[derive(
    Copy,
    Clone,
    Eq,
    PartialEq,
    Ord,
    PartialOrd,
    Encode,
    Decode,
    RuntimeDebug,
    MaxEncodedLen,
    TypeInfo,
)]
pub enum ProxyType {
    Any,
    Loans,
    Staking,
    Crowdloans,
    Farming,
}
impl Default for ProxyType {
    fn default() -> Self {
        Self::Any
    }
}

impl InstanceFilter<Call> for ProxyType {
    fn filter(&self, c: &Call) -> bool {
        match self {
            ProxyType::Any => true,
            ProxyType::Loans => {
                matches!(
                    c,
                    Call::Loans(pallet_loans::Call::mint { .. })
                        | Call::Loans(pallet_loans::Call::redeem { .. })
                        | Call::Loans(pallet_loans::Call::redeem_all { .. })
                        | Call::Loans(pallet_loans::Call::borrow { .. })
                        | Call::Loans(pallet_loans::Call::repay_borrow { .. })
                        | Call::Loans(pallet_loans::Call::repay_borrow_all { .. })
                        | Call::Loans(pallet_loans::Call::collateral_asset { .. })
                        | Call::Loans(pallet_loans::Call::liquidate_borrow { .. })
                )
            }
            ProxyType::Staking => {
                matches!(
                    c,
                    Call::LiquidStaking(pallet_liquid_staking::Call::stake { .. })
                        | Call::LiquidStaking(pallet_liquid_staking::Call::unstake { .. })
                )
            }
            ProxyType::Crowdloans => {
                matches!(
                    c,
                    Call::Crowdloans(pallet_crowdloans::Call::contribute { .. },)
                        | Call::Crowdloans(pallet_crowdloans::Call::withdraw { .. })
                        | Call::Crowdloans(pallet_crowdloans::Call::claim { .. })
                        | Call::Crowdloans(pallet_crowdloans::Call::redeem { .. })
                        | Call::Crowdloans(pallet_crowdloans::Call::withdraw_for { .. })
                        | Call::Crowdloans(pallet_crowdloans::Call::claim_for { .. })
                )
            }
            ProxyType::Farming => {
                matches!(
                    c,
                    Call::Farming(pallet_farming::Call::deposit { .. })
                        | Call::Farming(pallet_farming::Call::claim { .. })
                        | Call::Farming(pallet_farming::Call::withdraw { .. })
                        | Call::Farming(pallet_farming::Call::redeem { .. })
                )
            }
        }
    }
    fn is_superset(&self, o: &Self) -> bool {
        match (self, o) {
            (ProxyType::Any, _) => true,
            (_, ProxyType::Any) => false,
            _ => false,
        }
    }
}

parameter_types! {
    // One storage item; key size 32, value size 8; .
    pub const ProxyDepositBase: Balance = deposit(1, 40);
    // Additional storage item size of 33 bytes.
    pub const ProxyDepositFactor: Balance = deposit(0, 33);
    pub const MaxProxies: u16 = 32;
    // One storage item; key size 32, value size 16
    pub const AnnouncementDepositBase: Balance = deposit(1, 48);
    pub const AnnouncementDepositFactor: Balance = deposit(0, 66);
    pub const MaxPending: u16 = 32;
}

impl pallet_proxy::Config for Runtime {
    type Event = Event;
    type Call = Call;
    type Currency = Balances;
    type ProxyType = ProxyType;
    type ProxyDepositBase = ProxyDepositBase;
    type ProxyDepositFactor = ProxyDepositFactor;
    type MaxProxies = MaxProxies;
    type WeightInfo = pallet_proxy::weights::SubstrateWeight<Runtime>;
    type MaxPending = MaxPending;
    type CallHasher = BlakeTwo256;
    type AnnouncementDepositBase = AnnouncementDepositBase;
    type AnnouncementDepositFactor = AnnouncementDepositFactor;
}

impl pallet_utility::Config for Runtime {
    type Event = Event;
    type Call = Call;
    type PalletsOrigin = OriginCaller;
    type WeightInfo = pallet_utility::weights::SubstrateWeight<Runtime>;
}

/// Local origins on this chain are allowed to dispatch XCM sends/executions. However, we later
/// block this via `ExecuteXcmOrigin`.
pub type LocalOriginToLocation = SignedToAccountId32<Origin, AccountId, RelayNetwork>;

/// The means for routing XCM messages which are not for local execution into the right message
/// queues.
pub type XcmRouter = (
    // Two routers - use UMP to communicate with the relay chain:
    cumulus_primitives_utility::ParentAsUmp<ParachainSystem, PolkadotXcm>,
    // ..and XCMP to communicate with the sibling chains.
    XcmpQueue,
);

impl pallet_xcm::Config for Runtime {
    const VERSION_DISCOVERY_QUEUE_SIZE: u32 = 100;

    type Origin = Origin;
    type Call = Call;
    type Event = Event;
    type SendXcmOrigin = EnsureXcmOrigin<Origin, LocalOriginToLocation>;
    type XcmRouter = XcmRouter;
    type ExecuteXcmOrigin = EnsureXcmOrigin<Origin, LocalOriginToLocation>;
    type XcmExecuteFilter = Nothing;
    type XcmReserveTransferFilter = Everything;
    type XcmExecutor = XcmExecutor<XcmConfig>;
    // Teleporting is disabled.
    type XcmTeleportFilter = Nothing;
    type Weigher = FixedWeightBounds<BaseXcmWeight, Call, MaxInstructions>;
    type LocationInverter = LocationInverter<Ancestry>;
    type AdvertisedXcmVersion = pallet_xcm::CurrentXcmVersion;
}

impl cumulus_pallet_xcm::Config for Runtime {
    type Event = Event;
    type XcmExecutor = XcmExecutor<XcmConfig>;
}

impl cumulus_pallet_xcmp_queue::Config for Runtime {
    type Event = Event;
    type XcmExecutor = XcmExecutor<XcmConfig>;
    type ExecuteOverweightOrigin = EnsureRootOrMoreThanHalfGeneralCouncil;
    type ChannelInfo = ParachainSystem;
    type VersionWrapper = PolkadotXcm;
    type ControllerOrigin = EnsureRootOrMoreThanHalfGeneralCouncil;
    type ControllerOriginConverter = XcmOriginToTransactDispatchOrigin;
    type WeightInfo = cumulus_pallet_xcmp_queue::weights::SubstrateWeight<Runtime>;
}

impl cumulus_pallet_dmp_queue::Config for Runtime {
    type Event = Event;
    type XcmExecutor = XcmExecutor<XcmConfig>;
    type ExecuteOverweightOrigin = EnsureRootOrMoreThanHalfGeneralCouncil;
}

parameter_types! {
    pub const ReservedXcmpWeight: Weight = MAXIMUM_BLOCK_WEIGHT / 4;
    pub const ReservedDmpWeight: Weight =  MAXIMUM_BLOCK_WEIGHT / 4;
}

impl cumulus_pallet_parachain_system::Config for Runtime {
    type Event = Event;
    type OnSystemEvent = ();
    type SelfParaId = ParachainInfo;
    type DmpMessageHandler = DmpQueue;
    type OutboundXcmpMessageSource = XcmpQueue;
    type XcmpMessageHandler = XcmpQueue;
    type ReservedXcmpWeight = ReservedXcmpWeight;
    type ReservedDmpWeight = ReservedDmpWeight;
}

impl parachain_info::Config for Runtime {}

parameter_types! {
    pub RelayLocation: MultiLocation = MultiLocation::parent();
    pub const RelayNetwork: NetworkId = NetworkId::Kusama;
    pub RelayCurrency: CurrencyId = KSM;
    pub HeikoNetwork: NetworkId = NetworkId::Named("heiko".into());
    pub RelayChainOrigin: Origin = cumulus_pallet_xcm::Origin::Relay.into();
    pub Ancestry: MultiLocation = MultiLocation::new(0, X1(Parachain(ParachainInfo::parachain_id().into())));
}

/// Type for specifying how a `MultiLocation` can be converted into an `AccountId`. This is used
/// when determining ownership of accounts for asset transacting and when attempting to use XCM
/// `Transact` in order to determine the dispatch Origin.
pub type LocationToAccountId = (
    // The parent (Relay-chain) origin converts to the default `AccountId`.
    ParentIsPreset<AccountId>,
    // Sibling parachain origins convert to AccountId via the `ParaId::into`.
    SiblingParachainConvertsVia<Sibling, AccountId>,
    // Straight up local `AccountId32` origins just alias directly to `AccountId`.
    AccountId32Aliases<RelayNetwork, AccountId>,
);

parameter_types! {
    pub const NativeCurrencyId: CurrencyId = NATIVE_ASSET_ID;
    pub GiftAccount: AccountId = PalletId(*b"par/gift").into_account();
}

pub struct GiftConvert;
impl BalanceConversion<Balance, CurrencyId, Balance> for GiftConvert {
    type Error = DispatchError;
    fn to_asset_balance(balance: Balance, asset_id: CurrencyId) -> Result<Balance, Self::Error> {
        let decimal = <Assets as InspectMetadata<AccountId>>::decimals(&asset_id);
        if decimal.is_zero() {
            return Ok(Zero::zero());
        }

        let default_gift_amount = DOLLARS / 4; // 0.25HKO
        Ok(match asset_id {
            KSM if balance >= 10_u128.pow((decimal - 1).into()) => default_gift_amount,
            EUSDT | EUSDC if balance >= 300 * 10_u128.pow(decimal.into()) => default_gift_amount,
            _ => Zero::zero(),
        })
    }
}

/// Means for transacting assets on this chain.
pub type LocalAssetTransactor = MultiCurrencyAdapter<
    // Use this currency:
    CurrencyAdapter,
    // Use this currency when it is a fungible asset matching the given location or name:
    IsNativeConcrete<CurrencyId, CurrencyIdConvert>,
    // Our chain's account ID type (we can't get away without mentioning it explicitly):
    AccountId,
    Balance,
    // Do a simple punn to convert an AccountId32 MultiLocation into a native chain account ID:
    LocationToAccountId,
    CurrencyIdConvert,
    NativeCurrencyId,
    ExistentialDeposit,
    GiftAccount,
    GiftConvert,
>;

/// This is the type we use to convert an (incoming) XCM origin into a local `Origin` instance,
/// ready for dispatching a transaction with Xcm's `Transact`. There is an `OriginKind` which can
/// biases the kind of local `Origin` it will become.
pub type XcmOriginToTransactDispatchOrigin = (
    // Sovereign account converter; this attempts to derive an `AccountId` from the origin location
    // using `LocationToAccountId` and then turn that into the usual `Signed` origin. Useful for
    // foreign chains who want to have a local sovereign account on this chain which they control.
    SovereignSignedViaLocation<LocationToAccountId, Origin>,
    // Native converter for Relay-chain (Parent) location; will converts to a `Relay` origin when
    // recognised.
    RelayChainAsNative<RelayChainOrigin, Origin>,
    // Native converter for sibling Parachains; will convert to a `SiblingPara` origin when
    // recognised.
    SiblingParachainAsNative<cumulus_pallet_xcm::Origin, Origin>,
    // Superuser converter for the Relay-chain (Parent) location. This will allow it to issue a
    // transaction from the Root origin.
    ParentAsSuperuser<Origin>,
    // Native signed account converter; this just converts an `AccountId32` origin into a normal
    // `Origin::Signed` origin of the same 32-byte value.
    SignedAccountId32AsNative<RelayNetwork, Origin>,
    // Xcm origins can be represented natively under the Xcm pallet's Xcm origin.
    XcmPassthrough<Origin>,
);

parameter_types! {
    pub KsmPerSecond: (AssetId, u128) = (AssetId::Concrete(MultiLocation::parent()), ksm_per_second());
    pub SKSMPerSecond: (AssetId, u128) = (
        MultiLocation::new(
            1,
            X2(Parachain(ParachainInfo::parachain_id().into()), GeneralKey(b"sKSM".to_vec())),
        ).into(),
        ksm_per_second()
    );
    pub SKSMPerSecondOfCanonicalLocation: (AssetId, u128) = (
        MultiLocation::new(
            0,
            X1(GeneralKey(b"sKSM".to_vec())),
        ).into(),
        ksm_per_second()
    );
    pub HkoPerSecond: (AssetId, u128) = (
        MultiLocation::new(
            1,
            X2(Parachain(ParachainInfo::parachain_id().into()), GeneralKey(b"HKO".to_vec())),
        ).into(),
        ksm_per_second() * 30
    );
    pub HkoPerSecondOfCanonicalLocation: (AssetId, u128) = (
        MultiLocation::new(
            0,
            X1(GeneralKey(b"HKO".to_vec())),
        ).into(),
        ksm_per_second() * 30
    );
    // Karura
    pub KusdPerSecond: (AssetId, u128) = (
        MultiLocation::new(
            1,
            X2(Parachain(paras::karura::ID), GeneralKey(paras::karura::KUSD_KEY.to_vec())),
        ).into(),
        ksm_per_second() * 400
    );
    pub KarPerSecond: (AssetId, u128) = (
        MultiLocation::new(
            1,
            X2(Parachain(paras::karura::ID), GeneralKey(paras::karura::KAR_KEY.to_vec())),
        ).into(),
        ksm_per_second() * 50
    );
    pub LKSMPerSecond: (AssetId, u128) = (
        MultiLocation::new(
            1,
            X2(Parachain(paras::karura::ID), GeneralKey(paras::karura::LKSM_KEY.to_vec())),
        ).into(),
        ksm_per_second()
    );
    // Moonriver
    pub MovrPerSecond: (AssetId, u128) = (
        MultiLocation::new(
            1,
            X2(Parachain(paras::moonriver::ID), PalletInstance(paras::moonriver::MOVR_KEY)),
        ).into(),
        ksm_per_second() * 3
    );
    // Khala
    pub PhaPerSecond: (AssetId, u128) = (
        MultiLocation::new(
            1,
            X1(Parachain(paras::khala::ID)),
        ).into(),
        ksm_per_second() * 400
    );
    // Kintsugi
    pub KintPerSecond: (AssetId, u128) = (
        MultiLocation::new(
            1,
            X2(Parachain(paras::kintsugi::ID), GeneralKey(paras::kintsugi::KINT_KEY.to_vec())),
        ).into(),
        ksm_per_second() * 400
    );
    pub KbtcPerSecond: (AssetId, u128) = (
        MultiLocation::new(
            1,
            X2(Parachain(paras::kintsugi::ID), GeneralKey(paras::kintsugi::KBTC_KEY.to_vec())),
        ).into(),
        ksm_per_second() / 1_500_000
    );
    // Genshiro
    pub GensPerSecond: (AssetId, u128) = (
        MultiLocation::new(
            1,
            X1(Parachain(paras::genshiro::ID)),
        ).into(),
        ksm_per_second() * 5000
    );
}

match_types! {
    pub type ParentOrSiblings: impl Contains<MultiLocation> = {
        MultiLocation { parents: 1, interior: Here } |
        MultiLocation { parents: 1, interior: X1(_) }
    };
}

pub type Barrier = (
    TakeWeightCredit,
    AllowKnownQueryResponses<PolkadotXcm>,
    AllowSubscriptionsFrom<ParentOrSiblings>,
    AllowTopLevelPaidExecutionFrom<Everything>,
);

pub struct ToTreasury;
impl TakeRevenue for ToTreasury {
    fn take_revenue(revenue: MultiAsset) {
        if let MultiAsset {
            id: AssetId::Concrete(id),
            fun: Fungibility::Fungible(amount),
        } = revenue
        {
            if let Some(currency_id) = CurrencyIdConvert::convert(id) {
                let _ = Assets::mint_into(currency_id, &TreasuryAccount::get(), amount);
            }
        }
    }
}

pub type Trader = (
    FixedRateOfFungible<KsmPerSecond, ToTreasury>,
    FixedRateOfFungible<SKSMPerSecond, ToTreasury>,
    FixedRateOfFungible<SKSMPerSecondOfCanonicalLocation, ToTreasury>,
    FixedRateOfFungible<HkoPerSecond, ToTreasury>,
    FixedRateOfFungible<HkoPerSecondOfCanonicalLocation, ToTreasury>,
    // Karura
    FixedRateOfFungible<KusdPerSecond, ToTreasury>,
    FixedRateOfFungible<KarPerSecond, ToTreasury>,
    FixedRateOfFungible<LKSMPerSecond, ToTreasury>,
    // Moonriver
    FixedRateOfFungible<MovrPerSecond, ToTreasury>,
    // Khala
    FixedRateOfFungible<PhaPerSecond, ToTreasury>,
    // Kintsugi
    FixedRateOfFungible<KintPerSecond, ToTreasury>,
    FixedRateOfFungible<KbtcPerSecond, ToTreasury>,
    // Genshiro
    FixedRateOfFungible<GensPerSecond, ToTreasury>,
    // Foreign Assets registered in AssetRegistry
    // TODO: replace all above except local reserved asset later
    FirstAssetTrader<AssetType, AssetRegistry, XcmFeesToAccount>,
);

parameter_types! {
    pub CheckingAccount: AccountId = PolkadotXcm::check_account();
}

/// The non-reserve fungible transactor type
/// It will use pallet-assets, and the Id will be matched against AsAssetType
pub type ForeignFungiblesTransactor = FungiblesAdapter<
    // Use this fungibles implementation:
    Assets,
    // Use this currency when it is a fungible asset matching the given location or name:
    (
        ConvertedConcreteAssetId<
            CurrencyId,
            Balance,
            AsAssetType<CurrencyId, AssetType, AssetRegistry>,
            JustTry,
        >,
    ),
    // Do a simple punn to convert an AccountId20 MultiLocation into a native chain account ID:
    LocationToAccountId,
    // Our chain's account ID type (we can't get away without mentioning it explicitly):
    AccountId,
    // We dont allow teleports.
    Nothing,
    // We dont track any teleports
    CheckingAccount,
>;

/// How to withdraw and deposit an asset, try LocalAssetTransactor first
/// and if AssetNotFound then with ForeignFungiblesTransactor as fallback
pub type AssetTransactors = (LocalAssetTransactor, ForeignFungiblesTransactor);

/// This is the struct that will handle the revenue from xcm fees
/// We do not burn anything because we want to mimic exactly what
/// the sovereign account has
pub type XcmFeesToAccount = pallet_traits::xcm::XcmFeesToAccount<
    Assets,
    (
        ConvertedConcreteAssetId<
            CurrencyId,
            Balance,
            AsAssetType<CurrencyId, AssetType, AssetRegistry>,
            JustTry,
        >,
    ),
    AccountId,
    TreasuryAccount,
>;

pub struct XcmConfig;
impl Config for XcmConfig {
    type Call = Call;
    type XcmSender = XcmRouter;
    // How to withdraw and deposit an asset.
    type AssetTransactor = LocalAssetTransactor;
    type OriginConverter = XcmOriginToTransactDispatchOrigin;
    type IsReserve = MultiNativeAsset<AbsoluteReserveProvider>;
    // Teleporting is disabled.
    type IsTeleporter = ();
    type LocationInverter = LocationInverter<Ancestry>;
    type Barrier = Barrier;
    type Weigher = FixedWeightBounds<BaseXcmWeight, Call, MaxInstructions>;
    type Trader = Trader;
    type ResponseHandler = PolkadotXcm;
    type SubscriptionService = PolkadotXcm;
    type AssetTrap = PolkadotXcm;
    type AssetClaims = PolkadotXcm;
}

impl pallet_asset_registry::Config for Runtime {
    type Event = Event;
    type Balance = Balance;
    type AssetId = CurrencyId;
    type AssetType = AssetType;
    type UpdateOrigin = EnsureRootOrMoreThanHalfGeneralCouncil;
    type WeightInfo = pallet_asset_registry::weights::SubstrateWeight<Runtime>;
}

parameter_types! {
      pub const MinimumCount: u32 = 3;
      pub const ExpiresIn: Moment = 1000 * 60 * 60; // 60 mins
      pub const MaxHasDispatchedSize: u32 = 100;
      pub OneAccount: AccountId = AccountId::from([1u8; 32]);
}

type ParallelDataProvider = orml_oracle::Instance1;
impl orml_oracle::Config<ParallelDataProvider> for Runtime {
    type Event = Event;
    type OnNewData = ();
    type CombineData =
        orml_oracle::DefaultCombineData<Runtime, MinimumCount, ExpiresIn, ParallelDataProvider>;
    type Time = Timestamp;
    type OracleKey = CurrencyId;
    type OracleValue = Price;
    type RootOperatorAccountId = OneAccount;
    type MaxHasDispatchedSize = MaxHasDispatchedSize;
    type WeightInfo = ();
    type Members = OracleMembership;
}

pub type TimeStampedPrice = orml_oracle::TimestampedValue<Price, Moment>;
pub struct AggregatedDataProvider;
impl DataProvider<CurrencyId, TimeStampedPrice> for AggregatedDataProvider {
    fn get(key: &CurrencyId) -> Option<TimeStampedPrice> {
        Oracle::get(key)
    }
}

impl DataProviderExtended<CurrencyId, TimeStampedPrice> for AggregatedDataProvider {
    fn get_no_op(key: &CurrencyId) -> Option<TimeStampedPrice> {
        Oracle::get_no_op(key)
    }

    fn get_all_values() -> Vec<(CurrencyId, Option<TimeStampedPrice>)> {
        Oracle::get_all_values()
    }
}

impl DataFeeder<CurrencyId, TimeStampedPrice, AccountId> for AggregatedDataProvider {
    fn feed_value(_: AccountId, _: CurrencyId, _: TimeStampedPrice) -> DispatchResult {
        Err("Not supported".into())
    }
}

pub struct Decimal;
impl DecimalProvider<CurrencyId> for Decimal {
    fn get_decimal(asset_id: &CurrencyId) -> Option<u8> {
        match *asset_id {
            NATIVE_ASSET_ID => Some(12_u8),
            _ => {
                let decimal = <Assets as InspectMetadata<AccountId>>::decimals(asset_id);
                if decimal.is_zero() {
                    None
                } else {
                    Some(decimal)
                }
            }
        }
    }
}

impl pallet_prices::Config for Runtime {
    type Event = Event;
    type Source = AggregatedDataProvider;
    type FeederOrigin = EnsureRoot<AccountId>;
    type LiquidStakingExchangeRateProvider = LiquidStaking;
    type LiquidStakingCurrenciesProvider = LiquidStaking;
    type Decimal = Decimal;
    type WeightInfo = pallet_prices::weights::SubstrateWeight<Runtime>;
}

parameter_types! {
    // One storage item; key size is 32; value is size 4+4+16+32 bytes = 56 bytes.
    pub const DepositBase: Balance = deposit(1, 88);
    // Additional storage item size of 32 bytes.
    pub const DepositFactor: Balance = deposit(0, 32);
    pub const MaxSignatories: u16 = 100;
}

impl pallet_multisig::Config for Runtime {
    type Event = Event;
    type Call = Call;
    type Currency = Balances;
    type DepositBase = DepositBase;
    type DepositFactor = DepositFactor;
    type MaxSignatories = MaxSignatories;
    type WeightInfo = weights::pallet_multisig::WeightInfo<Runtime>;
}

parameter_types! {
    pub const BasicDeposit: Balance = deposit(1, 258);
    pub const FieldDeposit: Balance = deposit(1, 66);
    pub const SubAccountDeposit: Balance  = deposit(1, 53);
    pub const MaxSubAccounts: u32 = 100;
    pub const MaxAdditionalFields: u32 = 100;
    pub const MaxRegistrars: u32 = 20;
}

impl pallet_identity::Config for Runtime {
    type Event = Event;
    type Currency = Balances;
    type BasicDeposit = BasicDeposit;
    type FieldDeposit = FieldDeposit;
    type SubAccountDeposit = SubAccountDeposit;
    type MaxSubAccounts = MaxSubAccounts;
    type MaxAdditionalFields = MaxAdditionalFields;
    type MaxRegistrars = MaxRegistrars;
    type Slashed = Treasury;
    type ForceOrigin = EnsureRootOrMoreThanHalfGeneralCouncil;
    type RegistrarOrigin = EnsureRootOrMoreThanHalfGeneralCouncil;
    type WeightInfo = pallet_identity::weights::SubstrateWeight<Runtime>;
}

type EnsureRootOrMoreThanHalfGeneralCouncil = EnsureOneOf<
    EnsureRoot<AccountId>,
    pallet_collective::EnsureProportionMoreThan<AccountId, GeneralCouncilCollective, 1, 2>,
>;
type EnsureRootOrAtLeastThreeFifthsGeneralCouncil = EnsureOneOf<
    EnsureRoot<AccountId>,
    pallet_collective::EnsureProportionAtLeast<AccountId, GeneralCouncilCollective, 3, 5>,
>;

type EnsureRootOrAllTechnicalComittee = EnsureOneOf<
    EnsureRoot<AccountId>,
    pallet_collective::EnsureProportionAtLeast<AccountId, TechnicalCollective, 1, 1>,
>;

parameter_types! {
    pub const LaunchPeriod: BlockNumber = 7 * DAYS;
    pub const VotingPeriod: BlockNumber = 7 * DAYS;
    pub const FastTrackVotingPeriod: BlockNumber = 1 * DAYS;
    pub const InstantAllowed: bool = true;
    pub const MinimumDeposit: Balance = 100 * DOLLARS;
    pub const EnactmentPeriod: BlockNumber = 8 * DAYS;
    pub const CooloffPeriod: BlockNumber = 7 * DAYS;
    // One cent: $10,000 / MB
    pub const MaxVotes: u32 = 100;
    pub const MaxProposals: u32 = 100;
}

impl pallet_democracy::Config for Runtime {
    type Proposal = Call;
    type Event = Event;
    type Currency = Balances;
    type EnactmentPeriod = EnactmentPeriod;
    type LaunchPeriod = LaunchPeriod;
    type VotingPeriod = VotingPeriod;
    type MinimumDeposit = MinimumDeposit;
    /// A straight majority of the council can decide what their next motion is.
    type ExternalOrigin =
        pallet_collective::EnsureProportionAtLeast<AccountId, GeneralCouncilCollective, 1, 2>;
    /// A super-majority can have the next scheduled referendum be a straight majority-carries vote.
    type ExternalMajorityOrigin =
        pallet_collective::EnsureProportionAtLeast<AccountId, GeneralCouncilCollective, 3, 4>;
    /// A unanimous council can have the next scheduled referendum be a straight default-carries
    /// (NTB) vote.
    type ExternalDefaultOrigin =
        pallet_collective::EnsureProportionAtLeast<AccountId, GeneralCouncilCollective, 1, 1>;
    /// Two thirds of the technical committee can have an ExternalMajority/ExternalDefault vote
    /// be tabled immediately and with a shorter voting/enactment period.
    type FastTrackOrigin =
        pallet_collective::EnsureProportionAtLeast<AccountId, TechnicalCollective, 2, 3>;
    type InstantOrigin =
        pallet_collective::EnsureProportionAtLeast<AccountId, TechnicalCollective, 1, 1>;
    type InstantAllowed = InstantAllowed;
    type FastTrackVotingPeriod = FastTrackVotingPeriod;
    // To cancel a proposal which has been passed, 2/3 of the council must agree to it.
    type CancellationOrigin =
        pallet_collective::EnsureProportionAtLeast<AccountId, GeneralCouncilCollective, 2, 3>;
    // To cancel a proposal before it has been passed, the technical committee must be unanimous or
    // Root must agree.
    type CancelProposalOrigin = EnsureRootOrAllTechnicalComittee;
    type BlacklistOrigin = EnsureRoot<AccountId>;
    // Any single technical committee member may veto a coming council proposal, however they can
    // only do it once and it lasts only for the cool-off period.
    type VetoOrigin = pallet_collective::EnsureMember<AccountId, TechnicalCollective>;
    type CooloffPeriod = CooloffPeriod;
    type PreimageByteDeposit = PreimageByteDeposit;
    type OperationalPreimageOrigin =
        pallet_collective::EnsureMember<AccountId, GeneralCouncilCollective>;
    type Slash = Treasury;
    type Scheduler = Scheduler;
    type PalletsOrigin = OriginCaller;
    type MaxVotes = MaxVotes;
    type WeightInfo = pallet_democracy::weights::SubstrateWeight<Runtime>;
    type MaxProposals = MaxProposals;
    type VoteLockingPeriod = EnactmentPeriod;
}

parameter_types! {
    pub const GeneralCouncilMotionDuration: BlockNumber = 3 * DAYS;
    pub const GeneralCouncilMaxProposals: u32 = 100;
    pub const GeneralCouncilMaxMembers: u32 = 100;
}

type GeneralCouncilCollective = pallet_collective::Instance1;
impl pallet_collective::Config<GeneralCouncilCollective> for Runtime {
    type Origin = Origin;
    type Proposal = Call;
    type Event = Event;
    type MotionDuration = GeneralCouncilMotionDuration;
    type MaxProposals = GeneralCouncilMaxProposals;
    type MaxMembers = GeneralCouncilMaxMembers;
    type DefaultVote = pallet_collective::PrimeDefaultVote;
    type WeightInfo = pallet_collective::weights::SubstrateWeight<Runtime>;
}

type GeneralCouncilMembershipInstance = pallet_membership::Instance1;
impl pallet_membership::Config<GeneralCouncilMembershipInstance> for Runtime {
    type Event = Event;
    type AddOrigin = EnsureRootOrMoreThanHalfGeneralCouncil;
    type RemoveOrigin = EnsureRootOrMoreThanHalfGeneralCouncil;
    type SwapOrigin = EnsureRootOrMoreThanHalfGeneralCouncil;
    type ResetOrigin = EnsureRootOrMoreThanHalfGeneralCouncil;
    type PrimeOrigin = EnsureRootOrMoreThanHalfGeneralCouncil;
    type MembershipInitialized = GeneralCouncil;
    type MembershipChanged = GeneralCouncil;
    type MaxMembers = GeneralCouncilMaxMembers;
    type WeightInfo = pallet_membership::weights::SubstrateWeight<Runtime>;
}

parameter_types! {
    pub const TechnicalMotionDuration: BlockNumber = 3 * DAYS;
    pub const TechnicalMaxProposals: u32 = 100;
    pub const TechnicalMaxMembers: u32 = 100;
}

type TechnicalCollective = pallet_collective::Instance2;
impl pallet_collective::Config<TechnicalCollective> for Runtime {
    type Origin = Origin;
    type Proposal = Call;
    type Event = Event;
    type MotionDuration = TechnicalMotionDuration;
    type MaxProposals = TechnicalMaxProposals;
    type MaxMembers = TechnicalMaxMembers;
    type DefaultVote = pallet_collective::PrimeDefaultVote;
    type WeightInfo = pallet_collective::weights::SubstrateWeight<Runtime>;
}

type TechnicalCommitteeMembershipInstance = pallet_membership::Instance2;
impl pallet_membership::Config<TechnicalCommitteeMembershipInstance> for Runtime {
    type Event = Event;
    type AddOrigin = EnsureRootOrMoreThanHalfGeneralCouncil;
    type RemoveOrigin = EnsureRootOrMoreThanHalfGeneralCouncil;
    type SwapOrigin = EnsureRootOrMoreThanHalfGeneralCouncil;
    type ResetOrigin = EnsureRootOrMoreThanHalfGeneralCouncil;
    type PrimeOrigin = EnsureRootOrMoreThanHalfGeneralCouncil;
    type MembershipInitialized = TechnicalCommittee;
    type MembershipChanged = TechnicalCommittee;
    type MaxMembers = TechnicalMaxMembers;
    type WeightInfo = pallet_membership::weights::SubstrateWeight<Runtime>;
}

parameter_types! {
    pub const PreimageMaxSize: u32 = 4096 * 1024;
    pub const PreimageBaseDeposit: Balance = deposit(2, 64);
    pub const PreimageByteDeposit: Balance = deposit(0, 1);
}

impl pallet_preimage::Config for Runtime {
    type WeightInfo = pallet_preimage::weights::SubstrateWeight<Runtime>;
    type Event = Event;
    type Currency = Balances;
    type ManagerOrigin = EnsureRootOrMoreThanHalfGeneralCouncil;
    type MaxSize = PreimageMaxSize;
    type BaseDeposit = PreimageBaseDeposit;
    type ByteDeposit = PreimageByteDeposit;
}
parameter_types! {
    pub MaximumSchedulerWeight: Weight = Perbill::from_percent(80) *
        RuntimeBlockWeights::get().max_block;
    pub const MaxScheduledPerBlock: u32 = 50;
    pub const NoPreimagePostponement: Option<u32> = Some(10);
}

impl pallet_scheduler::Config for Runtime {
    type Event = Event;
    type Origin = Origin;
    type PalletsOrigin = OriginCaller;
    type Call = Call;
    type MaximumWeight = MaximumSchedulerWeight;
    type ScheduleOrigin = EnsureRootOrMoreThanHalfGeneralCouncil;
    type MaxScheduledPerBlock = MaxScheduledPerBlock;
    type OriginPrivilegeCmp = EqualPrivilegeOnly;
    type WeightInfo = pallet_scheduler::weights::SubstrateWeight<Runtime>;
    type PreimageProvider = Preimage;
    type NoPreimagePostponement = NoPreimagePostponement;
}

parameter_types! {
    pub const ProposalBond: Permill = Permill::from_percent(5);
    pub const ProposalBondMinimum: Balance = 1 * DOLLARS;
    pub const ProposalBondMaximum: Balance = 5 * DOLLARS;
    pub const SpendPeriod: BlockNumber = 1 * DAYS;
    pub const Burn: Permill = Permill::from_percent(0);
    pub const TreasuryPalletId: PalletId = PalletId(*b"par/trsy");
    pub const MaxApprovals: u32 = 100;
}

impl pallet_treasury::Config for Runtime {
    type PalletId = TreasuryPalletId;
    type Currency = Balances;
    type ApproveOrigin = EnsureRootOrAtLeastThreeFifthsGeneralCouncil;
    type RejectOrigin = EnsureRootOrMoreThanHalfGeneralCouncil;
    type Event = Event;
    type OnSlash = ();
    type ProposalBond = ProposalBond;
    type ProposalBondMinimum = ProposalBondMinimum;
    type ProposalBondMaximum = ProposalBondMaximum;
    type SpendPeriod = SpendPeriod;
    type Burn = Burn;
    type BurnDestination = ();
    type SpendFunds = ();
    type WeightInfo = pallet_treasury::weights::SubstrateWeight<Runtime>;
    type MaxApprovals = MaxApprovals;
}

parameter_types! {
    pub const OracleMaxMembers: u32 = 100;
}

type OracleMembershipInstance = pallet_membership::Instance3;
impl pallet_membership::Config<OracleMembershipInstance> for Runtime {
    type Event = Event;
    type AddOrigin = EnsureRootOrMoreThanHalfGeneralCouncil;
    type RemoveOrigin = EnsureRootOrMoreThanHalfGeneralCouncil;
    type SwapOrigin = EnsureRootOrMoreThanHalfGeneralCouncil;
    type ResetOrigin = EnsureRootOrMoreThanHalfGeneralCouncil;
    type PrimeOrigin = EnsureRootOrMoreThanHalfGeneralCouncil;
    type MembershipInitialized = ();
    type MembershipChanged = ();
    type MaxMembers = OracleMaxMembers;
    type WeightInfo = weights::pallet_membership::WeightInfo<Runtime>;
}

parameter_types! {
    pub const BridgeMaxMembers: u32 = 100;
}

pub struct ChangeBridgeMembers;
impl ChangeMembers<AccountId> for ChangeBridgeMembers {
    fn change_members_sorted(_incoming: &[AccountId], _outgoing: &[AccountId], new: &[AccountId]) {
        if let Err(e) = Bridge::change_vote_threshold() {
            log::error!(
                target: "bridge::change_members_sorted",
                "Failed to set vote threshold: {:?}",
                e,
            );
        } else {
            log::info!(
                target: "bridge::change_members_sorted",
                "Succeeded to set vote threshold, total members: {:?}",
                new.len(),
            );
        };
    }
}

type BridgeMembershipInstance = pallet_membership::Instance6;
impl pallet_membership::Config<BridgeMembershipInstance> for Runtime {
    type Event = Event;
    type AddOrigin = EnsureRootOrMoreThanHalfGeneralCouncil;
    type RemoveOrigin = EnsureRootOrMoreThanHalfGeneralCouncil;
    type SwapOrigin = EnsureRootOrMoreThanHalfGeneralCouncil;
    type ResetOrigin = EnsureRootOrMoreThanHalfGeneralCouncil;
    type PrimeOrigin = EnsureRootOrMoreThanHalfGeneralCouncil;
    type MembershipInitialized = ();
    type MembershipChanged = ChangeBridgeMembers;
    type MaxMembers = BridgeMaxMembers;
    type WeightInfo = weights::pallet_membership::WeightInfo<Runtime>;
}

parameter_types! {
    pub const ParallelHeiko: ChainId = 0;
    pub const BridgePalletId: PalletId = PalletId(*b"par/brid");
    // About 30 days: 30 * 24 * 60 * 60 / 6 = 2592000 blocks
    pub const ProposalLifetime: BlockNumber = 2592000;
    pub const ThresholdPercentage: u32 = 80;
}

impl pallet_bridge::Config for Runtime {
    type Event = Event;
    type RelayMembers = BridgeMembership;
    type RootOperatorAccountId = OneAccount;
    type UpdateChainOrigin = EnsureRootOrMoreThanHalfGeneralCouncil;
    type UpdateTokenOrigin = EnsureRootOrMoreThanHalfGeneralCouncil;
    type CapOrigin = EnsureRootOrMoreThanHalfGeneralCouncil;
    type ChainId = ParallelHeiko;
    type PalletId = BridgePalletId;
    type Assets = CurrencyAdapter;
    type GiftAccount = GiftAccount;
    type GiftConvert = GiftConvert;
    type NativeCurrencyId = NativeCurrencyId;
    type ExistentialDeposit = ExistentialDeposit;
    type ProposalLifetime = ProposalLifetime;
    type ThresholdPercentage = ThresholdPercentage;
    type WeightInfo = pallet_bridge::weights::SubstrateWeight<Runtime>;
}

parameter_types! {
    pub MinVestedTransfer: Balance = 0;
    pub const MaxVestingSchedules: u32 = 100;
}

impl orml_vesting::Config for Runtime {
    type Event = Event;
    type Currency = Balances;
    type MinVestedTransfer = MinVestedTransfer;
    type VestedTransferOrigin = frame_system::EnsureSigned<AccountId>;
    type WeightInfo = ();
    type MaxVestingSchedules = MaxVestingSchedules;
    type BlockNumberProvider = frame_system::Pallet<Runtime>;
}

parameter_types! {
    pub const AMMPalletId: PalletId = PalletId(*b"par/ammp");
    pub DefaultLpFee: Ratio = Ratio::from_rational(30u32, 10000u32);        // 0.30%
    pub DefaultProtocolFee: Ratio = Ratio::from_rational(0u32, 10000u32);   // 0.00% no fees for launch
    pub DefaultProtocolFeeReceiver: AccountId = TreasuryPalletId::get().into_account();
    pub const MinimumLiquidity: u128 = 1_000u128;
}

impl pallet_amm::Config for Runtime {
    type Event = Event;
    type Assets = CurrencyAdapter;
    type PalletId = AMMPalletId;
    type LockAccountId = OneAccount;
    type CreatePoolOrigin = EnsureRootOrMoreThanHalfGeneralCouncil;
    type AMMWeightInfo = pallet_amm::weights::SubstrateWeight<Runtime>;
    type LpFee = DefaultLpFee;
    type ProtocolFee = DefaultProtocolFee;
    type MinimumLiquidity = MinimumLiquidity;
    type ProtocolFeeReceiver = DefaultProtocolFeeReceiver;
    type MaxLengthRoute = MaxLengthRoute;
    type GetNativeCurrencyId = NativeCurrencyId;
}

parameter_types! {
    pub const CrowdloansPalletId: PalletId = PalletId(*b"crwloans");
    pub const MinContribution: Balance = 100_000_000_000;
    pub const MigrateKeysLimit: u32 = 5;
    pub const RemoveKeysLimit: u32 = 1000;
    pub RefundLocation: AccountId = Utility::derivative_account_id(ParachainInfo::parachain_id().into_account(), u16::MAX);
}

pub struct RelayChainValidationDataProvider<T>(sp_std::marker::PhantomData<T>);

impl<T: cumulus_pallet_parachain_system::Config> BlockNumberProvider
    for RelayChainValidationDataProvider<T>
{
    type BlockNumber = primitives::BlockNumber;

    fn current_block_number() -> Self::BlockNumber {
        cumulus_pallet_parachain_system::Pallet::<T>::validation_data()
            .map(|d| d.relay_parent_number)
            .unwrap_or_default()
    }
}

impl<T: cumulus_pallet_parachain_system::Config> ValidationDataProvider
    for RelayChainValidationDataProvider<T>
{
    fn validation_data() -> Option<PersistedValidationData> {
        cumulus_pallet_parachain_system::Pallet::<T>::validation_data()
    }
}

impl pallet_crowdloans::Config for Runtime {
    type Event = Event;
    type Origin = Origin;
    type Call = Call;
    type PalletId = CrowdloansPalletId;
    type SelfParaId = ParachainInfo;
    type Assets = Assets;
    type RelayCurrency = RelayCurrency;
    type MinContribution = MinContribution;
    type MigrateKeysLimit = MigrateKeysLimit;
    type RemoveKeysLimit = RemoveKeysLimit;
    type MigrateOrigin = EnsureRootOrMoreThanHalfGeneralCouncil;
    type VrfOrigin = EnsureRootOrMoreThanHalfGeneralCouncil;
    type CreateVaultOrigin = EnsureRootOrMoreThanHalfGeneralCouncil;
    type DissolveVaultOrigin = EnsureRootOrMoreThanHalfGeneralCouncil;
    type RefundOrigin = EnsureRootOrMoreThanHalfGeneralCouncil;
    type UpdateVaultOrigin = EnsureRootOrMoreThanHalfGeneralCouncil;
    type OpenCloseOrigin = EnsureRootOrMoreThanHalfGeneralCouncil;
    type AuctionSucceededFailedOrigin = EnsureRootOrMoreThanHalfGeneralCouncil;
    type SlotExpiredOrigin = EnsureRootOrMoreThanHalfGeneralCouncil;
    type WeightInfo = pallet_crowdloans::weights::SubstrateWeight<Runtime>;
    type XCM = XcmHelper;
    type RelayChainBlockNumberProvider = RelayChainValidationDataProvider<Runtime>;
    type Members = CrowdloansAutomatorsMembership;
}

parameter_types! {
    pub const StreamPalletId: PalletId = PalletId(*b"par/strm");
}

impl pallet_streaming::Config for Runtime {
    type Event = Event;
    type Assets = CurrencyAdapter;
    type PalletId = StreamPalletId;
    type UnixTime = Timestamp;
    type WeightInfo = pallet_streaming::weights::SubstrateWeight<Runtime>;
}

parameter_types! {
    pub const XcmHelperPalletId: PalletId = PalletId(*b"par/fees");
    pub const NotifyTimeout: BlockNumber = 100;
}

impl pallet_xcm_helper::Config for Runtime {
    type Event = Event;
    type UpdateOrigin = EnsureRootOrMoreThanHalfGeneralCouncil;
    type Assets = Assets;
    type XcmSender = XcmRouter;
    type RelayNetwork = RelayNetwork;
    type PalletId = XcmHelperPalletId;
    type NotifyTimeout = NotifyTimeout;
    type AccountIdToMultiLocation = AccountIdToMultiLocation<AccountId>;
    type RefundLocation = RefundLocation;
    type BlockNumberProvider = frame_system::Pallet<Runtime>;
    type XcmOrigin = EnsureRootOrMoreThanHalfGeneralCouncil;
    type WeightInfo = pallet_xcm_helper::weights::SubstrateWeight<Runtime>;
}

parameter_types! {
    pub const MaxLengthRoute: u8 = 10;
    pub const RouterPalletId: PalletId = PalletId(*b"ammroute");
}

impl pallet_router::Config for Runtime {
    type Event = Event;
    type PalletId = RouterPalletId;
    type AMM = AMM;
    type AMMRouterWeightInfo = pallet_router::weights::SubstrateWeight<Runtime>;
    type MaxLengthRoute = MaxLengthRoute;
    type Assets = CurrencyAdapter;
}

impl pallet_currency_adapter::Config for Runtime {
    type Assets = Assets;
    type Balances = Balances;
    type GetNativeCurrencyId = NativeCurrencyId;
}

parameter_types! {
    pub const FarmingPalletId: PalletId = PalletId(*b"par/farm");
    pub const MaxUserLockItemsCount: u32 = 100;
    pub const LockPoolMaxDuration: u32 = 2628000;
    pub const CoolDownMaxDuration: u32 = 50400;
}

impl pallet_farming::Config for Runtime {
    type Event = Event;
    type Assets = CurrencyAdapter;
    type PalletId = FarmingPalletId;
    type UpdateOrigin = EnsureRootOrMoreThanHalfGeneralCouncil;
    type WeightInfo = pallet_farming::weights::SubstrateWeight<Runtime>;
    type MaxUserLockItemsCount = MaxUserLockItemsCount;
    type LockPoolMaxDuration = LockPoolMaxDuration;
    type CoolDownMaxDuration = CoolDownMaxDuration;
    type Decimal = Decimal;
}

impl pallet_emergency_shutdown::Config for Runtime {
    type Event = Event;
    type Whitelist = WhiteListFilter;
    type ShutdownOrigin = EnsureRootOrMoreThanHalfGeneralCouncil;
    type Call = Call;
}

// Create the runtime by composing the FRAME pallets that were previously configured.
construct_runtime!(
    pub enum Runtime where
        Block = Block,
        NodeBlock = opaque::Block,
        UncheckedExtrinsic = UncheckedExtrinsic,
    {
        // System, Utility, Currencies
        System: frame_system::{Pallet, Call, Storage, Config, Event<T>} = 0,
        Timestamp: pallet_timestamp::{Pallet, Call, Storage, Inherent} = 1,
        Utility: pallet_utility::{Pallet, Call, Event} = 2,
        Multisig: pallet_multisig::{Pallet, Call, Storage, Event<T>} = 3,
        Balances: pallet_balances::{Pallet, Call, Storage, Config<T>, Event<T>} = 4,
        TransactionPayment: pallet_transaction_payment::{Pallet, Storage} = 5,
        Assets: pallet_assets::{Pallet, Call, Storage, Event<T>} = 6,
        Proxy: pallet_proxy::{Pallet, Call, Storage, Event<T>} = 7,
        Identity: pallet_identity::{Pallet, Call, Storage, Event<T>} = 8,

        // Governance
        Sudo: pallet_sudo::{Pallet, Call, Storage, Config<T>, Event<T>} = 10,
        Democracy: pallet_democracy::{Pallet, Call, Storage, Config<T>, Event<T>} = 11,
        GeneralCouncil: pallet_collective::<Instance1>::{Pallet, Call, Storage, Origin<T>, Event<T>, Config<T>} = 12,
        TechnicalCommittee: pallet_collective::<Instance2>::{Pallet, Call, Storage, Origin<T>, Event<T>, Config<T>} = 13,
        Treasury: pallet_treasury::{Pallet, Call, Storage, Config, Event<T>} = 14,
        Scheduler: pallet_scheduler::{Pallet, Call, Storage, Event<T>} = 15,
        Preimage: pallet_preimage::{Pallet, Call, Storage, Event<T>} = 16,

        // Parachain
        ParachainInfo: parachain_info::{Pallet, Storage, Config} = 21,
        XcmpQueue: cumulus_pallet_xcmp_queue::{Pallet, Call, Storage, Event<T>} = 22,
        DmpQueue: cumulus_pallet_dmp_queue::{Pallet, Call, Storage, Event<T>} = 23,
        PolkadotXcm: pallet_xcm::{Pallet, Call, Storage, Event<T>, Origin, Config} = 24,
        CumulusXcm: cumulus_pallet_xcm::{Pallet, Call, Event<T>, Origin} = 25,

        // Consensus
        Authorship: pallet_authorship::{Pallet, Call, Storage} = 30,
        CollatorSelection: pallet_collator_selection::{Pallet, Call, Storage, Event<T>, Config<T>} = 31,
        Session: pallet_session::{Pallet, Call, Storage, Event, Config<T>} = 32,
        Aura: pallet_aura::{Pallet, Config<T>, Storage} = 33,
        AuraExt: cumulus_pallet_aura_ext::{Pallet, Config, Storage} = 34,

        // 3rd Party
        Oracle: orml_oracle::<Instance1>::{Pallet, Storage, Call, Event<T>} = 42,
        XTokens: orml_xtokens::{Pallet, Storage, Call, Event<T>} = 43,
        OrmlXcm: orml_xcm::{Pallet, Call, Event<T>} = 45,
        Vesting: orml_vesting::{Pallet, Storage, Call, Event<T>, Config<T>} = 46,

        // Loans
        Loans: pallet_loans::{Pallet, Call, Storage, Event<T>} = 50,
        Prices: pallet_prices::{Pallet, Storage, Call, Event<T>} = 51,
        Crowdloans: pallet_crowdloans::{Pallet, Call, Storage, Event<T>} = 52,

        // LiquidStaking
        LiquidStaking: pallet_liquid_staking::{Pallet, Call, Storage, Event<T>, Config} = 60,

        // Membership
        GeneralCouncilMembership: pallet_membership::<Instance1>::{Pallet, Call, Storage, Event<T>, Config<T>} = 70,
        TechnicalCommitteeMembership: pallet_membership::<Instance2>::{Pallet, Call, Storage, Event<T>, Config<T>} = 71,
        OracleMembership: pallet_membership::<Instance3>::{Pallet, Call, Storage, Event<T>, Config<T>} = 72,
        LiquidStakingAgentsMembership: pallet_membership::<Instance5>::{Pallet, Call, Storage, Event<T>, Config<T>} = 73,
        BridgeMembership: pallet_membership::<Instance6>::{Pallet, Call, Storage, Event<T>, Config<T>} = 74,
        CrowdloansAutomatorsMembership: pallet_membership::<Instance7>::{Pallet, Call, Storage, Event<T>, Config<T>} = 75,

        // AMM
        AMM: pallet_amm::{Pallet, Call, Storage, Event<T>} = 80,
        AMMRoute: pallet_router::{Pallet, Call, Event<T>} = 81,
        CurrencyAdapter: pallet_currency_adapter::{Pallet, Call} = 82,

        // Others
        Bridge: pallet_bridge::{Pallet, Call, Storage, Event<T>} = 90,
        EmergencyShutdown: pallet_emergency_shutdown::{Pallet, Call, Storage, Event<T>} = 91,
        Farming: pallet_farming::{Pallet, Call, Storage, Event<T>} = 92,
        XcmHelper: pallet_xcm_helper::{Pallet, Call, Storage, Event<T>} = 93,
        Streaming: pallet_streaming::{Pallet, Call, Storage, Event<T>} = 94,
        AssetRegistry: pallet_asset_registry::{Pallet, Call, Storage, Event<T>} = 95,

        // Parachain System, always put it at the end
        ParachainSystem: cumulus_pallet_parachain_system::{Pallet, Call, Config, Storage, Inherent, Event<T>, ValidateUnsigned} = 20,
    }
);

/// The address format for describing accounts.
pub type Address = sp_runtime::MultiAddress<AccountId, ()>;
/// Block header type as expected by this runtime.
pub type Header = generic::Header<BlockNumber, BlakeTwo256>;
/// Block type as expected by this runtime.
pub type Block = generic::Block<Header, UncheckedExtrinsic>;
/// A Block signed with a Justification
pub type SignedBlock = generic::SignedBlock<Block>;
/// BlockId type as expected by this runtime.
pub type BlockId = generic::BlockId<Block>;
/// The SignedExtension to the basic transaction logic.
pub type SignedExtra = (
    frame_system::CheckNonZeroSender<Runtime>,
    frame_system::CheckSpecVersion<Runtime>,
    frame_system::CheckTxVersion<Runtime>,
    frame_system::CheckGenesis<Runtime>,
    frame_system::CheckEra<Runtime>,
    frame_system::CheckNonce<Runtime>,
    frame_system::CheckWeight<Runtime>,
    pallet_transaction_payment::ChargeTransactionPayment<Runtime>,
);
/// Unchecked extrinsic type as expected by this runtime.
pub type UncheckedExtrinsic = generic::UncheckedExtrinsic<Address, Call, Signature, SignedExtra>;
/// The payload being signed in transactions.
pub type SignedPayload = generic::SignedPayload<Call, SignedExtra>;
/// Extrinsic type that has already been checked.
pub type CheckedExtrinsic = generic::CheckedExtrinsic<AccountId, Call, SignedExtra>;
/// Executive: handles dispatch to the various modules.
pub type Executive = frame_executive::Executive<
    Runtime,
    Block,
    frame_system::ChainContext<Runtime>,
    Runtime,
    AllPalletsWithSystem,
<<<<<<< HEAD
    MoneyMarketMigrationV3,
>;

// Migration for liquid staking pallet to add multiple ledgers support
pub struct LiquidStakingMigrationV3;

impl OnRuntimeUpgrade for LiquidStakingMigrationV3 {
    fn on_runtime_upgrade() -> frame_support::weights::Weight {
        pallet_liquid_staking::migrations::v3::migrate::<Runtime>()
    }

    #[cfg(feature = "try-runtime")]
    fn pre_upgrade() -> Result<(), &'static str> {
        pallet_liquid_staking::migrations::v3::pre_migrate::<Runtime>()
    }

    #[cfg(feature = "try-runtime")]
    fn post_upgrade() -> Result<(), &'static str> {
        pallet_liquid_staking::migrations::v3::post_migrate::<Runtime>()
    }
}

pub struct MoneyMarketMigrationV3;
impl OnRuntimeUpgrade for MoneyMarketMigrationV3 {
    fn on_runtime_upgrade() -> frame_support::weights::Weight {
        pallet_loans::migrations::v3::migrate::<Runtime>()
    }

    #[cfg(feature = "try-runtime")]
    fn pre_upgrade() -> Result<(), &'static str> {
        pallet_loans::migrations::v3::pre_migrate::<Runtime>()
    }

    #[cfg(feature = "try-runtime")]
    fn post_upgrade() -> Result<(), &'static str> {
        pallet_loans::migrations::v3::post_migrate::<Runtime>()
    }
}

=======
    (),
>;

>>>>>>> 2e1dd0bd
impl_runtime_apis! {
    impl sp_consensus_aura::AuraApi<Block, AuraId> for Runtime {
        fn slot_duration() -> sp_consensus_aura::SlotDuration {
            sp_consensus_aura::SlotDuration::from_millis(Aura::slot_duration())
        }

        fn authorities() -> Vec<AuraId> {
            Aura::authorities().into_inner()
        }
    }

    impl sp_session::SessionKeys<Block> for Runtime {
        fn generate_session_keys(seed: Option<Vec<u8>>) -> Vec<u8> {
            opaque::SessionKeys::generate(seed)
        }

        fn decode_session_keys(
            encoded: Vec<u8>,
        ) -> Option<Vec<(Vec<u8>, KeyTypeId)>> {
            opaque::SessionKeys::decode_into_raw_public_keys(&encoded)
        }
    }

    impl sp_api::Core<Block> for Runtime {
        fn version() -> RuntimeVersion {
            VERSION
        }

        fn execute_block(block: Block) {
            Executive::execute_block(block)
        }

        fn initialize_block(header: &<Block as BlockT>::Header) {
            Executive::initialize_block(header)
        }
    }

    impl sp_api::Metadata<Block> for Runtime {
        fn metadata() -> OpaqueMetadata {
            OpaqueMetadata::new(Runtime::metadata().into())
        }
    }

    impl sp_block_builder::BlockBuilder<Block> for Runtime {
        fn apply_extrinsic(extrinsic: <Block as BlockT>::Extrinsic) -> ApplyExtrinsicResult {
            Executive::apply_extrinsic(extrinsic)
        }

        fn finalize_block() -> <Block as BlockT>::Header {
            Executive::finalize_block()
        }

        fn inherent_extrinsics(data: sp_inherents::InherentData) -> Vec<<Block as BlockT>::Extrinsic> {
            data.create_extrinsics()
        }

        fn check_inherents(
            block: Block,
            data: sp_inherents::InherentData,
        ) -> sp_inherents::CheckInherentsResult {
            data.check_extrinsics(&block)
        }
    }

    impl sp_transaction_pool::runtime_api::TaggedTransactionQueue<Block> for Runtime {
        fn validate_transaction(
            source: TransactionSource,
            tx: <Block as BlockT>::Extrinsic,
            block_hash: <Block as BlockT>::Hash,
        ) -> TransactionValidity {
            Executive::validate_transaction(source, tx, block_hash)
        }
    }

    impl sp_offchain::OffchainWorkerApi<Block> for Runtime {
        fn offchain_worker(header: &<Block as BlockT>::Header) {
            Executive::offchain_worker(header)
        }
    }

    impl frame_system_rpc_runtime_api::AccountNonceApi<Block, AccountId, Index> for Runtime {
        fn account_nonce(account: AccountId) -> Index {
            System::account_nonce(account)
        }
    }

    impl pallet_transaction_payment_rpc_runtime_api::TransactionPaymentApi<Block, Balance> for Runtime {
        fn query_info(
            uxt: <Block as BlockT>::Extrinsic,
            len: u32,
        ) -> pallet_transaction_payment_rpc_runtime_api::RuntimeDispatchInfo<Balance> {
            TransactionPayment::query_info(uxt, len)
        }
        fn query_fee_details(
            uxt: <Block as BlockT>::Extrinsic,
            len: u32,
        ) -> pallet_transaction_payment::FeeDetails<Balance> {
            TransactionPayment::query_fee_details(uxt, len)
        }
    }

    impl orml_oracle_rpc_runtime_api::OracleApi<
        Block,
        DataProviderId,
        CurrencyId,
        TimeStampedPrice,
    > for Runtime {
        fn get_value(provider_id: DataProviderId, key: CurrencyId) -> Option<TimeStampedPrice> {
            match provider_id {
                DataProviderId::Aggregated => Prices::get_no_op(&key)
            }
        }

        fn get_all_values(provider_id: DataProviderId) -> Vec<(CurrencyId, Option<TimeStampedPrice>)> {
            match provider_id {
                DataProviderId::Aggregated => Prices::get_all_values()
            }
        }
    }

    impl cumulus_primitives_core::CollectCollationInfo<Block> for Runtime {
        fn collect_collation_info(header: &<Block as BlockT>::Header) -> cumulus_primitives_core::CollationInfo {
            ParachainSystem::collect_collation_info(header)
        }
    }

    impl pallet_loans_rpc_runtime_api::LoansApi<Block, AccountId> for Runtime {
        fn get_account_liquidity(account: AccountId) -> Result<(Liquidity, Shortfall), DispatchError> {
            Loans::get_account_liquidity(&account)
        }
    }

    impl pallet_router_rpc_runtime_api::RouterApi<Block, Balance> for Runtime {
        fn get_best_route(amount_in: Balance, token_in: CurrencyId, token_out: CurrencyId) -> Result<(Vec<CurrencyId>, Balance), DispatchError> {
            let (route, amount) = AMMRoute::get_best_route(amount_in, token_in, token_out)?;
            Ok((route, amount))
        }
    }

    #[cfg(feature = "runtime-benchmarks")]
    impl frame_benchmarking::Benchmark<Block> for Runtime {
        fn benchmark_metadata(extra: bool) -> (
            Vec<frame_benchmarking::BenchmarkList>,
            Vec<frame_support::traits::StorageInfo>,
        ) {
            use frame_benchmarking::{list_benchmark, Benchmarking, BenchmarkList};
            use frame_support::traits::StorageInfoTrait;

            // Trying to add benchmarks directly to the Session Pallet caused cyclic dependency
            // issues. To get around that, we separated the Session benchmarks into its own crate,
            // which is why we need these two lines below.
            // use pallet_loans_benchmarking::Pallet as LoansBench;
            use frame_system_benchmarking::Pallet as SystemBench;

            let mut list = Vec::<BenchmarkList>::new();

            list_benchmark!(list, extra, pallet_balances, Balances);
            list_benchmark!(list, extra, pallet_membership, TechnicalCommitteeMembership);
            list_benchmark!(list, extra, pallet_multisig, Multisig);
            list_benchmark!(list, extra, pallet_bridge, Bridge);
            list_benchmark!(list, extra, pallet_loans, Loans);
            list_benchmark!(list, extra, frame_system, SystemBench::<Runtime>);
            list_benchmark!(list, extra, pallet_timestamp, Timestamp);
            list_benchmark!(list, extra, pallet_amm, AMM);
            list_benchmark!(list, extra, pallet_liquid_staking, LiquidStaking);
            list_benchmark!(list, extra, pallet_router, AMMRoute);
            list_benchmark!(list, extra, pallet_crowdloans, Crowdloans);
            list_benchmark!(list, extra, pallet_xcm_helper, XcmHelper);
            list_benchmark!(list, extra, pallet_farming, Farming);

            let storage_info = AllPalletsWithSystem::storage_info();

            (list, storage_info)
        }

        fn dispatch_benchmark(
            config: frame_benchmarking::BenchmarkConfig
        ) -> Result<Vec<frame_benchmarking::BenchmarkBatch>, sp_runtime::RuntimeString> {
            use frame_benchmarking::{Benchmarking, BenchmarkBatch, add_benchmark, TrackedStorageKey};

            // use pallet_loans_benchmarking::Pallet as LoansBench;
            use frame_system_benchmarking::Pallet as SystemBench;

            // impl pallet_loans_benchmarking::Config for Runtime {}
            impl frame_system_benchmarking::Config for Runtime {}

            let whitelist: Vec<TrackedStorageKey> = vec![
                // Block Number
                hex_literal::hex!("26aa394eea5630e07c48ae0c9558cef702a5c1b19ab7a04f536c519aca4983ac").to_vec().into(),
                // Total Issuance
                hex_literal::hex!("c2261276cc9d1f8598ea4b6a74b15c2f57c875e4cff74148e4628f264b974c80").to_vec().into(),
                // Execution Phase
                hex_literal::hex!("26aa394eea5630e07c48ae0c9558cef7ff553b5a9862a516939d82b3d3d8661a").to_vec().into(),
                // Event Count
                hex_literal::hex!("26aa394eea5630e07c48ae0c9558cef70a98fdbe9ce6c55837576c60c7af3850").to_vec().into(),
                // System Events
                hex_literal::hex!("26aa394eea5630e07c48ae0c9558cef780d41e5e16056765bc8461851072c9d7").to_vec().into(),
            ];

            let mut batches = Vec::<BenchmarkBatch>::new();
            let params = (&config, &whitelist);

            add_benchmark!(params, batches, frame_system, SystemBench::<Runtime>);
            add_benchmark!(params, batches, pallet_balances, Balances);
            add_benchmark!(params, batches, pallet_timestamp, Timestamp);
            add_benchmark!(params, batches, pallet_bridge, Bridge);
            add_benchmark!(params, batches, pallet_loans, Loans);
            add_benchmark!(params, batches, pallet_multisig, Multisig);
            add_benchmark!(params, batches, pallet_membership, TechnicalCommitteeMembership);
            add_benchmark!(params, batches, pallet_amm, AMM);
            add_benchmark!(params, batches, pallet_liquid_staking, LiquidStaking);
            add_benchmark!(params, batches, pallet_router, AMMRoute);
            add_benchmark!(params, batches, pallet_crowdloans, Crowdloans);
            add_benchmark!(params, batches, pallet_xcm_helper, XcmHelper);
            add_benchmark!(params, batches, pallet_farming, Farming);

            if batches.is_empty() { return Err("Benchmark not found for this pallet.".into()) }
            Ok(batches)
        }
    }

    #[cfg(feature = "try-runtime")]
    impl frame_try_runtime::TryRuntime<Block> for Runtime {
        fn on_runtime_upgrade() -> (Weight, Weight) {
            log::info!("try-runtime::on_runtime_upgrade.");
            let weight = Executive::try_runtime_upgrade().unwrap();
            (weight, RuntimeBlockWeights::get().max_block)
        }

        fn execute_block_no_check(block: Block) -> Weight {
            Executive::execute_block_no_check(block)
        }
    }
}

struct CheckInherents;

impl cumulus_pallet_parachain_system::CheckInherents<Block> for CheckInherents {
    fn check_inherents(
        block: &Block,
        relay_state_proof: &cumulus_pallet_parachain_system::RelayChainStateProof,
    ) -> sp_inherents::CheckInherentsResult {
        let relay_chain_slot = relay_state_proof
            .read_slot()
            .expect("Could not read the relay chain slot from the proof");

        let inherent_data =
            cumulus_primitives_timestamp::InherentDataProvider::from_relay_chain_slot_and_duration(
                relay_chain_slot,
                sp_std::time::Duration::from_secs(6),
            )
            .create_inherent_data()
            .expect("Could not create the timestamp inherent data");

        inherent_data.check_extrinsics(block)
    }
}

cumulus_pallet_parachain_system::register_validate_block!(
    Runtime = Runtime,
    BlockExecutor = cumulus_pallet_aura_ext::BlockExecutor::<Runtime, Executive>,
    CheckInherents = CheckInherents,
);<|MERGE_RESOLUTION|>--- conflicted
+++ resolved
@@ -25,7 +25,7 @@
         fungibles::{InspectMetadata, Mutate},
         tokens::BalanceConversion,
         ChangeMembers, Contains, EnsureOneOf, EqualPrivilegeOnly, Everything, InstanceFilter,
-        Nothing,
+        Nothing, OnRuntimeUpgrade,
     },
     weights::{
         constants::{BlockExecutionWeight, ExtrinsicBaseWeight, RocksDbWeight, WEIGHT_PER_SECOND},
@@ -2034,28 +2034,8 @@
     frame_system::ChainContext<Runtime>,
     Runtime,
     AllPalletsWithSystem,
-<<<<<<< HEAD
     MoneyMarketMigrationV3,
 >;
-
-// Migration for liquid staking pallet to add multiple ledgers support
-pub struct LiquidStakingMigrationV3;
-
-impl OnRuntimeUpgrade for LiquidStakingMigrationV3 {
-    fn on_runtime_upgrade() -> frame_support::weights::Weight {
-        pallet_liquid_staking::migrations::v3::migrate::<Runtime>()
-    }
-
-    #[cfg(feature = "try-runtime")]
-    fn pre_upgrade() -> Result<(), &'static str> {
-        pallet_liquid_staking::migrations::v3::pre_migrate::<Runtime>()
-    }
-
-    #[cfg(feature = "try-runtime")]
-    fn post_upgrade() -> Result<(), &'static str> {
-        pallet_liquid_staking::migrations::v3::post_migrate::<Runtime>()
-    }
-}
 
 pub struct MoneyMarketMigrationV3;
 impl OnRuntimeUpgrade for MoneyMarketMigrationV3 {
@@ -2074,11 +2054,6 @@
     }
 }
 
-=======
-    (),
->;
-
->>>>>>> 2e1dd0bd
 impl_runtime_apis! {
     impl sp_consensus_aura::AuraApi<Block, AuraId> for Runtime {
         fn slot_duration() -> sp_consensus_aura::SlotDuration {
