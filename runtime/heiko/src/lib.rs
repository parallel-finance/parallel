// Copyright 2021 Parallel Finance Developer.
// This file is part of Parallel Finance.

// Licensed under the Apache License, Version 2.0 (the "License");
// you may not use this file except in compliance with the License.
// You may obtain a copy of the License at
// http://www.apache.org/licenses/LICENSE-2.0

// Unless required by applicable law or agreed to in writing, software
// distributed under the License is distributed on an "AS IS" BASIS,
// WITHOUT WARRANTIES OR CONDITIONS OF ANY KIND, either express or implied.
// See the License for the specific language governing permissions and
// limitations under the License.

#![cfg_attr(not(feature = "std"), no_std)]
// `construct_runtime!` does a lot of recursion and requires us to increase the limit to 256.
#![recursion_limit = "256"]

// Make the WASM binary available.
#[cfg(feature = "std")]
include!(concat!(env!("OUT_DIR"), "/wasm_binary.rs"));

mod weights;

use codec::{Decode, Encode, MaxEncodedLen};
use frame_support::{
    dispatch::Weight,
    match_type,
    traits::{
        fungibles::{InspectMetadata, Mutate},
        tokens::BalanceConversion,
        ChangeMembers, Contains, EnsureOneOf, EqualPrivilegeOnly, Everything, InstanceFilter,
        Nothing, OnRuntimeUpgrade,
    },
    PalletId,
};

use orml_traits::{DataProvider, DataProviderExtended};
use polkadot_runtime_common::SlowAdjustingFeeUpdate;
use sp_api::impl_runtime_apis;
use sp_core::{
    u32_trait::{_1, _2, _3, _4, _5},
    OpaqueMetadata, H256,
};
use sp_runtime::{
    create_runtime_str, generic, impl_opaque_keys,
    traits::{
        self, AccountIdConversion, AccountIdLookup, BlakeTwo256, Block as BlockT,
        BlockNumberProvider, Convert, Hash as THash, Zero,
    },
    transaction_validity::{TransactionSource, TransactionValidity},
    ApplyExtrinsicResult, DispatchError, FixedU128, KeyTypeId, Perbill, Permill, RuntimeDebug,
    SaturatedConversion,
};
use sp_std::prelude::*;
#[cfg(feature = "std")]
use sp_version::NativeVersion;
use sp_version::RuntimeVersion;

use frame_support::log;
use frame_system::{
    limits::{BlockLength, BlockWeights},
    EnsureRoot,
};

use orml_xcm_support::{IsNativeConcrete, MultiNativeAsset};
use polkadot_parachain::primitives::Sibling;
use primitives::{
    currency::MultiCurrencyAdapter,
    network::HEIKO_PREFIX,
    tokens::{EUSDC, EUSDT, HKO, KAR, KSM, KUSD, LKSM, SKSM},
    Index, *,
};
use scale_info::TypeInfo;
use xcm::latest::prelude::*;
use xcm_builder::{
    AccountId32Aliases, AllowKnownQueryResponses, AllowSubscriptionsFrom,
<<<<<<< HEAD
    AllowTopLevelPaidExecutionFrom, ConvertedConcreteAssetId, EnsureXcmOrigin, FixedRateOfFungible,
    FixedWeightBounds, FungiblesAdapter, LocationInverter, ParentAsSuperuser, ParentIsDefault,
    RelayChainAsNative, SiblingParachainAsNative, SiblingParachainConvertsVia,
    SignedAccountId32AsNative, SignedToAccountId32, SovereignSignedViaLocation, TakeRevenue,
    TakeWeightCredit,
=======
    AllowTopLevelPaidExecutionFrom, EnsureXcmOrigin, FixedRateOfFungible, FixedWeightBounds,
    LocationInverter, ParentAsSuperuser, ParentIsPreset, RelayChainAsNative,
    SiblingParachainAsNative, SiblingParachainConvertsVia, SignedAccountId32AsNative,
    SignedToAccountId32, SovereignSignedViaLocation, TakeRevenue, TakeWeightCredit,
>>>>>>> 8ba503d4
};
use xcm_executor::{traits::JustTry, Config, XcmExecutor};

pub mod constants;
pub mod impls;
// A few exports that help ease life for downstream crates.
// re-exports
pub use constants::{currency, fee, paras, time};
pub use impls::DealWithFees;

pub use pallet_amm;
pub use pallet_bridge;
pub use pallet_farming;
pub use pallet_liquid_staking;
pub use pallet_loans;
pub use pallet_prices;
pub use pallet_router;

use currency::*;
use fee::*;
use time::*;

pub use frame_support::{
    construct_runtime, parameter_types,
    traits::{KeyOwnerProofSystem, Randomness},
    weights::{
        constants::{BlockExecutionWeight, ExtrinsicBaseWeight, RocksDbWeight, WEIGHT_PER_SECOND},
        DispatchClass, IdentityFee,
    },
    StorageValue,
};
use pallet_xcm::XcmPassthrough;
#[cfg(any(feature = "std", test))]
pub use sp_runtime::BuildStorage;

use frame_support::{pallet_prelude::DispatchResult, transactional};
use primitives::xcm_gadget::{AsAssetType, FirstAssetTrader};

/// Opaque types. These are used by the CLI to instantiate machinery that don't need to know
/// the specifics of the runtime. They can then be made to be agnostic over specific formats
/// of data like extrinsics, allowing for them to continue syncing the network through upgrades
/// to even the core data structures.
pub mod opaque {
    use super::*;

    pub use sp_runtime::OpaqueExtrinsic as UncheckedExtrinsic;

    /// Opaque block type.
    pub type Block = generic::Block<Header, UncheckedExtrinsic>;

    pub type SessionHandlers = ();

    impl_opaque_keys! {
        pub struct SessionKeys {
            pub aura: Aura,
        }
    }
}

#[sp_version::runtime_version]
pub const VERSION: RuntimeVersion = RuntimeVersion {
    spec_name: create_runtime_str!("heiko"),
    impl_name: create_runtime_str!("heiko"),
    authoring_version: 1,
    spec_version: 180,
    impl_version: 25,
    apis: RUNTIME_API_VERSIONS,
    transaction_version: 9,
    state_version: 0,
};

// 1 in 4 blocks (on average, not counting collisions) will be primary babe blocks.
pub const PRIMARY_PROBABILITY: (u64, u64) = (1, 4);

pub const NATIVE_ASSET_ID: u32 = HKO;

#[derive(codec::Encode, codec::Decode)]
pub enum XCMPMessage<XAccountId, XBalance> {
    /// Transfer tokens to the given account from the Parachain account.
    TransferToken(XAccountId, XBalance),
}

/// The version information used to identify this runtime when compiled natively.
#[cfg(feature = "std")]
pub fn native_version() -> NativeVersion {
    NativeVersion {
        runtime_version: VERSION,
        can_author_with: Default::default(),
    }
}

/// We assume that ~10% of the block weight is consumed by `on_initalize` handlers.
/// This is used to limit the maximal weight of a single extrinsic.
const AVERAGE_ON_INITIALIZE_RATIO: Perbill = Perbill::from_percent(10);
/// We allow `Normal` extrinsics to fill up the block up to 75%, the rest can be used
/// by  Operational  extrinsics.
const NORMAL_DISPATCH_RATIO: Perbill = Perbill::from_percent(75);
/// We allow for 2 seconds of compute with a 6 second average block time.
const MAXIMUM_BLOCK_WEIGHT: Weight = 2 * WEIGHT_PER_SECOND;

parameter_types! {
    pub const BlockHashCount: BlockNumber = 250;
    pub const Version: RuntimeVersion = VERSION;
    pub RuntimeBlockLength: BlockLength =
        BlockLength::max_with_normal_ratio(5 * 1024 * 1024, NORMAL_DISPATCH_RATIO);
    pub RuntimeBlockWeights: BlockWeights = BlockWeights::builder()
        .base_block(BlockExecutionWeight::get())
        .for_class(DispatchClass::all(), |weights| {
            weights.base_extrinsic = ExtrinsicBaseWeight::get();
        })
        .for_class(DispatchClass::Normal, |weights| {
            weights.max_total = Some(NORMAL_DISPATCH_RATIO * MAXIMUM_BLOCK_WEIGHT);
        })
        .for_class(DispatchClass::Operational, |weights| {
            weights.max_total = Some(MAXIMUM_BLOCK_WEIGHT);
            // Operational transactions have some extra reserved space, so that they
            // are included even if block reached `MAXIMUM_BLOCK_WEIGHT`.
            weights.reserved = Some(
                MAXIMUM_BLOCK_WEIGHT - NORMAL_DISPATCH_RATIO * MAXIMUM_BLOCK_WEIGHT
            );
        })
        .avg_block_initialization(AVERAGE_ON_INITIALIZE_RATIO)
        .build_or_panic();
    pub const SS58Prefix: u8 = HEIKO_PREFIX;
}

pub struct BaseCallFilter;
impl Contains<Call> for BaseCallFilter {
    fn contains(call: &Call) -> bool {
        matches!(
            call,
            // System, Currencies
            Call::System(_) |
            Call::Timestamp(_) |
            Call::Balances(_) |
            Call::Assets(pallet_assets::Call::mint { .. }) |
            Call::Assets(pallet_assets::Call::transfer { .. }) |
            Call::Assets(pallet_assets::Call::burn { .. }) |
            Call::Assets(pallet_assets::Call::destroy { .. }) |
            Call::Assets(pallet_assets::Call::force_create { .. }) |
            Call::Assets(pallet_assets::Call::force_set_metadata { .. }) |
            Call::Assets(pallet_assets::Call::force_asset_status { .. }) |
            // Governance
            Call::Sudo(_) |
            Call::Democracy(_) |
            Call::GeneralCouncil(_) |
            Call::TechnicalCommittee(_) |
            Call::Treasury(_) |
            Call::Scheduler(_) |
            Call::Preimage(_) |
            // Parachain
            Call::ParachainSystem(_) |
            Call::XcmpQueue(_) |
            Call::DmpQueue(_) |
            Call::PolkadotXcm(_) |
            Call::CumulusXcm(_) |
            // Consensus
            Call::Authorship(_) |
            Call::Session(_) |
            // Utility
            Call::Utility(_) |
            Call::Multisig(_) |
            Call::Proxy(_) |
            Call::Identity(_) |
            Call::EmergencyShutdown(_) |
            // 3rd Party
            Call::Vesting(_) |
            Call::Oracle(_) |
            Call::XTokens(_) |
            Call::OrmlXcm(_) |
            // Loans
            Call::Loans(_) |
            Call::Prices(_) |
            // Crowdloans
            Call::Crowdloans(_) |
            // Membership
            Call::OracleMembership(_) |
            Call::GeneralCouncilMembership(_) |
            Call::TechnicalCommitteeMembership(_) |
<<<<<<< HEAD
            // Route
            Call::AMMRoute(_) |
            // AssetManager
            Call::AssetManager(_)
=======
            Call::LiquidStakingAgentsMembership(_) |
            Call::CrowdloansAutomatorsMembership(_) |
            Call::BridgeMembership(_) |
            // AMM
            Call::AMM(_) |
            Call::AMMRoute(_) |
            // Liquid Staking
            Call::LiquidStaking(_) |
            // Bridge
            Call::Bridge(_) |
            // Farming
            Call::Farming(_)
>>>>>>> 8ba503d4
        )

        // // Consensus
        // Call::CollatorSelection(_)
    }
}

pub struct CallFilterRouter;
impl Contains<Call> for CallFilterRouter {
    fn contains(call: &Call) -> bool {
        BaseCallFilter::contains(call) && EmergencyShutdown::contains(call)
    }
}

impl frame_system::Config for Runtime {
    /// The basic call filter to use in dispatchable.
    type BaseCallFilter = CallFilterRouter;
    /// Block & extrinsics weights: base values and limits.
    type BlockWeights = RuntimeBlockWeights;
    /// The maximum length of a block (in bytes).
    type BlockLength = RuntimeBlockLength;
    /// The identifier used to distinguish between accounts.
    type AccountId = AccountId;
    /// The aggregated dispatch type that is available for extrinsics.
    type Call = Call;
    /// The lookup mechanism to get account ID from whatever is passed in dispatchers.
    type Lookup = AccountIdLookup<AccountId, ()>;
    /// The index type for storing how many extrinsics an account has signed.
    type Index = Index;
    /// The index type for blocks.
    type BlockNumber = BlockNumber;
    /// The type for hashing blocks and tries.
    type Hash = Hash;
    /// The hashing algorithm used.
    type Hashing = BlakeTwo256;
    /// The header type.
    type Header = generic::Header<BlockNumber, BlakeTwo256>;
    /// The ubiquitous event type.
    type Event = Event;
    /// The ubiquitous origin type.
    type Origin = Origin;
    /// Maximum number of block number to block hash mappings to keep (oldest pruned first).
    type BlockHashCount = BlockHashCount;
    /// The weight of database operations that the runtime can invoke.
    type DbWeight = RocksDbWeight;
    /// Version of the runtime.
    type Version = Version;
    /// Converts a module to the index of the module in `construct_runtime!`.
    ///
    /// This type is being generated by `construct_runtime!`.
    type PalletInfo = PalletInfo;
    /// What to do if a new account is created.
    type OnNewAccount = ();
    /// What to do if an account is fully reaped from the system.
    type OnKilledAccount = ();
    /// The data to be stored in an account.
    type AccountData = pallet_balances::AccountData<Balance>;
    /// Weight information for the extrinsics of this pallet.
    type SystemWeightInfo = weights::frame_system::WeightInfo<Runtime>;
    /// This is used as an identifier of the chain. 42 is the generic substrate prefix.
    type SS58Prefix = SS58Prefix;
    /// The set code logic.
    type OnSetCode = cumulus_pallet_parachain_system::ParachainSetCode<Self>;
    type MaxConsumers = frame_support::traits::ConstU32<16>;
}

parameter_types! {
    pub TreasuryAccount: AccountId = TreasuryPalletId::get().into_account();
}

impl orml_xcm::Config for Runtime {
    type Event = Event;
    type SovereignOrigin = EnsureRootOrMoreThanHalfGeneralCouncil;
}

parameter_types! {
    pub const LoansPalletId: PalletId = PalletId(*b"par/loan");
}

pub struct CurrencyIdConvert;
impl Convert<CurrencyId, Option<MultiLocation>> for CurrencyIdConvert {
    fn convert(id: CurrencyId) -> Option<MultiLocation> {
        match id {
            KSM => Some(MultiLocation::parent()),
            SKSM => Some(MultiLocation::new(
                1,
                X2(
                    Parachain(ParachainInfo::parachain_id().into()),
                    GeneralKey(b"sKSM".to_vec()),
                ),
            )),
            HKO => Some(MultiLocation::new(
                1,
                X2(
                    Parachain(ParachainInfo::parachain_id().into()),
                    GeneralKey(b"HKO".to_vec()),
                ),
            )),
            KAR => Some(MultiLocation::new(
                1,
                X2(
                    Parachain(paras::karura::ID),
                    GeneralKey(paras::karura::KAR_KEY.to_vec()),
                ),
            )),
            KUSD => Some(MultiLocation::new(
                1,
                X2(
                    Parachain(paras::karura::ID),
                    GeneralKey(paras::karura::KUSD_KEY.to_vec()),
                ),
            )),
            LKSM => Some(MultiLocation::new(
                1,
                X2(
                    Parachain(paras::karura::ID),
                    GeneralKey(paras::karura::LKSM_KEY.to_vec()),
                ),
            )),
            _ => None,
        }
    }
}

impl Convert<MultiLocation, Option<CurrencyId>> for CurrencyIdConvert {
    fn convert(location: MultiLocation) -> Option<CurrencyId> {
        match location {
            MultiLocation {
                parents: 1,
                interior: Here,
            } => Some(KSM),
            MultiLocation {
                parents: 1,
                interior: X2(Parachain(id), GeneralKey(key)),
            } if ParaId::from(id) == ParachainInfo::parachain_id() && key == b"sKSM".to_vec() => {
                Some(SKSM)
            }
            MultiLocation {
                parents: 0,
                interior: X1(GeneralKey(key)),
            } if key == b"sKSM".to_vec() => Some(SKSM),
            MultiLocation {
                parents: 1,
                interior: X2(Parachain(id), GeneralKey(key)),
            } if ParaId::from(id) == ParachainInfo::parachain_id() && key == b"HKO".to_vec() => {
                Some(HKO)
            }
            MultiLocation {
                parents: 0,
                interior: X1(GeneralKey(key)),
            } if key == b"HKO".to_vec() => Some(HKO),
            MultiLocation {
                parents: 1,
                interior: X2(Parachain(id), GeneralKey(key)),
            } if id == paras::karura::ID && key == paras::karura::KUSD_KEY.to_vec() => Some(KUSD),
            MultiLocation {
                parents: 1,
                interior: X2(Parachain(id), GeneralKey(key)),
            } if id == paras::karura::ID && key == paras::karura::KAR_KEY.to_vec() => Some(KAR),
            MultiLocation {
                parents: 1,
                interior: X2(Parachain(id), GeneralKey(key)),
            } if id == paras::karura::ID && key == paras::karura::LKSM_KEY.to_vec() => Some(LKSM),
            _ => None,
        }
    }
}

impl Convert<MultiAsset, Option<CurrencyId>> for CurrencyIdConvert {
    fn convert(a: MultiAsset) -> Option<CurrencyId> {
        if let MultiAsset {
            id: AssetId::Concrete(id),
            fun: _,
        } = a
        {
            Self::convert(id)
        } else {
            None
        }
    }
}

pub struct AccountIdToMultiLocation;
impl Convert<AccountId, MultiLocation> for AccountIdToMultiLocation {
    fn convert(account_id: AccountId) -> MultiLocation {
        X1(AccountId32 {
            network: NetworkId::Any,
            id: account_id.into(),
        })
        .into()
    }
}

// How to convert from CurrencyId to MultiLocation
pub struct CurrencyIdtoMultiLocation<LegacyAssetConverter, ForeignAssetConverter>(
    sp_std::marker::PhantomData<(LegacyAssetConverter, ForeignAssetConverter)>,
);
impl<LegacyAssetConverter, ForeignAssetConverter>
    sp_runtime::traits::Convert<CurrencyId, Option<MultiLocation>>
    for CurrencyIdtoMultiLocation<LegacyAssetConverter, ForeignAssetConverter>
where
    LegacyAssetConverter: Convert<CurrencyId, Option<MultiLocation>>,
    ForeignAssetConverter: xcm_executor::traits::Convert<MultiLocation, CurrencyId>,
{
    fn convert(currency_id: CurrencyId) -> Option<MultiLocation> {
        let mut multi_location = LegacyAssetConverter::convert(currency_id);
        multi_location = match multi_location {
            Some(_) => multi_location,
            None => ForeignAssetConverter::reverse_ref(&currency_id).ok(),
        };
        multi_location
    }
}

parameter_types! {
    pub SelfLocation: MultiLocation = MultiLocation::new(1, X1(Parachain(ParachainInfo::parachain_id().into())));
    pub const BaseXcmWeight: Weight = 150_000_000;
    pub const MaxInstructions: u32 = 100;
    pub const MaxAssetsForTransfer: usize = 2;
}

impl orml_xtokens::Config for Runtime {
    type Event = Event;
    type Balance = Balance;
    type CurrencyId = CurrencyId;
    type CurrencyIdConvert = CurrencyIdtoMultiLocation<
        CurrencyIdConvert,
        AsAssetType<CurrencyId, AssetType, AssetManager>,
    >;
    type AccountIdToMultiLocation = AccountIdToMultiLocation;
    type SelfLocation = SelfLocation;
    type XcmExecutor = XcmExecutor<XcmConfig>;
    type Weigher = FixedWeightBounds<BaseXcmWeight, Call, MaxInstructions>;
    type BaseXcmWeight = BaseXcmWeight;
    type LocationInverter = LocationInverter<Ancestry>;
    type MaxAssetsForTransfer = MaxAssetsForTransfer;
}

parameter_types! {
    pub const AssetDeposit: Balance = DOLLARS; // 1 UNIT deposit to create asset
    pub const ApprovalDeposit: Balance = EXISTENTIAL_DEPOSIT;
    pub const AssetsStringLimit: u32 = 50;
    pub const AssetAccountDeposit: Balance = deposit(1, 16);
    /// Key = 32 bytes, Value = 36 bytes (32+1+1+1+1)
    // https://github.com/paritytech/substrate/blob/069917b/frame/assets/src/lib.rs#L257L271
    pub const MetadataDepositBase: Balance = deposit(1, 68);
    pub const MetadataDepositPerByte: Balance = deposit(0, 1);
}

impl pallet_assets::Config for Runtime {
    type Event = Event;
    type Balance = Balance;
    type AssetId = CurrencyId;
    type Currency = Balances;
    type ForceOrigin = EnsureRootOrMoreThanHalfGeneralCouncil;
    type AssetDeposit = AssetDeposit;
    type MetadataDepositBase = MetadataDepositBase;
    type MetadataDepositPerByte = MetadataDepositPerByte;
    type AssetAccountDeposit = AssetAccountDeposit;
    type ApprovalDeposit = ApprovalDeposit;
    type StringLimit = AssetsStringLimit;
    type Freezer = ();
    type WeightInfo = ();
    type Extra = ();
}

impl pallet_loans::Config for Runtime {
    type Event = Event;
    type PalletId = LoansPalletId;
    type PriceFeeder = Prices;
    type ReserveOrigin = EnsureRootOrMoreThanHalfGeneralCouncil;
    type UpdateOrigin = EnsureRootOrMoreThanHalfGeneralCouncil;
    type WeightInfo = pallet_loans::weights::SubstrateWeight<Runtime>;
    type UnixTime = Timestamp;
    type Assets = CurrencyAdapter;
}

parameter_types! {
    pub const StakingPalletId: PalletId = PalletId(*b"par/lqsk");
    pub const DerivativeIndex: u16 = 0;
    pub const EraLength: BlockNumber = 6 * 1 * 3600 / 6; // 6HOURS
    pub const MinStake: Balance = 100_000_000_000; // 0.1KSM
    pub const MinUnstake: Balance = 50_000_000_000; // 0.05sKSM
    pub const StakingCurrency: CurrencyId = KSM;
    pub const LiquidCurrency: CurrencyId = SKSM;
    pub const XcmFees: Balance = 5_000_000_000; // 0.005KSM
    pub const BondingDuration: EraIndex = 28; // 7Days
    pub const NumSlashingSpans: u32 = 0;
    pub DerivativeIndexList: Vec<u16> = vec![0];
}

impl pallet_liquid_staking::Config for Runtime {
    type Event = Event;
    type Origin = Origin;
    type Call = Call;
    type PalletId = StakingPalletId;
    type WeightInfo = ();
    type SelfParaId = ParachainInfo;
    type Assets = Assets;
    type RelayOrigin = EnsureRootOrMoreThanHalfGeneralCouncil;
    type UpdateOrigin = EnsureRootOrMoreThanHalfGeneralCouncil;
    type DerivativeIndex = DerivativeIndex;
    type DerivativeIndexList = DerivativeIndexList;
    type XcmFees = XcmFees;
    type StakingCurrency = StakingCurrency;
    type LiquidCurrency = LiquidCurrency;
    type EraLength = EraLength;
    type MinStake = MinStake;
    type MinUnstake = MinUnstake;
    type XCM = XcmHelper;
    type BondingDuration = BondingDuration;
    type RelayChainBlockNumberProvider = RelayChainBlockNumberProvider<Runtime>;
    type Members = LiquidStakingAgentsMembership;
    type NumSlashingSpans = NumSlashingSpans;
}

parameter_types! {
    pub const LiquidStakingAgentsMembershipMaxMembers: u32 = 3;
}

type LiquidStakingAgentsMembershipInstance = pallet_membership::Instance5;
impl pallet_membership::Config<LiquidStakingAgentsMembershipInstance> for Runtime {
    type Event = Event;
    type AddOrigin = EnsureRootOrMoreThanHalfGeneralCouncil;
    type RemoveOrigin = EnsureRootOrMoreThanHalfGeneralCouncil;
    type SwapOrigin = EnsureRootOrMoreThanHalfGeneralCouncil;
    type ResetOrigin = EnsureRootOrMoreThanHalfGeneralCouncil;
    type PrimeOrigin = EnsureRootOrMoreThanHalfGeneralCouncil;
    type MembershipInitialized = ();
    type MembershipChanged = ();
    type MaxMembers = LiquidStakingAgentsMembershipMaxMembers;
    type WeightInfo = weights::pallet_membership::WeightInfo<Runtime>;
}

parameter_types! {
    pub const CrowdloansAutomatorsMembershipMaxMembers: u32 = 3;
}

type CrowdloansAutomatorsMembershipInstance = pallet_membership::Instance7;
impl pallet_membership::Config<CrowdloansAutomatorsMembershipInstance> for Runtime {
    type Event = Event;
    type AddOrigin = EnsureRootOrMoreThanHalfGeneralCouncil;
    type RemoveOrigin = EnsureRootOrMoreThanHalfGeneralCouncil;
    type SwapOrigin = EnsureRootOrMoreThanHalfGeneralCouncil;
    type ResetOrigin = EnsureRootOrMoreThanHalfGeneralCouncil;
    type PrimeOrigin = EnsureRootOrMoreThanHalfGeneralCouncil;
    type MembershipInitialized = ();
    type MembershipChanged = ();
    type MaxMembers = CrowdloansAutomatorsMembershipMaxMembers;
    type WeightInfo = weights::pallet_membership::WeightInfo<Runtime>;
}

impl<LocalCall> frame_system::offchain::CreateSignedTransaction<LocalCall> for Runtime
where
    Call: From<LocalCall>,
{
    fn create_transaction<C: frame_system::offchain::AppCrypto<Self::Public, Self::Signature>>(
        call: Call,
        public: <Signature as traits::Verify>::Signer,
        account: AccountId,
        index: Index,
    ) -> Option<(
        Call,
        <UncheckedExtrinsic as traits::Extrinsic>::SignaturePayload,
    )> {
        let period = BlockHashCount::get() as u64;
        let current_block = System::block_number()
            .saturated_into::<u64>()
            .saturating_sub(1);
        let tip = 0;
        let extra: SignedExtra = (
            frame_system::CheckNonZeroSender::<Runtime>::new(),
            frame_system::CheckSpecVersion::<Runtime>::new(),
            frame_system::CheckTxVersion::<Runtime>::new(),
            frame_system::CheckGenesis::<Runtime>::new(),
            frame_system::CheckEra::<Runtime>::from(generic::Era::mortal(period, current_block)),
            frame_system::CheckNonce::<Runtime>::from(index),
            frame_system::CheckWeight::<Runtime>::new(),
            pallet_transaction_payment::ChargeTransactionPayment::<Runtime>::from(tip),
        );

        let raw_payload = SignedPayload::new(call, extra)
            .map_err(|e| {
                log::error!("SignedPayload error: {:?}", e);
            })
            .ok()?;
        let signature = raw_payload.using_encoded(|payload| C::sign(payload, public))?;
        let address = account;
        let (call, extra, _) = raw_payload.deconstruct();
        Some((
            call,
            (sp_runtime::MultiAddress::Id(address), signature, extra),
        ))
    }
}

impl frame_system::offchain::SigningTypes for Runtime {
    type Public = <Signature as traits::Verify>::Signer;
    type Signature = Signature;
}

impl<C> frame_system::offchain::SendTransactionTypes<C> for Runtime
where
    Call: From<C>,
{
    type OverarchingCall = Call;
    type Extrinsic = UncheckedExtrinsic;
}

parameter_types! {
    pub const MinimumPeriod: u64 = SLOT_DURATION / 2;
}

impl pallet_timestamp::Config for Runtime {
    /// A timestamp: milliseconds since the unix epoch.
    type Moment = u64;
    type OnTimestampSet = ();
    type MinimumPeriod = MinimumPeriod;
    type WeightInfo = weights::pallet_timestamp::WeightInfo<Runtime>;
}

parameter_types! {
    pub const UncleGenerations: u32 = 0;
}

impl pallet_authorship::Config for Runtime {
    type FindAuthor = pallet_session::FindAccountFromAuthorIndex<Self, Aura>;
    type UncleGenerations = UncleGenerations;
    type FilterUncle = ();
    type EventHandler = (CollatorSelection,);
}

parameter_types! {
    pub const Period: u32 = 6 * HOURS;
    pub const Offset: u32 = 0;
}

impl pallet_session::Config for Runtime {
    type Event = Event;
    type ValidatorId = <Self as frame_system::Config>::AccountId;
    // we don't have stash and controller, thus we don't need the convert as well.
    type ValidatorIdOf = pallet_collator_selection::IdentityCollator;
    type ShouldEndSession = pallet_session::PeriodicSessions<Period, Offset>;
    type NextSessionRotation = pallet_session::PeriodicSessions<Period, Offset>;
    type SessionManager = CollatorSelection;
    // Essentially just Aura, but lets be pedantic.
    type SessionHandler =
        <opaque::SessionKeys as sp_runtime::traits::OpaqueKeys>::KeyTypeIdProviders;
    type Keys = opaque::SessionKeys;
    type WeightInfo = ();
}

parameter_types! {
    pub const PotId: PalletId = PalletId(*b"par/pstk");
    pub const MaxCandidates: u32 = 1000;
    pub const MinCandidates: u32 = 1;
    pub const MaxInvulnerables: u32 = 100;
}

impl pallet_collator_selection::Config for Runtime {
    type Event = Event;
    type Currency = Balances;
    type UpdateOrigin = EnsureRootOrMoreThanHalfGeneralCouncil;
    type PotId = PotId;
    type MaxCandidates = MaxCandidates;
    type MinCandidates = MinCandidates;
    type MaxInvulnerables = MaxInvulnerables;
    // should be a multiple of session or things will get inconsistent
    type KickThreshold = Period;
    type ValidatorId = <Self as frame_system::Config>::AccountId;
    type ValidatorIdOf = pallet_collator_selection::IdentityCollator;
    type ValidatorRegistration = Session;
    type WeightInfo = ();
}

parameter_types! {
    pub const MaxAuthorities: u32 = 100_000;
}

impl pallet_aura::Config for Runtime {
    type AuthorityId = AuraId;
    type DisabledValidators = ();
    type MaxAuthorities = MaxAuthorities;
}

impl cumulus_pallet_aura_ext::Config for Runtime {}

parameter_types! {
    pub const ExistentialDeposit: u128 = currency::EXISTENTIAL_DEPOSIT;
    pub const MaxLocks: u32 = 50;
}

impl pallet_balances::Config for Runtime {
    type MaxLocks = MaxLocks;
    /// The type for recording an account's balance.
    type Balance = Balance;
    /// The ubiquitous event type.
    type Event = Event;
    type DustRemoval = ();
    type MaxReserves = ();
    type ReserveIdentifier = [u8; 8];
    type ExistentialDeposit = ExistentialDeposit;
    type AccountStore = System;
    type WeightInfo = weights::pallet_balances::WeightInfo<Runtime>;
}

parameter_types! {
    pub const TransactionByteFee: Balance = 1 * MILLICENTS;
    pub const OperationalFeeMultiplier: u8 = 5;
}

impl pallet_transaction_payment::Config for Runtime {
    type OnChargeTransaction =
        pallet_transaction_payment::CurrencyAdapter<Balances, DealWithFees<Runtime>>;
    type TransactionByteFee = TransactionByteFee;
    type WeightToFee = WeightToFee;
    type FeeMultiplierUpdate = SlowAdjustingFeeUpdate<Self>;
    type OperationalFeeMultiplier = OperationalFeeMultiplier;
}

impl pallet_sudo::Config for Runtime {
    type Event = Event;
    type Call = Call;
}

#[derive(
    Copy,
    Clone,
    Eq,
    PartialEq,
    Ord,
    PartialOrd,
    Encode,
    Decode,
    RuntimeDebug,
    MaxEncodedLen,
    TypeInfo,
)]
pub enum ProxyType {
    Any,
}
impl Default for ProxyType {
    fn default() -> Self {
        Self::Any
    }
}

impl InstanceFilter<Call> for ProxyType {
    fn filter(&self, _c: &Call) -> bool {
        match self {
            ProxyType::Any => true,
        }
    }
    fn is_superset(&self, o: &Self) -> bool {
        match (self, o) {
            (ProxyType::Any, _) => true,
        }
    }
}

parameter_types! {
    // One storage item; key size 32, value size 8; .
    pub const ProxyDepositBase: Balance = deposit(1, 40);
    // Additional storage item size of 33 bytes.
    pub const ProxyDepositFactor: Balance = deposit(0, 33);
    pub const MaxProxies: u16 = 32;
    // One storage item; key size 32, value size 16
    pub const AnnouncementDepositBase: Balance = deposit(1, 48);
    pub const AnnouncementDepositFactor: Balance = deposit(0, 66);
    pub const MaxPending: u16 = 32;
}

impl pallet_proxy::Config for Runtime {
    type Event = Event;
    type Call = Call;
    type Currency = Balances;
    type ProxyType = ProxyType;
    type ProxyDepositBase = ProxyDepositBase;
    type ProxyDepositFactor = ProxyDepositFactor;
    type MaxProxies = MaxProxies;
    type WeightInfo = pallet_proxy::weights::SubstrateWeight<Runtime>;
    type MaxPending = MaxPending;
    type CallHasher = BlakeTwo256;
    type AnnouncementDepositBase = AnnouncementDepositBase;
    type AnnouncementDepositFactor = AnnouncementDepositFactor;
}

impl pallet_utility::Config for Runtime {
    type Event = Event;
    type Call = Call;
    type PalletsOrigin = OriginCaller;
    type WeightInfo = pallet_utility::weights::SubstrateWeight<Runtime>;
}

/// Local origins on this chain are allowed to dispatch XCM sends/executions. However, we later
/// block this via `ExecuteXcmOrigin`.
pub type LocalOriginToLocation = SignedToAccountId32<Origin, AccountId, RelayNetwork>;

/// The means for routing XCM messages which are not for local execution into the right message
/// queues.
pub type XcmRouter = (
    // Two routers - use UMP to communicate with the relay chain:
    cumulus_primitives_utility::ParentAsUmp<ParachainSystem, PolkadotXcm>,
    // ..and XCMP to communicate with the sibling chains.
    XcmpQueue,
);

impl pallet_xcm::Config for Runtime {
    const VERSION_DISCOVERY_QUEUE_SIZE: u32 = 100;

    type Origin = Origin;
    type Call = Call;
    type Event = Event;
    type SendXcmOrigin = EnsureXcmOrigin<Origin, LocalOriginToLocation>;
    type XcmRouter = XcmRouter;
    type ExecuteXcmOrigin = EnsureXcmOrigin<Origin, LocalOriginToLocation>;
    type XcmExecuteFilter = Nothing;
    type XcmReserveTransferFilter = Everything;
    type XcmExecutor = XcmExecutor<XcmConfig>;
    // Teleporting is disabled.
    type XcmTeleportFilter = Nothing;
    type Weigher = FixedWeightBounds<BaseXcmWeight, Call, MaxInstructions>;
    type LocationInverter = LocationInverter<Ancestry>;
    type AdvertisedXcmVersion = pallet_xcm::CurrentXcmVersion;
}

impl cumulus_pallet_xcm::Config for Runtime {
    type Event = Event;
    type XcmExecutor = XcmExecutor<XcmConfig>;
}

impl cumulus_pallet_xcmp_queue::Config for Runtime {
    type Event = Event;
    type XcmExecutor = XcmExecutor<XcmConfig>;
    type ExecuteOverweightOrigin = EnsureRootOrMoreThanHalfGeneralCouncil;
    type ChannelInfo = ParachainSystem;
    type VersionWrapper = PolkadotXcm;
    type ControllerOrigin = EnsureRootOrMoreThanHalfGeneralCouncil;
    type ControllerOriginConverter = XcmOriginToTransactDispatchOrigin;
}

impl cumulus_pallet_dmp_queue::Config for Runtime {
    type Event = Event;
    type XcmExecutor = XcmExecutor<XcmConfig>;
    type ExecuteOverweightOrigin = EnsureRootOrMoreThanHalfGeneralCouncil;
}

parameter_types! {
    pub const ReservedXcmpWeight: Weight = MAXIMUM_BLOCK_WEIGHT / 4;
    pub const ReservedDmpWeight: Weight =  MAXIMUM_BLOCK_WEIGHT / 4;
}

impl cumulus_pallet_parachain_system::Config for Runtime {
    type Event = Event;
    type OnSystemEvent = ();
    type SelfParaId = ParachainInfo;
    type DmpMessageHandler = DmpQueue;
    type OutboundXcmpMessageSource = XcmpQueue;
    type XcmpMessageHandler = XcmpQueue;
    type ReservedXcmpWeight = ReservedXcmpWeight;
    type ReservedDmpWeight = ReservedDmpWeight;
}

impl parachain_info::Config for Runtime {}

parameter_types! {
    pub RelayLocation: MultiLocation = MultiLocation::parent();
    pub const RelayNetwork: NetworkId = NetworkId::Kusama;
    pub RelayCurrency: CurrencyId = KSM;
    pub HeikoNetwork: NetworkId = NetworkId::Named("heiko".into());
    pub RelayChainOrigin: Origin = cumulus_pallet_xcm::Origin::Relay.into();
    pub Ancestry: MultiLocation = MultiLocation::new(0, X1(Parachain(ParachainInfo::parachain_id().into())));
}

/// Type for specifying how a `MultiLocation` can be converted into an `AccountId`. This is used
/// when determining ownership of accounts for asset transacting and when attempting to use XCM
/// `Transact` in order to determine the dispatch Origin.
pub type LocationToAccountId = (
    // The parent (Relay-chain) origin converts to the default `AccountId`.
    ParentIsPreset<AccountId>,
    // Sibling parachain origins convert to AccountId via the `ParaId::into`.
    SiblingParachainConvertsVia<Sibling, AccountId>,
    // Straight up local `AccountId32` origins just alias directly to `AccountId`.
    AccountId32Aliases<RelayNetwork, AccountId>,
);

// Our AssetType. For now we only handle Xcm Assets
#[derive(Clone, Eq, Debug, PartialEq, Ord, PartialOrd, Encode, Decode, TypeInfo)]
pub enum AssetType {
    Xcm(MultiLocation),
}

impl Default for AssetType {
    fn default() -> Self {
        Self::Xcm(MultiLocation::here())
    }
}

impl From<MultiLocation> for AssetType {
    fn from(location: MultiLocation) -> Self {
        Self::Xcm(location)
    }
}

impl From<AssetType> for Option<MultiLocation> {
    fn from(asset: AssetType) -> Option<MultiLocation> {
        match asset {
            AssetType::Xcm(location) => Some(location),
        }
    }
}

// Implementation on how to retrieve the AssetId from an AssetType
// We simply hash the AssetType and take the lowest 32 bits
impl From<AssetType> for CurrencyId {
    fn from(asset: AssetType) -> CurrencyId {
        match asset {
            AssetType::Xcm(id) => {
                let mut result: [u8; 4] = [0u8; 4];
                let hash: H256 = id.using_encoded(<Runtime as frame_system::Config>::Hashing::hash);
                result.copy_from_slice(&hash.as_fixed_bytes()[0..4]);
                u32::from_le_bytes(result)
            }
        }
    }
}

// We instruct how to register the Assets
// In this case, we tell it to Create an Asset in pallet-assets
pub struct AssetRegistrar;

impl pallet_asset_manager::AssetRegistrar<Runtime> for AssetRegistrar {
    #[transactional]
    fn create_asset(
        asset: CurrencyId,
        min_balance: Balance,
        metadata: AssetRegistrarMetadata,
        is_sufficient: bool,
    ) -> DispatchResult {
        Assets::force_create(
            Origin::root(),
            asset,
            sp_runtime::MultiAddress::Id(AssetManager::account_id()),
            is_sufficient,
            min_balance,
        )?;

        Assets::force_set_metadata(
            Origin::root(),
            asset,
            metadata.name,
            metadata.symbol,
            metadata.decimals,
            metadata.is_frozen,
        )
    }
}

#[derive(Clone, Default, Eq, Debug, PartialEq, Ord, PartialOrd, Encode, Decode, TypeInfo)]
pub struct AssetRegistrarMetadata {
    pub name: Vec<u8>,
    pub symbol: Vec<u8>,
    pub decimals: u8,
    pub is_frozen: bool,
}

impl pallet_asset_manager::Config for Runtime {
    type Event = Event;
    type Balance = Balance;
    type AssetId = CurrencyId;
    type AssetRegistrarMetadata = AssetRegistrarMetadata;
    type AssetType = AssetType;
    type AssetRegistrar = AssetRegistrar;
    type AssetModifierOrigin = EnsureRoot<AccountId>;
    type WeightInfo = pallet_asset_manager::weights::SubstrateWeight<Runtime>;
}

parameter_types! {
    pub const NativeCurrencyId: CurrencyId = NATIVE_ASSET_ID;
    pub GiftAccount: AccountId = PalletId(*b"par/gift").into_account();
}

pub struct GiftConvert;
impl BalanceConversion<Balance, CurrencyId, Balance> for GiftConvert {
    type Error = DispatchError;
    fn to_asset_balance(balance: Balance, asset_id: CurrencyId) -> Result<Balance, Self::Error> {
        let decimal = <Assets as InspectMetadata<AccountId>>::decimals(&asset_id);
        if decimal.is_zero() {
            return Ok(Zero::zero());
        }

        let default_gift_amount = DOLLARS / 40; // 0.025HKO
        Ok(match asset_id {
            KSM if balance >= 10_u128.pow((decimal - 1).into()) => default_gift_amount,
            EUSDT | EUSDC if balance >= 300 * 10_u128.pow(decimal.into()) => default_gift_amount,
            _ => Zero::zero(),
        })
    }
}

/// Means for transacting assets on this chain.
pub type LocalAssetTransactor = MultiCurrencyAdapter<
    // Use this currency:
    CurrencyAdapter,
    // Use this currency when it is a fungible asset matching the given location or name:
    IsNativeConcrete<CurrencyId, CurrencyIdConvert>,
    // Our chain's account ID type (we can't get away without mentioning it explicitly):
    AccountId,
    Balance,
    // Do a simple punn to convert an AccountId32 MultiLocation into a native chain account ID:
    LocationToAccountId,
    CurrencyIdConvert,
    NativeCurrencyId,
    ExistentialDeposit,
    GiftAccount,
    GiftConvert,
>;

// The non-reserve fungible transactor type
// It will use pallet-assets, and the Id will be matched against AsAssetType
pub type FungiblesTransactor = FungiblesAdapter<
    // Use this fungibles implementation:
    Assets,
    // Use this currency when it is a fungible asset matching the given location or name:
    (
        ConvertedConcreteAssetId<
            CurrencyId,
            Balance,
            AsAssetType<CurrencyId, AssetType, AssetManager>,
            JustTry,
        >,
    ),
    // Do a simple punn to convert an AccountId20 MultiLocation into a native chain account ID:
    LocationToAccountId,
    // Our chain's account ID type (we can't get away without mentioning it explicitly):
    AccountId,
    // We dont allow teleports.
    Nothing,
    // We dont track any teleports
    (),
>;

pub type AssetTransactors = (LocalAssetTransactor, FungiblesTransactor);

/// This is the type we use to convert an (incoming) XCM origin into a local `Origin` instance,
/// ready for dispatching a transaction with Xcm's `Transact`. There is an `OriginKind` which can
/// biases the kind of local `Origin` it will become.
pub type XcmOriginToTransactDispatchOrigin = (
    // Sovereign account converter; this attempts to derive an `AccountId` from the origin location
    // using `LocationToAccountId` and then turn that into the usual `Signed` origin. Useful for
    // foreign chains who want to have a local sovereign account on this chain which they control.
    SovereignSignedViaLocation<LocationToAccountId, Origin>,
    // Native converter for Relay-chain (Parent) location; will converts to a `Relay` origin when
    // recognised.
    RelayChainAsNative<RelayChainOrigin, Origin>,
    // Native converter for sibling Parachains; will convert to a `SiblingPara` origin when
    // recognised.
    SiblingParachainAsNative<cumulus_pallet_xcm::Origin, Origin>,
    // Superuser converter for the Relay-chain (Parent) location. This will allow it to issue a
    // transaction from the Root origin.
    ParentAsSuperuser<Origin>,
    // Native signed account converter; this just converts an `AccountId32` origin into a normal
    // `Origin::Signed` origin of the same 32-byte value.
    SignedAccountId32AsNative<RelayNetwork, Origin>,
    // Xcm origins can be represented natively under the Xcm pallet's Xcm origin.
    XcmPassthrough<Origin>,
);

parameter_types! {
    pub KsmPerSecond: (AssetId, u128) = (AssetId::Concrete(MultiLocation::parent()), ksm_per_second());
    pub SKSMPerSecond: (AssetId, u128) = (
        MultiLocation::new(
            1,
            X2(Parachain(ParachainInfo::parachain_id().into()), GeneralKey(b"sKSM".to_vec())),
        ).into(),
        ksm_per_second()
    );
    pub SKSMPerSecondOfCanonicalLocation: (AssetId, u128) = (
        MultiLocation::new(
            0,
            X1(GeneralKey(b"sKSM".to_vec())),
        ).into(),
        ksm_per_second()
    );
    pub HkoPerSecond: (AssetId, u128) = (
        MultiLocation::new(
            1,
            X2(Parachain(ParachainInfo::parachain_id().into()), GeneralKey(b"HKO".to_vec())),
        ).into(),
        ksm_per_second() * 30
    );
    pub HkoPerSecondOfCanonicalLocation: (AssetId, u128) = (
        MultiLocation::new(
            0,
            X1(GeneralKey(b"HKO".to_vec())),
        ).into(),
        ksm_per_second() * 30
    );
     //move these from Acala to AssetTrader later
    pub KusdPerSecond: (AssetId, u128) = (
        MultiLocation::new(
            1,
            X2(Parachain(paras::karura::ID), GeneralKey(paras::karura::KUSD_KEY.to_vec())),
        ).into(),
        ksm_per_second() * 400
    );
    pub KarPerSecond: (AssetId, u128) = (
        MultiLocation::new(
            1,
            X2(Parachain(paras::karura::ID), GeneralKey(paras::karura::KAR_KEY.to_vec())),
        ).into(),
        ksm_per_second() * 50
    );
    pub LKSMPerSecond: (AssetId, u128) = (
        MultiLocation::new(
            1,
            X2(Parachain(paras::karura::ID), GeneralKey(paras::karura::LKSM_KEY.to_vec())),
        ).into(),
        ksm_per_second()
    );
}

match_type! {
    pub type ParentOrSiblings: impl Contains<MultiLocation> = {
        MultiLocation { parents: 1, interior: Here } |
        MultiLocation { parents: 1, interior: X1(_) }
    };
}

pub type Barrier = (
    TakeWeightCredit,
    AllowKnownQueryResponses<PolkadotXcm>,
    AllowSubscriptionsFrom<ParentOrSiblings>,
    AllowTopLevelPaidExecutionFrom<Everything>,
);

pub struct ToTreasury;
impl TakeRevenue for ToTreasury {
    fn take_revenue(revenue: MultiAsset) {
        if let MultiAsset {
            id: AssetId::Concrete(id),
            fun: Fungibility::Fungible(amount),
        } = revenue
        {
            if let Some(currency_id) = CurrencyIdConvert::convert(id) {
                let _ = Assets::mint_into(currency_id, &TreasuryAccount::get(), amount);
            }
        }
    }
}

parameter_types! {
    /// Xcm fees will go to the treasury account
    pub XcmFeesAccount: AccountId = Treasury::account_id();
}

/// This is the struct that will handle the revenue from xcm fees
/// We do not burn anything because we want to mimic exactly what
/// the sovereign account has
pub type XcmFeesToAccount = primitives::xcm_gadget::XcmFeesToAccount<
    Assets,
    (
        ConvertedConcreteAssetId<
            CurrencyId,
            Balance,
            AsAssetType<CurrencyId, AssetType, AssetManager>,
            JustTry,
        >,
    ),
    AccountId,
    XcmFeesAccount,
>;

pub type Trader = (
    FixedRateOfFungible<KsmPerSecond, ToTreasury>,
    FixedRateOfFungible<SKSMPerSecond, ToTreasury>,
    FixedRateOfFungible<SKSMPerSecondOfCanonicalLocation, ToTreasury>,
    FixedRateOfFungible<HkoPerSecond, ToTreasury>,
    FixedRateOfFungible<HkoPerSecondOfCanonicalLocation, ToTreasury>,
    //move these from Acala to AssetTrader later
    FixedRateOfFungible<KusdPerSecond, ToTreasury>,
    FixedRateOfFungible<KarPerSecond, ToTreasury>,
    FixedRateOfFungible<LKSMPerSecond, ToTreasury>,
    FirstAssetTrader<AssetType, AssetManager, XcmFeesToAccount>,
);

pub struct XcmConfig;
impl Config for XcmConfig {
    type Call = Call;
    type XcmSender = XcmRouter;
    // How to withdraw and deposit an asset.
    type AssetTransactor = AssetTransactors;
    type OriginConverter = XcmOriginToTransactDispatchOrigin;
    type IsReserve = MultiNativeAsset;
    // Teleporting is disabled.
    type IsTeleporter = ();
    type LocationInverter = LocationInverter<Ancestry>;
    type Barrier = Barrier;
    type Weigher = FixedWeightBounds<BaseXcmWeight, Call, MaxInstructions>;
    type Trader = Trader;
    type ResponseHandler = PolkadotXcm;
    type SubscriptionService = PolkadotXcm;
    type AssetTrap = PolkadotXcm;
    type AssetClaims = PolkadotXcm;
}

parameter_types! {
      pub const MinimumCount: u32 = 1;
      pub const ExpiresIn: Moment = 1000 * 60 * 60; // 60 mins
      pub const MaxHasDispatchedSize: u32 = 100;
      pub OneAccount: AccountId = AccountId::from([1u8; 32]);
}

type ParallelDataProvider = orml_oracle::Instance1;
impl orml_oracle::Config<ParallelDataProvider> for Runtime {
    type Event = Event;
    type OnNewData = ();
    type CombineData =
        orml_oracle::DefaultCombineData<Runtime, MinimumCount, ExpiresIn, ParallelDataProvider>;
    type Time = Timestamp;
    type OracleKey = CurrencyId;
    type OracleValue = Price;
    type RootOperatorAccountId = OneAccount;
    type MaxHasDispatchedSize = MaxHasDispatchedSize;
    type WeightInfo = ();
    type Members = OracleMembership;
}

pub type TimeStampedPrice = orml_oracle::TimestampedValue<Price, Moment>;
pub struct AggregatedDataProvider;
impl DataProvider<CurrencyId, TimeStampedPrice> for AggregatedDataProvider {
    fn get(key: &CurrencyId) -> Option<TimeStampedPrice> {
        Oracle::get(key)
    }
}

impl DataProviderExtended<CurrencyId, TimeStampedPrice> for AggregatedDataProvider {
    fn get_no_op(key: &CurrencyId) -> Option<TimeStampedPrice> {
        Oracle::get_no_op(key)
    }

    fn get_all_values() -> Vec<(CurrencyId, Option<TimeStampedPrice>)> {
        Oracle::get_all_values()
    }
}

pub struct Decimal;
impl DecimalProvider<CurrencyId> for Decimal {
    fn get_decimal(asset_id: &CurrencyId) -> Option<u8> {
        match *asset_id {
            NATIVE_ASSET_ID => Some(12_u8),
            _ => {
                let decimal = <Assets as InspectMetadata<AccountId>>::decimals(asset_id);
                if decimal.is_zero() {
                    None
                } else {
                    Some(decimal)
                }
            }
        }
    }
}

impl pallet_prices::Config for Runtime {
    type Event = Event;
    type Source = AggregatedDataProvider;
    type FeederOrigin = EnsureRoot<AccountId>;
    type LiquidStakingExchangeRateProvider = LiquidStaking;
    type LiquidStakingCurrenciesProvider = LiquidStaking;
    type Decimal = Decimal;
    type WeightInfo = pallet_prices::weights::SubstrateWeight<Runtime>;
}

parameter_types! {
    // One storage item; key size is 32; value is size 4+4+16+32 bytes = 56 bytes.
    pub const DepositBase: Balance = deposit(1, 88);
    // Additional storage item size of 32 bytes.
    pub const DepositFactor: Balance = deposit(0, 32);
    pub const MaxSignatories: u16 = 100;
}

impl pallet_multisig::Config for Runtime {
    type Event = Event;
    type Call = Call;
    type Currency = Balances;
    type DepositBase = DepositBase;
    type DepositFactor = DepositFactor;
    type MaxSignatories = MaxSignatories;
    type WeightInfo = weights::pallet_multisig::WeightInfo<Runtime>;
}

parameter_types! {
    pub const BasicDeposit: Balance = deposit(1, 258);
    pub const FieldDeposit: Balance = deposit(1, 66);
    pub const SubAccountDeposit: Balance  = deposit(1, 53);
    pub const MaxSubAccounts: u32 = 100;
    pub const MaxAdditionalFields: u32 = 100;
    pub const MaxRegistrars: u32 = 20;
}

impl pallet_identity::Config for Runtime {
    type Event = Event;
    type Currency = Balances;
    type BasicDeposit = BasicDeposit;
    type FieldDeposit = FieldDeposit;
    type SubAccountDeposit = SubAccountDeposit;
    type MaxSubAccounts = MaxSubAccounts;
    type MaxAdditionalFields = MaxAdditionalFields;
    type MaxRegistrars = MaxRegistrars;
    type Slashed = Treasury;
    type ForceOrigin = EnsureRootOrMoreThanHalfGeneralCouncil;
    type RegistrarOrigin = EnsureRootOrMoreThanHalfGeneralCouncil;
    type WeightInfo = pallet_identity::weights::SubstrateWeight<Runtime>;
}

type EnsureRootOrMoreThanHalfGeneralCouncil = EnsureOneOf<
    EnsureRoot<AccountId>,
    pallet_collective::EnsureProportionMoreThan<_1, _2, AccountId, GeneralCouncilCollective>,
>;
type EnsureRootOrAtLeastThreeFifthsGeneralCouncil = EnsureOneOf<
    EnsureRoot<AccountId>,
    pallet_collective::EnsureProportionAtLeast<_3, _5, AccountId, GeneralCouncilCollective>,
>;

type EnsureRootOrAllTechnicalComittee = EnsureOneOf<
    EnsureRoot<AccountId>,
    pallet_collective::EnsureProportionAtLeast<_1, _1, AccountId, TechnicalCollective>,
>;

parameter_types! {
    pub const LaunchPeriod: BlockNumber = 7 * DAYS;
    pub const VotingPeriod: BlockNumber = 7 * DAYS;
    pub const FastTrackVotingPeriod: BlockNumber = 1 * DAYS;
    pub const InstantAllowed: bool = true;
    pub const MinimumDeposit: Balance = 100 * DOLLARS;
    pub const EnactmentPeriod: BlockNumber = 8 * DAYS;
    pub const CooloffPeriod: BlockNumber = 7 * DAYS;
    // One cent: $10,000 / MB
    pub const MaxVotes: u32 = 100;
    pub const MaxProposals: u32 = 100;
}

impl pallet_democracy::Config for Runtime {
    type Proposal = Call;
    type Event = Event;
    type Currency = Balances;
    type EnactmentPeriod = EnactmentPeriod;
    type LaunchPeriod = LaunchPeriod;
    type VotingPeriod = VotingPeriod;
    type MinimumDeposit = MinimumDeposit;
    /// A straight majority of the council can decide what their next motion is.
    type ExternalOrigin =
        pallet_collective::EnsureProportionAtLeast<_1, _2, AccountId, GeneralCouncilCollective>;
    /// A super-majority can have the next scheduled referendum be a straight majority-carries vote.
    type ExternalMajorityOrigin =
        pallet_collective::EnsureProportionAtLeast<_3, _4, AccountId, GeneralCouncilCollective>;
    /// A unanimous council can have the next scheduled referendum be a straight default-carries
    /// (NTB) vote.
    type ExternalDefaultOrigin =
        pallet_collective::EnsureProportionAtLeast<_1, _1, AccountId, GeneralCouncilCollective>;
    /// Two thirds of the technical committee can have an ExternalMajority/ExternalDefault vote
    /// be tabled immediately and with a shorter voting/enactment period.
    type FastTrackOrigin =
        pallet_collective::EnsureProportionAtLeast<_2, _3, AccountId, TechnicalCollective>;
    type InstantOrigin =
        pallet_collective::EnsureProportionAtLeast<_1, _1, AccountId, TechnicalCollective>;
    type InstantAllowed = InstantAllowed;
    type FastTrackVotingPeriod = FastTrackVotingPeriod;
    // To cancel a proposal which has been passed, 2/3 of the council must agree to it.
    type CancellationOrigin =
        pallet_collective::EnsureProportionAtLeast<_2, _3, AccountId, GeneralCouncilCollective>;
    // To cancel a proposal before it has been passed, the technical committee must be unanimous or
    // Root must agree.
    type CancelProposalOrigin = EnsureRootOrAllTechnicalComittee;
    type BlacklistOrigin = EnsureRoot<AccountId>;
    // Any single technical committee member may veto a coming council proposal, however they can
    // only do it once and it lasts only for the cool-off period.
    type VetoOrigin = pallet_collective::EnsureMember<AccountId, TechnicalCollective>;
    type CooloffPeriod = CooloffPeriod;
    type PreimageByteDeposit = PreimageByteDeposit;
    type OperationalPreimageOrigin =
        pallet_collective::EnsureMember<AccountId, GeneralCouncilCollective>;
    type Slash = Treasury;
    type Scheduler = Scheduler;
    type PalletsOrigin = OriginCaller;
    type MaxVotes = MaxVotes;
    type WeightInfo = pallet_democracy::weights::SubstrateWeight<Runtime>;
    type MaxProposals = MaxProposals;
    type VoteLockingPeriod = EnactmentPeriod;
}

parameter_types! {
    pub const GeneralCouncilMotionDuration: BlockNumber = 3 * DAYS;
    pub const GeneralCouncilMaxProposals: u32 = 100;
    pub const GeneralCouncilMaxMembers: u32 = 100;
}

type GeneralCouncilCollective = pallet_collective::Instance1;
impl pallet_collective::Config<GeneralCouncilCollective> for Runtime {
    type Origin = Origin;
    type Proposal = Call;
    type Event = Event;
    type MotionDuration = GeneralCouncilMotionDuration;
    type MaxProposals = GeneralCouncilMaxProposals;
    type MaxMembers = GeneralCouncilMaxMembers;
    type DefaultVote = pallet_collective::PrimeDefaultVote;
    type WeightInfo = pallet_collective::weights::SubstrateWeight<Runtime>;
}

type GeneralCouncilMembershipInstance = pallet_membership::Instance1;
impl pallet_membership::Config<GeneralCouncilMembershipInstance> for Runtime {
    type Event = Event;
    type AddOrigin = EnsureRootOrMoreThanHalfGeneralCouncil;
    type RemoveOrigin = EnsureRootOrMoreThanHalfGeneralCouncil;
    type SwapOrigin = EnsureRootOrMoreThanHalfGeneralCouncil;
    type ResetOrigin = EnsureRootOrMoreThanHalfGeneralCouncil;
    type PrimeOrigin = EnsureRootOrMoreThanHalfGeneralCouncil;
    type MembershipInitialized = GeneralCouncil;
    type MembershipChanged = GeneralCouncil;
    type MaxMembers = GeneralCouncilMaxMembers;
    type WeightInfo = pallet_membership::weights::SubstrateWeight<Runtime>;
}

parameter_types! {
    pub const TechnicalMotionDuration: BlockNumber = 3 * DAYS;
    pub const TechnicalMaxProposals: u32 = 100;
    pub const TechnicalMaxMembers: u32 = 100;
}

type TechnicalCollective = pallet_collective::Instance2;
impl pallet_collective::Config<TechnicalCollective> for Runtime {
    type Origin = Origin;
    type Proposal = Call;
    type Event = Event;
    type MotionDuration = TechnicalMotionDuration;
    type MaxProposals = TechnicalMaxProposals;
    type MaxMembers = TechnicalMaxMembers;
    type DefaultVote = pallet_collective::PrimeDefaultVote;
    type WeightInfo = pallet_collective::weights::SubstrateWeight<Runtime>;
}

type TechnicalCommitteeMembershipInstance = pallet_membership::Instance2;
impl pallet_membership::Config<TechnicalCommitteeMembershipInstance> for Runtime {
    type Event = Event;
    type AddOrigin = EnsureRootOrMoreThanHalfGeneralCouncil;
    type RemoveOrigin = EnsureRootOrMoreThanHalfGeneralCouncil;
    type SwapOrigin = EnsureRootOrMoreThanHalfGeneralCouncil;
    type ResetOrigin = EnsureRootOrMoreThanHalfGeneralCouncil;
    type PrimeOrigin = EnsureRootOrMoreThanHalfGeneralCouncil;
    type MembershipInitialized = TechnicalCommittee;
    type MembershipChanged = TechnicalCommittee;
    type MaxMembers = TechnicalMaxMembers;
    type WeightInfo = pallet_membership::weights::SubstrateWeight<Runtime>;
}

parameter_types! {
    pub const PreimageMaxSize: u32 = 4096 * 1024;
    pub const PreimageBaseDeposit: Balance = deposit(2, 64);
    pub const PreimageByteDeposit: Balance = deposit(0, 1);
}

impl pallet_preimage::Config for Runtime {
    type WeightInfo = pallet_preimage::weights::SubstrateWeight<Runtime>;
    type Event = Event;
    type Currency = Balances;
    type ManagerOrigin = EnsureRootOrMoreThanHalfGeneralCouncil;
    type MaxSize = PreimageMaxSize;
    type BaseDeposit = PreimageBaseDeposit;
    type ByteDeposit = PreimageByteDeposit;
}
parameter_types! {
    pub MaximumSchedulerWeight: Weight = Perbill::from_percent(80) *
        RuntimeBlockWeights::get().max_block;
    pub const MaxScheduledPerBlock: u32 = 50;
    pub const NoPreimagePostponement: Option<u32> = Some(10);
}

impl pallet_scheduler::Config for Runtime {
    type Event = Event;
    type Origin = Origin;
    type PalletsOrigin = OriginCaller;
    type Call = Call;
    type MaximumWeight = MaximumSchedulerWeight;
    type ScheduleOrigin = EnsureRootOrMoreThanHalfGeneralCouncil;
    type MaxScheduledPerBlock = MaxScheduledPerBlock;
    type OriginPrivilegeCmp = EqualPrivilegeOnly;
    type WeightInfo = pallet_scheduler::weights::SubstrateWeight<Runtime>;
    type PreimageProvider = Preimage;
    type NoPreimagePostponement = NoPreimagePostponement;
}

parameter_types! {
    pub const ProposalBond: Permill = Permill::from_percent(5);
    pub const ProposalBondMinimum: Balance = 1 * DOLLARS;
    pub const ProposalBondMaximum: Balance = 5 * DOLLARS;
    pub const SpendPeriod: BlockNumber = 1 * DAYS;
    pub const Burn: Permill = Permill::from_percent(0);
    pub const TreasuryPalletId: PalletId = PalletId(*b"par/trsy");
    pub const MaxApprovals: u32 = 100;
}

impl pallet_treasury::Config for Runtime {
    type PalletId = TreasuryPalletId;
    type Currency = Balances;
    type ApproveOrigin = EnsureRootOrAtLeastThreeFifthsGeneralCouncil;
    type RejectOrigin = EnsureRootOrMoreThanHalfGeneralCouncil;
    type Event = Event;
    type OnSlash = ();
    type ProposalBond = ProposalBond;
    type ProposalBondMinimum = ProposalBondMinimum;
    type ProposalBondMaximum = ProposalBondMaximum;
    type SpendPeriod = SpendPeriod;
    type Burn = Burn;
    type BurnDestination = ();
    type SpendFunds = ();
    type WeightInfo = pallet_treasury::weights::SubstrateWeight<Runtime>;
    type MaxApprovals = MaxApprovals;
}

parameter_types! {
    pub const OracleMaxMembers: u32 = 100;
}

type OracleMembershipInstance = pallet_membership::Instance3;
impl pallet_membership::Config<OracleMembershipInstance> for Runtime {
    type Event = Event;
    type AddOrigin = EnsureRootOrMoreThanHalfGeneralCouncil;
    type RemoveOrigin = EnsureRootOrMoreThanHalfGeneralCouncil;
    type SwapOrigin = EnsureRootOrMoreThanHalfGeneralCouncil;
    type ResetOrigin = EnsureRootOrMoreThanHalfGeneralCouncil;
    type PrimeOrigin = EnsureRootOrMoreThanHalfGeneralCouncil;
    type MembershipInitialized = ();
    type MembershipChanged = ();
    type MaxMembers = OracleMaxMembers;
    type WeightInfo = weights::pallet_membership::WeightInfo<Runtime>;
}

parameter_types! {
    pub const BridgeMaxMembers: u32 = 100;
}

pub struct ChangeBridgeMembers;
impl ChangeMembers<AccountId> for ChangeBridgeMembers {
    fn change_members_sorted(_incoming: &[AccountId], _outgoing: &[AccountId], new: &[AccountId]) {
        if let Err(e) = Bridge::change_vote_threshold() {
            log::error!(
                target: "bridge::change_members_sorted",
                "Failed to set vote threshold: {:?}",
                e,
            );
        } else {
            log::info!(
                target: "bridge::change_members_sorted",
                "Succeeded to set vote threshold, total members: {:?}",
                new.len(),
            );
        };
    }
}

type BridgeMembershipInstance = pallet_membership::Instance6;
impl pallet_membership::Config<BridgeMembershipInstance> for Runtime {
    type Event = Event;
    type AddOrigin = EnsureRootOrMoreThanHalfGeneralCouncil;
    type RemoveOrigin = EnsureRootOrMoreThanHalfGeneralCouncil;
    type SwapOrigin = EnsureRootOrMoreThanHalfGeneralCouncil;
    type ResetOrigin = EnsureRootOrMoreThanHalfGeneralCouncil;
    type PrimeOrigin = EnsureRootOrMoreThanHalfGeneralCouncil;
    type MembershipInitialized = ();
    type MembershipChanged = ChangeBridgeMembers;
    type MaxMembers = BridgeMaxMembers;
    type WeightInfo = weights::pallet_membership::WeightInfo<Runtime>;
}

parameter_types! {
    pub const ParallelHeiko: ChainId = 0;
    pub const BridgePalletId: PalletId = PalletId(*b"par/brid");
    // About 30 days: 30 * 24 * 60 * 60 / 6 = 2592000 blocks
    pub const ProposalLifetime: BlockNumber = 2592000;
    pub const ThresholdPercentage: u32 = 80;
}

impl pallet_bridge::Config for Runtime {
    type Event = Event;
    type AdminMembers = BridgeMembership;
    type RootOperatorAccountId = OneAccount;
    type OperateOrigin = EnsureRootOrMoreThanHalfGeneralCouncil;
    type ChainId = ParallelHeiko;
    type PalletId = BridgePalletId;
    type Assets = CurrencyAdapter;
    type GiftAccount = GiftAccount;
    type GiftConvert = GiftConvert;
    type NativeCurrencyId = NativeCurrencyId;
    type ExistentialDeposit = ExistentialDeposit;
    type ProposalLifetime = ProposalLifetime;
    type ThresholdPercentage = ThresholdPercentage;
    type WeightInfo = pallet_bridge::weights::SubstrateWeight<Runtime>;
}

parameter_types! {
    pub MinVestedTransfer: Balance = 0;
    pub const MaxVestingSchedules: u32 = 100;
}

impl orml_vesting::Config for Runtime {
    type Event = Event;
    type Currency = Balances;
    type MinVestedTransfer = MinVestedTransfer;
    type VestedTransferOrigin = frame_system::EnsureSigned<AccountId>;
    type WeightInfo = ();
    type MaxVestingSchedules = MaxVestingSchedules;
    type BlockNumberProvider = frame_system::Pallet<Runtime>;
}

parameter_types! {
    pub const AMMPalletId: PalletId = PalletId(*b"par/ammp");
    pub DefaultLpFee: Ratio = Ratio::from_rational(30u32, 10000u32);        // 0.30%
    pub DefaultProtocolFee: Ratio = Ratio::from_rational(0u32, 10000u32);   // 0.00% no fees for launch
    pub DefaultProtocolFeeReceiver: AccountId = TreasuryPalletId::get().into_account();
    pub const MinimumLiquidity: u128 = 1_000u128;
}

impl pallet_amm::Config for Runtime {
    type Event = Event;
    type Assets = CurrencyAdapter;
    type PalletId = AMMPalletId;
    type LockAccountId = OneAccount;
    type CreatePoolOrigin = EnsureRootOrMoreThanHalfGeneralCouncil;
    type AMMWeightInfo = pallet_amm::weights::SubstrateWeight<Runtime>;
    type LpFee = DefaultLpFee;
    type ProtocolFee = DefaultProtocolFee;
    type MinimumLiquidity = MinimumLiquidity;
    type ProtocolFeeReceiver = DefaultProtocolFeeReceiver;
    type MaxLengthRoute = MaxLengthRoute;
}

parameter_types! {
    pub const CrowdloansPalletId: PalletId = PalletId(*b"crwloans");
    pub const MinContribution: Balance = 100_000_000_000;
    pub const MigrateKeysLimit: u32 = 10;
    pub const RemoveKeysLimit: u32 = 1000;
    pub RefundLocation: AccountId = Utility::derivative_account_id(ParachainInfo::parachain_id().into_account(), u16::MAX);
}

pub struct RelayChainBlockNumberProvider<T>(sp_std::marker::PhantomData<T>);

impl<T: cumulus_pallet_parachain_system::Config> BlockNumberProvider
    for RelayChainBlockNumberProvider<T>
{
    type BlockNumber = primitives::BlockNumber;

    fn current_block_number() -> Self::BlockNumber {
        cumulus_pallet_parachain_system::Pallet::<T>::validation_data()
            .map(|d| d.relay_parent_number)
            .unwrap_or_default()
    }
}

impl pallet_crowdloans::Config for Runtime {
    type Event = Event;
    type Origin = Origin;
    type Call = Call;
    type PalletId = CrowdloansPalletId;
    type SelfParaId = ParachainInfo;
    type Assets = Assets;
    type RelayCurrency = RelayCurrency;
    type MinContribution = MinContribution;
    type MigrateKeysLimit = MigrateKeysLimit;
    type RemoveKeysLimit = RemoveKeysLimit;
    type MigrateOrigin = EnsureRootOrMoreThanHalfGeneralCouncil;
    type VrfOrigin = EnsureRootOrMoreThanHalfGeneralCouncil;
    type CreateVaultOrigin = EnsureRootOrMoreThanHalfGeneralCouncil;
    type DissolveVaultOrigin = EnsureRootOrMoreThanHalfGeneralCouncil;
    type RefundOrigin = EnsureRootOrMoreThanHalfGeneralCouncil;
    type UpdateVaultOrigin = EnsureRootOrMoreThanHalfGeneralCouncil;
    type OpenCloseOrigin = EnsureRootOrMoreThanHalfGeneralCouncil;
    type AuctionSucceededFailedOrigin = EnsureRootOrMoreThanHalfGeneralCouncil;
    type SlotExpiredOrigin = EnsureRootOrMoreThanHalfGeneralCouncil;
    type WeightInfo = pallet_crowdloans::weights::SubstrateWeight<Runtime>;
    type XCM = XcmHelper;
    type RelayChainBlockNumberProvider = RelayChainBlockNumberProvider<Runtime>;
    type Members = CrowdloansAutomatorsMembership;
}

parameter_types! {
    pub const XcmHelperPalletId: PalletId = PalletId(*b"par/fees");
    pub const NotifyTimeout: BlockNumber = 100;
}

impl pallet_xcm_helper::Config for Runtime {
    type Event = Event;
    type UpdateOrigin = EnsureRootOrMoreThanHalfGeneralCouncil;
    type Assets = Assets;
    type XcmSender = XcmRouter;
    type RelayNetwork = RelayNetwork;
    type PalletId = XcmHelperPalletId;
    type NotifyTimeout = NotifyTimeout;
    type AccountIdToMultiLocation = AccountIdToMultiLocation;
    type RefundLocation = RefundLocation;
    type BlockNumberProvider = frame_system::Pallet<Runtime>;
    type WeightInfo = pallet_xcm_helper::weights::SubstrateWeight<Runtime>;
}

parameter_types! {
    pub const MaxLengthRoute: u8 = 10;
    pub const RouterPalletId: PalletId = PalletId(*b"ammroute");
}

impl pallet_router::Config for Runtime {
    type Event = Event;
    type PalletId = RouterPalletId;
    type AMM = AMM;
    type AMMRouterWeightInfo = pallet_router::weights::SubstrateWeight<Runtime>;
    type MaxLengthRoute = MaxLengthRoute;
    type Assets = CurrencyAdapter;
}

impl pallet_currency_adapter::Config for Runtime {
    type Assets = Assets;
    type Balances = Balances;
    type GetNativeCurrencyId = NativeCurrencyId;
}

parameter_types! {
    pub const FarmingPalletId: PalletId = PalletId(*b"par/farm");
    pub const MaxUserLockItemsCount: u32 = 100;
    pub const LockPoolMaxDuration: u32 = 2628000;
    pub const CoolDownMaxDuration: u32 = 50400;
}

impl pallet_farming::Config for Runtime {
    type Event = Event;
    type Assets = CurrencyAdapter;
    type PalletId = FarmingPalletId;
    type UpdateOrigin = EnsureRootOrMoreThanHalfGeneralCouncil;
    type WeightInfo = pallet_farming::weights::SubstrateWeight<Runtime>;
    type MaxUserLockItemsCount = MaxUserLockItemsCount;
    type LockPoolMaxDuration = LockPoolMaxDuration;
    type CoolDownMaxDuration = CoolDownMaxDuration;
    type Decimal = Decimal;
}

pub struct WhiteListFilter;
impl Contains<Call> for WhiteListFilter {
    fn contains(call: &Call) -> bool {
        matches!(
            call,
            // System, Currencies
            Call::System(_) |
            Call::Timestamp(_) |
            Call::Balances(_) |
            Call::Assets(pallet_assets::Call::mint { .. }) |
            Call::Assets(pallet_assets::Call::transfer { .. }) |
            Call::Assets(pallet_assets::Call::burn { .. }) |
            Call::Assets(pallet_assets::Call::destroy { .. }) |
            Call::Assets(pallet_assets::Call::force_create { .. }) |
            Call::Assets(pallet_assets::Call::force_set_metadata { .. }) |
            Call::Assets(pallet_assets::Call::force_asset_status { .. }) |
            // Governance
            Call::Sudo(_) |
            Call::Democracy(_) |
            Call::GeneralCouncil(_) |
            Call::TechnicalCommittee(_) |
            Call::Treasury(_) |
            Call::Scheduler(_) |
            Call::Preimage(_) |
            // Parachain
            Call::ParachainSystem(_) |
            Call::XcmpQueue(_) |
            Call::DmpQueue(_) |
            Call::PolkadotXcm(pallet_xcm::Call::force_xcm_version { .. }) |
            Call::PolkadotXcm(pallet_xcm::Call::force_default_xcm_version { .. }) |
            Call::PolkadotXcm(pallet_xcm::Call::force_subscribe_version_notify { .. }) |
            Call::PolkadotXcm(pallet_xcm::Call::force_unsubscribe_version_notify { .. }) |
            Call::CumulusXcm(_) |
            // Consensus
            Call::Authorship(_) |
            Call::Session(_) |
            // Utility
            Call::Utility(_) |
            Call::Multisig(_) |
            Call::Proxy(_) |
            Call::Identity(_) |
            Call::EmergencyShutdown(_) |
            // 3rd Party
            Call::Vesting(_) |
            Call::Oracle(_) |
            Call::XTokens(_) |
            Call::OrmlXcm(_) |
            // Loans
            Call::Loans(_) |
            Call::Prices(_) |
            // Membership
            Call::OracleMembership(_) |
            Call::GeneralCouncilMembership(_) |
            Call::TechnicalCommitteeMembership(_) |
            Call::LiquidStakingAgentsMembership(_) |
            Call::CrowdloansAutomatorsMembership(_) |
            Call::BridgeMembership(_)
        )
    }
}

impl pallet_emergency_shutdown::Config for Runtime {
    type Event = Event;
    type Whitelist = WhiteListFilter;
    type ShutdownOrigin = EnsureRootOrMoreThanHalfGeneralCouncil;
}

// Create the runtime by composing the FRAME pallets that were previously configured.
construct_runtime!(
    pub enum Runtime where
        Block = Block,
        NodeBlock = opaque::Block,
        UncheckedExtrinsic = UncheckedExtrinsic,
    {
        // System, Utility, Currencies
        System: frame_system::{Pallet, Call, Storage, Config, Event<T>} = 0,
        Timestamp: pallet_timestamp::{Pallet, Call, Storage, Inherent} = 1,
        Utility: pallet_utility::{Pallet, Call, Event} = 2,
        Multisig: pallet_multisig::{Pallet, Call, Storage, Event<T>} = 3,
        Balances: pallet_balances::{Pallet, Call, Storage, Config<T>, Event<T>} = 4,
        TransactionPayment: pallet_transaction_payment::{Pallet, Storage} = 5,
        Assets: pallet_assets::{Pallet, Call, Storage, Event<T>} = 6,
        Proxy: pallet_proxy::{Pallet, Call, Storage, Event<T>} = 7,
        Identity: pallet_identity::{Pallet, Call, Storage, Event<T>} = 8,

        // Governance
        Sudo: pallet_sudo::{Pallet, Call, Storage, Config<T>, Event<T>} = 10,
        Democracy: pallet_democracy::{Pallet, Call, Storage, Config<T>, Event<T>} = 11,
        GeneralCouncil: pallet_collective::<Instance1>::{Pallet, Call, Storage, Origin<T>, Event<T>, Config<T>} = 12,
        TechnicalCommittee: pallet_collective::<Instance2>::{Pallet, Call, Storage, Origin<T>, Event<T>, Config<T>} = 13,
        Treasury: pallet_treasury::{Pallet, Call, Storage, Config, Event<T>} = 14,
        Scheduler: pallet_scheduler::{Pallet, Call, Storage, Event<T>} = 15,
        Preimage: pallet_preimage::{Pallet, Call, Storage, Event<T>} = 16,

        // Parachain
        ParachainInfo: parachain_info::{Pallet, Storage, Config} = 21,
        XcmpQueue: cumulus_pallet_xcmp_queue::{Pallet, Call, Storage, Event<T>} = 22,
        DmpQueue: cumulus_pallet_dmp_queue::{Pallet, Call, Storage, Event<T>} = 23,
        PolkadotXcm: pallet_xcm::{Pallet, Call, Storage, Event<T>, Origin, Config} = 24,
        CumulusXcm: cumulus_pallet_xcm::{Pallet, Call, Event<T>, Origin} = 25,

        // Consensus
        Authorship: pallet_authorship::{Pallet, Call, Storage} = 30,
        CollatorSelection: pallet_collator_selection::{Pallet, Call, Storage, Event<T>, Config<T>} = 31,
        Session: pallet_session::{Pallet, Call, Storage, Event, Config<T>} = 32,
        Aura: pallet_aura::{Pallet, Config<T>, Storage} = 33,
        AuraExt: cumulus_pallet_aura_ext::{Pallet, Config, Storage} = 34,

        // 3rd Party
        Oracle: orml_oracle::<Instance1>::{Pallet, Storage, Call, Event<T>} = 42,
        XTokens: orml_xtokens::{Pallet, Storage, Call, Event<T>} = 43,
        OrmlXcm: orml_xcm::{Pallet, Call, Event<T>} = 45,
        Vesting: orml_vesting::{Pallet, Storage, Call, Event<T>, Config<T>} = 46,

        // Asset Management
        AssetManager: pallet_asset_manager::{Pallet, Call, Storage, Event<T>} = 48,
        // Loans
        Loans: pallet_loans::{Pallet, Call, Storage, Event<T>} = 50,
        Prices: pallet_prices::{Pallet, Storage, Call, Event<T>} = 51,
        Crowdloans: pallet_crowdloans::{Pallet, Call, Storage, Event<T>} = 52,

        // LiquidStaking
        LiquidStaking: pallet_liquid_staking::{Pallet, Call, Storage, Event<T>, Config} = 60,

        // Membership
        GeneralCouncilMembership: pallet_membership::<Instance1>::{Pallet, Call, Storage, Event<T>, Config<T>} = 70,
        TechnicalCommitteeMembership: pallet_membership::<Instance2>::{Pallet, Call, Storage, Event<T>, Config<T>} = 71,
        OracleMembership: pallet_membership::<Instance3>::{Pallet, Call, Storage, Event<T>, Config<T>} = 72,
        LiquidStakingAgentsMembership: pallet_membership::<Instance5>::{Pallet, Call, Storage, Event<T>, Config<T>} = 73,
        BridgeMembership: pallet_membership::<Instance6>::{Pallet, Call, Storage, Event<T>, Config<T>} = 74,
        CrowdloansAutomatorsMembership: pallet_membership::<Instance7>::{Pallet, Call, Storage, Event<T>, Config<T>} = 75,

        // AMM
        AMM: pallet_amm::{Pallet, Call, Storage, Event<T>} = 80,
        AMMRoute: pallet_router::{Pallet, Call, Event<T>} = 81,
        CurrencyAdapter: pallet_currency_adapter::{Pallet, Call} = 82,

        // Others
        Bridge: pallet_bridge::{Pallet, Call, Storage, Event<T>} = 90,
        EmergencyShutdown: pallet_emergency_shutdown::{Pallet, Call, Storage, Event<T>} = 91,
        Farming: pallet_farming::{Pallet, Call, Storage, Event<T>} = 92,
        XcmHelper: pallet_xcm_helper::{Pallet, Call, Storage, Event<T>} = 93,

        // Parachain System, always put it at the end
        ParachainSystem: cumulus_pallet_parachain_system::{Pallet, Call, Config, Storage, Inherent, Event<T>, ValidateUnsigned} = 20,
    }
);

/// The address format for describing accounts.
pub type Address = sp_runtime::MultiAddress<AccountId, ()>;
/// Block header type as expected by this runtime.
pub type Header = generic::Header<BlockNumber, BlakeTwo256>;
/// Block type as expected by this runtime.
pub type Block = generic::Block<Header, UncheckedExtrinsic>;
/// A Block signed with a Justification
pub type SignedBlock = generic::SignedBlock<Block>;
/// BlockId type as expected by this runtime.
pub type BlockId = generic::BlockId<Block>;
/// The SignedExtension to the basic transaction logic.
pub type SignedExtra = (
    frame_system::CheckNonZeroSender<Runtime>,
    frame_system::CheckSpecVersion<Runtime>,
    frame_system::CheckTxVersion<Runtime>,
    frame_system::CheckGenesis<Runtime>,
    frame_system::CheckEra<Runtime>,
    frame_system::CheckNonce<Runtime>,
    frame_system::CheckWeight<Runtime>,
    pallet_transaction_payment::ChargeTransactionPayment<Runtime>,
);
/// Unchecked extrinsic type as expected by this runtime.
pub type UncheckedExtrinsic = generic::UncheckedExtrinsic<Address, Call, Signature, SignedExtra>;
/// The payload being signed in transactions.
pub type SignedPayload = generic::SignedPayload<Call, SignedExtra>;
/// Extrinsic type that has already been checked.
pub type CheckedExtrinsic = generic::CheckedExtrinsic<AccountId, Call, SignedExtra>;
/// Executive: handles dispatch to the various modules.
pub type Executive = frame_executive::Executive<
    Runtime,
    Block,
    frame_system::ChainContext<Runtime>,
    Runtime,
    AllPalletsWithSystem,
    LoansMigrationV2,
>;

// Migration for loans pallet to add borrow limit in market.
pub struct LoansMigrationV2;

impl OnRuntimeUpgrade for LoansMigrationV2 {
    fn on_runtime_upgrade() -> frame_support::weights::Weight {
        pallet_loans::migrations::v2::migrate::<Runtime>()
    }

    #[cfg(feature = "try-runtime")]
    fn pre_upgrade() -> Result<(), &'static str> {
        pallet_loans::migrations::v2::pre_migrate::<Runtime>()
    }

    #[cfg(feature = "try-runtime")]
    fn post_upgrade() -> Result<(), &'static str> {
        pallet_loans::migrations::v2::post_migrate::<Runtime>()
    }
}

impl_runtime_apis! {
    impl sp_consensus_aura::AuraApi<Block, AuraId> for Runtime {
        fn slot_duration() -> sp_consensus_aura::SlotDuration {
            sp_consensus_aura::SlotDuration::from_millis(Aura::slot_duration())
        }

        fn authorities() -> Vec<AuraId> {
            Aura::authorities().into_inner()
        }
    }

    impl sp_session::SessionKeys<Block> for Runtime {
        fn generate_session_keys(seed: Option<Vec<u8>>) -> Vec<u8> {
            opaque::SessionKeys::generate(seed)
        }

        fn decode_session_keys(
            encoded: Vec<u8>,
        ) -> Option<Vec<(Vec<u8>, KeyTypeId)>> {
            opaque::SessionKeys::decode_into_raw_public_keys(&encoded)
        }
    }

    impl sp_api::Core<Block> for Runtime {
        fn version() -> RuntimeVersion {
            VERSION
        }

        fn execute_block(block: Block) {
            Executive::execute_block(block)
        }

        fn initialize_block(header: &<Block as BlockT>::Header) {
            Executive::initialize_block(header)
        }
    }

    impl sp_api::Metadata<Block> for Runtime {
        fn metadata() -> OpaqueMetadata {
            OpaqueMetadata::new(Runtime::metadata().into())
        }
    }

    impl sp_block_builder::BlockBuilder<Block> for Runtime {
        fn apply_extrinsic(extrinsic: <Block as BlockT>::Extrinsic) -> ApplyExtrinsicResult {
            Executive::apply_extrinsic(extrinsic)
        }

        fn finalize_block() -> <Block as BlockT>::Header {
            Executive::finalize_block()
        }

        fn inherent_extrinsics(data: sp_inherents::InherentData) -> Vec<<Block as BlockT>::Extrinsic> {
            data.create_extrinsics()
        }

        fn check_inherents(
            block: Block,
            data: sp_inherents::InherentData,
        ) -> sp_inherents::CheckInherentsResult {
            data.check_extrinsics(&block)
        }
    }

    impl sp_transaction_pool::runtime_api::TaggedTransactionQueue<Block> for Runtime {
        fn validate_transaction(
            source: TransactionSource,
            tx: <Block as BlockT>::Extrinsic,
            block_hash: <Block as BlockT>::Hash,
        ) -> TransactionValidity {
            Executive::validate_transaction(source, tx, block_hash)
        }
    }

    impl sp_offchain::OffchainWorkerApi<Block> for Runtime {
        fn offchain_worker(header: &<Block as BlockT>::Header) {
            Executive::offchain_worker(header)
        }
    }

    impl frame_system_rpc_runtime_api::AccountNonceApi<Block, AccountId, Index> for Runtime {
        fn account_nonce(account: AccountId) -> Index {
            System::account_nonce(account)
        }
    }

    impl pallet_transaction_payment_rpc_runtime_api::TransactionPaymentApi<Block, Balance> for Runtime {
        fn query_info(
            uxt: <Block as BlockT>::Extrinsic,
            len: u32,
        ) -> pallet_transaction_payment_rpc_runtime_api::RuntimeDispatchInfo<Balance> {
            TransactionPayment::query_info(uxt, len)
        }
        fn query_fee_details(
            uxt: <Block as BlockT>::Extrinsic,
            len: u32,
        ) -> pallet_transaction_payment::FeeDetails<Balance> {
            TransactionPayment::query_fee_details(uxt, len)
        }
    }

    impl orml_oracle_rpc_runtime_api::OracleApi<
        Block,
        DataProviderId,
        CurrencyId,
        TimeStampedPrice,
    > for Runtime {
        fn get_value(provider_id: DataProviderId, key: CurrencyId) -> Option<TimeStampedPrice> {
            match provider_id {
                DataProviderId::Aggregated => Prices::get_no_op(&key)
            }
        }

        fn get_all_values(provider_id: DataProviderId) -> Vec<(CurrencyId, Option<TimeStampedPrice>)> {
            match provider_id {
                DataProviderId::Aggregated => Prices::get_all_values()
            }
        }
    }

    impl cumulus_primitives_core::CollectCollationInfo<Block> for Runtime {
        fn collect_collation_info(header: &<Block as BlockT>::Header) -> cumulus_primitives_core::CollationInfo {
            ParachainSystem::collect_collation_info(header)
        }
    }

    impl pallet_loans_rpc_runtime_api::LoansApi<Block, AccountId> for Runtime {
        fn get_account_liquidity(account: AccountId) -> Result<(Liquidity, Shortfall), DispatchError> {
            Loans::get_account_liquidity(&account)
        }
    }

    impl pallet_router_rpc_runtime_api::RouterApi<Block, AccountId> for Runtime {
        fn get_best_route(amount_in: Balance, token_in: CurrencyId, token_out: CurrencyId) -> Result<(Vec<CurrencyId>, FixedU128), DispatchError> {
            let (route, amount) = AMMRoute::get_best_route(amount_in, token_in, token_out)?;
            Ok((route, amount.into()))
        }
    }

    #[cfg(feature = "runtime-benchmarks")]
    impl frame_benchmarking::Benchmark<Block> for Runtime {
        fn benchmark_metadata(extra: bool) -> (
            Vec<frame_benchmarking::BenchmarkList>,
            Vec<frame_support::traits::StorageInfo>,
        ) {
            use frame_benchmarking::{list_benchmark, Benchmarking, BenchmarkList};
            use frame_support::traits::StorageInfoTrait;

            // Trying to add benchmarks directly to the Session Pallet caused cyclic dependency
            // issues. To get around that, we separated the Session benchmarks into its own crate,
            // which is why we need these two lines below.
            // use pallet_loans_benchmarking::Pallet as LoansBench;
            use frame_system_benchmarking::Pallet as SystemBench;

            let mut list = Vec::<BenchmarkList>::new();

            list_benchmark!(list, extra, pallet_balances, Balances);
            list_benchmark!(list, extra, pallet_membership, TechnicalCommitteeMembership);
            list_benchmark!(list, extra, pallet_multisig, Multisig);
            list_benchmark!(list, extra, pallet_bridge, Bridge);
            list_benchmark!(list, extra, pallet_loans, Loans);
            list_benchmark!(list, extra, frame_system, SystemBench::<Runtime>);
            list_benchmark!(list, extra, pallet_timestamp, Timestamp);
            list_benchmark!(list, extra, pallet_amm, AMM);
            list_benchmark!(list, extra, pallet_liquid_staking, LiquidStaking);
            list_benchmark!(list, extra, pallet_router, AMMRoute);
            list_benchmark!(list, extra, pallet_crowdloans, Crowdloans);
            list_benchmark!(list, extra, pallet_xcm_helper, XcmHelper);
            list_benchmark!(list, extra, pallet_farming, Farming);

            let storage_info = AllPalletsWithSystem::storage_info();

            (list, storage_info)
        }

        fn dispatch_benchmark(
            config: frame_benchmarking::BenchmarkConfig
        ) -> Result<Vec<frame_benchmarking::BenchmarkBatch>, sp_runtime::RuntimeString> {
            use frame_benchmarking::{Benchmarking, BenchmarkBatch, add_benchmark, TrackedStorageKey};

            // use pallet_loans_benchmarking::Pallet as LoansBench;
            use frame_system_benchmarking::Pallet as SystemBench;

            // impl pallet_loans_benchmarking::Config for Runtime {}
            impl frame_system_benchmarking::Config for Runtime {}

            let whitelist: Vec<TrackedStorageKey> = vec![
                // Block Number
                hex_literal::hex!("26aa394eea5630e07c48ae0c9558cef702a5c1b19ab7a04f536c519aca4983ac").to_vec().into(),
                // Total Issuance
                hex_literal::hex!("c2261276cc9d1f8598ea4b6a74b15c2f57c875e4cff74148e4628f264b974c80").to_vec().into(),
                // Execution Phase
                hex_literal::hex!("26aa394eea5630e07c48ae0c9558cef7ff553b5a9862a516939d82b3d3d8661a").to_vec().into(),
                // Event Count
                hex_literal::hex!("26aa394eea5630e07c48ae0c9558cef70a98fdbe9ce6c55837576c60c7af3850").to_vec().into(),
                // System Events
                hex_literal::hex!("26aa394eea5630e07c48ae0c9558cef780d41e5e16056765bc8461851072c9d7").to_vec().into(),
            ];

            let mut batches = Vec::<BenchmarkBatch>::new();
            let params = (&config, &whitelist);

            add_benchmark!(params, batches, frame_system, SystemBench::<Runtime>);
            add_benchmark!(params, batches, pallet_balances, Balances);
            add_benchmark!(params, batches, pallet_timestamp, Timestamp);
            add_benchmark!(params, batches, pallet_bridge, Bridge);
            add_benchmark!(params, batches, pallet_loans, Loans);
            add_benchmark!(params, batches, pallet_multisig, Multisig);
            add_benchmark!(params, batches, pallet_membership, TechnicalCommitteeMembership);
            add_benchmark!(params, batches, pallet_amm, AMM);
            add_benchmark!(params, batches, pallet_liquid_staking, LiquidStaking);
            add_benchmark!(params, batches, pallet_router, AMMRoute);
            add_benchmark!(params, batches, pallet_crowdloans, Crowdloans);
            add_benchmark!(params, batches, pallet_xcm_helper, XcmHelper);
            add_benchmark!(params, batches, pallet_farming, Farming);

            if batches.is_empty() { return Err("Benchmark not found for this pallet.".into()) }
            Ok(batches)
        }
    }

    #[cfg(feature = "try-runtime")]
    impl frame_try_runtime::TryRuntime<Block> for Runtime {
        fn on_runtime_upgrade() -> (Weight, Weight) {
            log::info!("try-runtime::on_runtime_upgrade.");
            let weight = Executive::try_runtime_upgrade().unwrap();
            (weight, RuntimeBlockWeights::get().max_block)
        }

        fn execute_block_no_check(block: Block) -> Weight {
            Executive::execute_block_no_check(block)
        }
    }
}

struct CheckInherents;

impl cumulus_pallet_parachain_system::CheckInherents<Block> for CheckInherents {
    fn check_inherents(
        block: &Block,
        relay_state_proof: &cumulus_pallet_parachain_system::RelayChainStateProof,
    ) -> sp_inherents::CheckInherentsResult {
        let relay_chain_slot = relay_state_proof
            .read_slot()
            .expect("Could not read the relay chain slot from the proof");

        let inherent_data =
            cumulus_primitives_timestamp::InherentDataProvider::from_relay_chain_slot_and_duration(
                relay_chain_slot,
                sp_std::time::Duration::from_secs(6),
            )
            .create_inherent_data()
            .expect("Could not create the timestamp inherent data");

        inherent_data.check_extrinsics(block)
    }
}

cumulus_pallet_parachain_system::register_validate_block!(
    Runtime = Runtime,
    BlockExecutor = cumulus_pallet_aura_ext::BlockExecutor::<Runtime, Executive>,
    CheckInherents = CheckInherents,
);<|MERGE_RESOLUTION|>--- conflicted
+++ resolved
@@ -35,7 +35,7 @@
     PalletId,
 };
 
-use orml_traits::{DataProvider, DataProviderExtended};
+use orml_traits::{parameter_type_with_key, DataProvider, DataProviderExtended};
 use polkadot_runtime_common::SlowAdjustingFeeUpdate;
 use sp_api::impl_runtime_apis;
 use sp_core::{
@@ -75,18 +75,11 @@
 use xcm::latest::prelude::*;
 use xcm_builder::{
     AccountId32Aliases, AllowKnownQueryResponses, AllowSubscriptionsFrom,
-<<<<<<< HEAD
     AllowTopLevelPaidExecutionFrom, ConvertedConcreteAssetId, EnsureXcmOrigin, FixedRateOfFungible,
-    FixedWeightBounds, FungiblesAdapter, LocationInverter, ParentAsSuperuser, ParentIsDefault,
+    FixedWeightBounds, FungiblesAdapter, LocationInverter, ParentAsSuperuser, ParentIsPreset,
     RelayChainAsNative, SiblingParachainAsNative, SiblingParachainConvertsVia,
     SignedAccountId32AsNative, SignedToAccountId32, SovereignSignedViaLocation, TakeRevenue,
     TakeWeightCredit,
-=======
-    AllowTopLevelPaidExecutionFrom, EnsureXcmOrigin, FixedRateOfFungible, FixedWeightBounds,
-    LocationInverter, ParentAsSuperuser, ParentIsPreset, RelayChainAsNative,
-    SiblingParachainAsNative, SiblingParachainConvertsVia, SignedAccountId32AsNative,
-    SignedToAccountId32, SovereignSignedViaLocation, TakeRevenue, TakeWeightCredit,
->>>>>>> 8ba503d4
 };
 use xcm_executor::{traits::JustTry, Config, XcmExecutor};
 
@@ -266,12 +259,8 @@
             Call::OracleMembership(_) |
             Call::GeneralCouncilMembership(_) |
             Call::TechnicalCommitteeMembership(_) |
-<<<<<<< HEAD
-            // Route
-            Call::AMMRoute(_) |
             // AssetManager
-            Call::AssetManager(_)
-=======
+            Call::AssetManager(_) |
             Call::LiquidStakingAgentsMembership(_) |
             Call::CrowdloansAutomatorsMembership(_) |
             Call::BridgeMembership(_) |
@@ -284,7 +273,6 @@
             Call::Bridge(_) |
             // Farming
             Call::Farming(_)
->>>>>>> 8ba503d4
         )
 
         // // Consensus
@@ -506,6 +494,16 @@
     pub const MaxAssetsForTransfer: usize = 2;
 }
 
+parameter_type_with_key! {
+    pub ParachainMinFee: |location: MultiLocation| -> u128 {
+        #[allow(clippy::match_ref_pats)] // false positive
+        match (location.parents, location.first_interior()) {
+            (1, Some(Parachain(1000))) => 4000000000,//refact to get from some on chain storage
+            _ => u128::MAX,
+        }
+    };
+}
+
 impl orml_xtokens::Config for Runtime {
     type Event = Event;
     type Balance = Balance;
@@ -521,6 +519,7 @@
     type BaseXcmWeight = BaseXcmWeight;
     type LocationInverter = LocationInverter<Ancestry>;
     type MaxAssetsForTransfer = MaxAssetsForTransfer;
+    type MinXcmFee = ParachainMinFee;
 }
 
 parameter_types! {
@@ -1065,6 +1064,7 @@
 parameter_types! {
     pub const NativeCurrencyId: CurrencyId = NATIVE_ASSET_ID;
     pub GiftAccount: AccountId = PalletId(*b"par/gift").into_account();
+    pub CheckingAccount: AccountId = PolkadotXcm::check_account();
 }
 
 pub struct GiftConvert;
@@ -1124,7 +1124,7 @@
     // We dont allow teleports.
     Nothing,
     // We dont track any teleports
-    (),
+    CheckingAccount,
 >;
 
 pub type AssetTransactors = (LocalAssetTransactor, FungiblesTransactor);
