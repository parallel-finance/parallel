--- conflicted
+++ resolved
@@ -524,11 +524,7 @@
 parameter_types! {
     pub const StakingPalletId: PalletId = PalletId(*b"par/lqsk");
     pub const EraLength: BlockNumber = 6 * 1 * 3600 / 6; // 6HOURS
-<<<<<<< HEAD
-    pub const MinStake: Balance = 1100_000_000_000; // 1.1KSM
-=======
     pub const MinStake: Balance = 1_100_000_000_000; // 1.1KSM
->>>>>>> efa2146c
     pub const MinUnstake: Balance = 50_000_000_000; // 0.05sKSM
     pub const StakingCurrency: CurrencyId = KSM;
     pub const LiquidCurrency: CurrencyId = SKSM;
