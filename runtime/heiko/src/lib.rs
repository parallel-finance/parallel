// Copyright 2021 Parallel Finance Developer.
// This file is part of Parallel Finance.

// Licensed under the Apache License, Version 2.0 (the "License");
// you may not use this file except in compliance with the License.
// You may obtain a copy of the License at
// http://www.apache.org/licenses/LICENSE-2.0

// Unless required by applicable law or agreed to in writing, software
// distributed under the License is distributed on an "AS IS" BASIS,
// WITHOUT WARRANTIES OR CONDITIONS OF ANY KIND, either express or implied.
// See the License for the specific language governing permissions and
// limitations under the License.

#![cfg_attr(not(feature = "std"), no_std)]
// `construct_runtime!` does a lot of recursion and requires us to increase the limit to 256.
#![recursion_limit = "256"]

// Make the WASM binary available.
#[cfg(feature = "std")]
include!(concat!(env!("OUT_DIR"), "/wasm_binary.rs"));

mod weights;

use codec::{Decode, Encode, MaxEncodedLen};
use frame_support::{
    dispatch::Weight,
    match_type,
    traits::{
        fungibles::{InspectMetadata, Mutate},
        tokens::BalanceConversion,
        ChangeMembers, Contains, EnsureOneOf, EqualPrivilegeOnly, Everything, InstanceFilter,
        Nothing, OnRuntimeUpgrade,
    },
    PalletId,
};

use orml_traits::{parameter_type_with_key, DataProvider, DataProviderExtended};
use polkadot_runtime_common::SlowAdjustingFeeUpdate;
use sp_api::impl_runtime_apis;
use sp_core::{
    u32_trait::{_1, _2, _3, _4, _5},
    OpaqueMetadata,
};
use sp_runtime::{
    create_runtime_str, generic, impl_opaque_keys,
    traits::{
        self, AccountIdConversion, AccountIdLookup, BlakeTwo256, Block as BlockT,
        BlockNumberProvider, Convert, Zero,
    },
    transaction_validity::{TransactionSource, TransactionValidity},
    ApplyExtrinsicResult, DispatchError, FixedU128, KeyTypeId, Perbill, Permill, RuntimeDebug,
    SaturatedConversion,
};
use sp_std::prelude::*;
#[cfg(feature = "std")]
use sp_version::NativeVersion;
use sp_version::RuntimeVersion;

use frame_support::log;
use frame_system::{
    limits::{BlockLength, BlockWeights},
    EnsureRoot,
};

pub use frame_support::traits::PalletInfoAccess;
use orml_xcm_support::{IsNativeConcrete, MultiNativeAsset};
use pallet_emergency_shutdown::EmergencyCallFilter;
use polkadot_parachain::primitives::Sibling;
use primitives::{
    currency::MultiCurrencyAdapter,
    network::HEIKO_PREFIX,
    tokens::{EUSDC, EUSDT, HKO, KAR, KBTC, KINT, KSM, KUSD, LKSM, MOVR, PHA, SKSM},
    Index, *,
};
use scale_info::TypeInfo;
use xcm::latest::prelude::*;
use xcm_builder::{
    AccountId32Aliases, AllowKnownQueryResponses, AllowSubscriptionsFrom,
    AllowTopLevelPaidExecutionFrom, EnsureXcmOrigin, FixedRateOfFungible, FixedWeightBounds,
    LocationInverter, ParentAsSuperuser, ParentIsPreset, RelayChainAsNative,
    SiblingParachainAsNative, SiblingParachainConvertsVia, SignedAccountId32AsNative,
    SignedToAccountId32, SovereignSignedViaLocation, TakeRevenue, TakeWeightCredit,
};
use xcm_executor::{Config, XcmExecutor};

pub mod constants;
pub mod impls;
// A few exports that help ease life for downstream crates.
// re-exports
pub use constants::{currency, fee, paras, time};
pub use impls::DealWithFees;

pub use pallet_amm;
pub use pallet_bridge;
pub use pallet_farming;
pub use pallet_liquid_staking;
pub use pallet_loans;
pub use pallet_payroll;
pub use pallet_prices;
pub use pallet_router;

use currency::*;
use fee::*;
use time::*;

pub use frame_support::{
    construct_runtime, parameter_types,
    traits::{KeyOwnerProofSystem, Randomness},
    weights::{
        constants::{BlockExecutionWeight, ExtrinsicBaseWeight, RocksDbWeight, WEIGHT_PER_SECOND},
        DispatchClass, IdentityFee,
    },
    StorageValue,
};
use pallet_xcm::XcmPassthrough;
#[cfg(any(feature = "std", test))]
pub use sp_runtime::BuildStorage;

/// Opaque types. These are used by the CLI to instantiate machinery that don't need to know
/// the specifics of the runtime. They can then be made to be agnostic over specific formats
/// of data like extrinsics, allowing for them to continue syncing the network through upgrades
/// to even the core data structures.
pub mod opaque {
    use super::*;

    pub use sp_runtime::OpaqueExtrinsic as UncheckedExtrinsic;

    /// Opaque block type.
    pub type Block = generic::Block<Header, UncheckedExtrinsic>;

    pub type SessionHandlers = ();

    impl_opaque_keys! {
        pub struct SessionKeys {
            pub aura: Aura,
        }
    }
}

#[sp_version::runtime_version]
pub const VERSION: RuntimeVersion = RuntimeVersion {
    spec_name: create_runtime_str!("heiko"),
    impl_name: create_runtime_str!("heiko"),
    authoring_version: 1,
    spec_version: 181,
    impl_version: 26,
    apis: RUNTIME_API_VERSIONS,
    transaction_version: 10,
    state_version: 0,
};

// 1 in 4 blocks (on average, not counting collisions) will be primary babe blocks.
pub const PRIMARY_PROBABILITY: (u64, u64) = (1, 4);

pub const NATIVE_ASSET_ID: u32 = HKO;

#[derive(codec::Encode, codec::Decode)]
pub enum XCMPMessage<XAccountId, XBalance> {
    /// Transfer tokens to the given account from the Parachain account.
    TransferToken(XAccountId, XBalance),
}

/// The version information used to identify this runtime when compiled natively.
#[cfg(feature = "std")]
pub fn native_version() -> NativeVersion {
    NativeVersion {
        runtime_version: VERSION,
        can_author_with: Default::default(),
    }
}

/// We assume that ~10% of the block weight is consumed by `on_initalize` handlers.
/// This is used to limit the maximal weight of a single extrinsic.
const AVERAGE_ON_INITIALIZE_RATIO: Perbill = Perbill::from_percent(10);
/// We allow `Normal` extrinsics to fill up the block up to 75%, the rest can be used
/// by  Operational  extrinsics.
const NORMAL_DISPATCH_RATIO: Perbill = Perbill::from_percent(75);
/// We allow for 2 seconds of compute with a 6 second average block time.
const MAXIMUM_BLOCK_WEIGHT: Weight = 2 * WEIGHT_PER_SECOND;

parameter_types! {
    pub const BlockHashCount: BlockNumber = 250;
    pub const Version: RuntimeVersion = VERSION;
    pub RuntimeBlockLength: BlockLength =
        BlockLength::max_with_normal_ratio(5 * 1024 * 1024, NORMAL_DISPATCH_RATIO);
    pub RuntimeBlockWeights: BlockWeights = BlockWeights::builder()
        .base_block(BlockExecutionWeight::get())
        .for_class(DispatchClass::all(), |weights| {
            weights.base_extrinsic = ExtrinsicBaseWeight::get();
        })
        .for_class(DispatchClass::Normal, |weights| {
            weights.max_total = Some(NORMAL_DISPATCH_RATIO * MAXIMUM_BLOCK_WEIGHT);
        })
        .for_class(DispatchClass::Operational, |weights| {
            weights.max_total = Some(MAXIMUM_BLOCK_WEIGHT);
            // Operational transactions have some extra reserved space, so that they
            // are included even if block reached `MAXIMUM_BLOCK_WEIGHT`.
            weights.reserved = Some(
                MAXIMUM_BLOCK_WEIGHT - NORMAL_DISPATCH_RATIO * MAXIMUM_BLOCK_WEIGHT
            );
        })
        .avg_block_initialization(AVERAGE_ON_INITIALIZE_RATIO)
        .build_or_panic();
    pub const SS58Prefix: u8 = HEIKO_PREFIX;
}

pub struct BaseCallFilter;
impl Contains<Call> for BaseCallFilter {
    fn contains(call: &Call) -> bool {
        matches!(
            call,
            // System, Currencies
            Call::System(_) |
            Call::Timestamp(_) |
            Call::Balances(_) |
            Call::Assets(pallet_assets::Call::mint { .. }) |
            Call::Assets(pallet_assets::Call::transfer { .. }) |
            Call::Assets(pallet_assets::Call::burn { .. }) |
            Call::Assets(pallet_assets::Call::destroy { .. }) |
            Call::Assets(pallet_assets::Call::force_create { .. }) |
            Call::Assets(pallet_assets::Call::force_set_metadata { .. }) |
            Call::Assets(pallet_assets::Call::force_asset_status { .. }) |
            // Governance
            Call::Sudo(_) |
            Call::Democracy(_) |
            Call::GeneralCouncil(_) |
            Call::TechnicalCommittee(_) |
            Call::Treasury(_) |
            Call::Scheduler(_) |
            Call::Preimage(_) |
            // Parachain
            Call::ParachainSystem(_) |
            Call::XcmpQueue(_) |
            Call::DmpQueue(_) |
            Call::PolkadotXcm(_) |
            Call::CumulusXcm(_) |
            // Consensus
            Call::Authorship(_) |
            Call::Session(_) |
            // Utility
            Call::Utility(_) |
            Call::Multisig(_) |
            Call::Proxy(_) |
            Call::Identity(_) |
            Call::EmergencyShutdown(_) |
            // 3rd Party
            Call::Vesting(_) |
            Call::Oracle(_) |
            Call::XTokens(_) |
            Call::OrmlXcm(_) |
            // Loans
            Call::Loans(_) |
            Call::Prices(_) |
            // Crowdloans
            Call::Crowdloans(_) |
            // Membership
            Call::OracleMembership(_) |
            Call::GeneralCouncilMembership(_) |
            Call::TechnicalCommitteeMembership(_) |
            Call::LiquidStakingAgentsMembership(_) |
            Call::CrowdloansAutomatorsMembership(_) |
            Call::BridgeMembership(_) |
            // AMM
            Call::AMM(_) |
            Call::AMMRoute(_) |
            // Liquid Staking
            Call::LiquidStaking(_) |
            // Bridge
            Call::Bridge(_) |
            // Farming
            Call::Farming(_)
        )

        // // Consensus
        // Call::CollatorSelection(_)
    }
}

pub struct CallFilterRouter;
impl Contains<Call> for CallFilterRouter {
    fn contains(call: &Call) -> bool {
        BaseCallFilter::contains(call) && EmergencyShutdown::contains(call)
    }
}

impl frame_system::Config for Runtime {
    /// The basic call filter to use in dispatchable.
    type BaseCallFilter = CallFilterRouter;
    /// Block & extrinsics weights: base values and limits.
    type BlockWeights = RuntimeBlockWeights;
    /// The maximum length of a block (in bytes).
    type BlockLength = RuntimeBlockLength;
    /// The identifier used to distinguish between accounts.
    type AccountId = AccountId;
    /// The aggregated dispatch type that is available for extrinsics.
    type Call = Call;
    /// The lookup mechanism to get account ID from whatever is passed in dispatchers.
    type Lookup = AccountIdLookup<AccountId, ()>;
    /// The index type for storing how many extrinsics an account has signed.
    type Index = Index;
    /// The index type for blocks.
    type BlockNumber = BlockNumber;
    /// The type for hashing blocks and tries.
    type Hash = Hash;
    /// The hashing algorithm used.
    type Hashing = BlakeTwo256;
    /// The header type.
    type Header = generic::Header<BlockNumber, BlakeTwo256>;
    /// The ubiquitous event type.
    type Event = Event;
    /// The ubiquitous origin type.
    type Origin = Origin;
    /// Maximum number of block number to block hash mappings to keep (oldest pruned first).
    type BlockHashCount = BlockHashCount;
    /// The weight of database operations that the runtime can invoke.
    type DbWeight = RocksDbWeight;
    /// Version of the runtime.
    type Version = Version;
    /// Converts a module to the index of the module in `construct_runtime!`.
    ///
    /// This type is being generated by `construct_runtime!`.
    type PalletInfo = PalletInfo;
    /// What to do if a new account is created.
    type OnNewAccount = ();
    /// What to do if an account is fully reaped from the system.
    type OnKilledAccount = ();
    /// The data to be stored in an account.
    type AccountData = pallet_balances::AccountData<Balance>;
    /// Weight information for the extrinsics of this pallet.
    type SystemWeightInfo = weights::frame_system::WeightInfo<Runtime>;
    /// This is used as an identifier of the chain. 42 is the generic substrate prefix.
    type SS58Prefix = SS58Prefix;
    /// The set code logic.
    type OnSetCode = cumulus_pallet_parachain_system::ParachainSetCode<Self>;
    type MaxConsumers = frame_support::traits::ConstU32<16>;
}

parameter_types! {
    pub TreasuryAccount: AccountId = TreasuryPalletId::get().into_account();
}

impl orml_xcm::Config for Runtime {
    type Event = Event;
    type SovereignOrigin = EnsureRootOrMoreThanHalfGeneralCouncil;
}

parameter_types! {
    pub const LoansPalletId: PalletId = PalletId(*b"par/loan");
}

pub struct CurrencyIdConvert;
impl Convert<CurrencyId, Option<MultiLocation>> for CurrencyIdConvert {
    fn convert(id: CurrencyId) -> Option<MultiLocation> {
        match id {
            KSM => Some(MultiLocation::parent()),
            SKSM => Some(MultiLocation::new(
                1,
                X2(
                    Parachain(ParachainInfo::parachain_id().into()),
                    GeneralKey(b"sKSM".to_vec()),
                ),
            )),
            HKO => Some(MultiLocation::new(
                1,
                X2(
                    Parachain(ParachainInfo::parachain_id().into()),
                    GeneralKey(b"HKO".to_vec()),
                ),
            )),
            // Karura
            KAR => Some(MultiLocation::new(
                1,
                X2(
                    Parachain(paras::karura::ID),
                    GeneralKey(paras::karura::KAR_KEY.to_vec()),
                ),
            )),
            KUSD => Some(MultiLocation::new(
                1,
                X2(
                    Parachain(paras::karura::ID),
                    GeneralKey(paras::karura::KUSD_KEY.to_vec()),
                ),
            )),
            LKSM => Some(MultiLocation::new(
                1,
                X2(
                    Parachain(paras::karura::ID),
                    GeneralKey(paras::karura::LKSM_KEY.to_vec()),
                ),
            )),
            // Moonriver
            MOVR => Some(MultiLocation::new(
                1,
                X2(
                    Parachain(paras::moonriver::ID),
                    PalletInstance(paras::moonriver::MOVR_KEY),
                ),
            )),
            // Khala
            PHA => Some(MultiLocation::new(1, X1(Parachain(paras::khala::ID)))),
            // Kintsugi
            KINT => Some(MultiLocation::new(
                1,
                X2(
                    Parachain(paras::kintsugi::ID),
                    GeneralKey(paras::kintsugi::KINT_KEY.to_vec()),
                ),
            )),
            KBTC => Some(MultiLocation::new(
                1,
                X2(
                    Parachain(paras::kintsugi::ID),
                    GeneralKey(paras::kintsugi::KBTC_KEY.to_vec()),
                ),
            )),
            _ => None,
        }
    }
}

impl Convert<MultiLocation, Option<CurrencyId>> for CurrencyIdConvert {
    fn convert(location: MultiLocation) -> Option<CurrencyId> {
        match location {
            MultiLocation {
                parents: 1,
                interior: Here,
            } => Some(KSM),
            MultiLocation {
                parents: 1,
                interior: X2(Parachain(id), GeneralKey(key)),
            } if ParaId::from(id) == ParachainInfo::parachain_id() && key == b"sKSM".to_vec() => {
                Some(SKSM)
            }
            MultiLocation {
                parents: 0,
                interior: X1(GeneralKey(key)),
            } if key == b"sKSM".to_vec() => Some(SKSM),
            MultiLocation {
                parents: 1,
                interior: X2(Parachain(id), GeneralKey(key)),
            } if ParaId::from(id) == ParachainInfo::parachain_id() && key == b"HKO".to_vec() => {
                Some(HKO)
            }
            MultiLocation {
                parents: 0,
                interior: X1(GeneralKey(key)),
            } if key == b"HKO".to_vec() => Some(HKO),
            // Karura
            MultiLocation {
                parents: 1,
                interior: X2(Parachain(id), GeneralKey(key)),
            } if id == paras::karura::ID && key == paras::karura::KUSD_KEY.to_vec() => Some(KUSD),
            MultiLocation {
                parents: 1,
                interior: X2(Parachain(id), GeneralKey(key)),
            } if id == paras::karura::ID && key == paras::karura::KAR_KEY.to_vec() => Some(KAR),
            MultiLocation {
                parents: 1,
                interior: X2(Parachain(id), GeneralKey(key)),
            } if id == paras::karura::ID && key == paras::karura::LKSM_KEY.to_vec() => Some(LKSM),
            // Moonriver
            MultiLocation {
                parents: 1,
                interior: X2(Parachain(id), PalletInstance(key)),
            } if id == paras::moonriver::ID && key == paras::moonriver::MOVR_KEY => Some(MOVR),
            // Khala
            MultiLocation {
                parents: 1,
                interior: X1(Parachain(id)),
            } if id == paras::khala::ID => Some(PHA),
            // Kintsugi
            MultiLocation {
                parents: 1,
                interior: X2(Parachain(id), GeneralKey(key)),
            } if id == paras::kintsugi::ID && key == paras::kintsugi::KINT_KEY.to_vec() => {
                Some(KINT)
            }
            MultiLocation {
                parents: 1,
                interior: X2(Parachain(id), GeneralKey(key)),
            } if id == paras::kintsugi::ID && key == paras::kintsugi::KBTC_KEY.to_vec() => {
                Some(KBTC)
            }
            _ => None,
        }
    }
}

impl Convert<MultiAsset, Option<CurrencyId>> for CurrencyIdConvert {
    fn convert(a: MultiAsset) -> Option<CurrencyId> {
        if let MultiAsset {
            id: AssetId::Concrete(id),
            fun: _,
        } = a
        {
            Self::convert(id)
        } else {
            None
        }
    }
}

pub struct AccountIdToMultiLocation;
impl Convert<AccountId, MultiLocation> for AccountIdToMultiLocation {
    fn convert(account_id: AccountId) -> MultiLocation {
        X1(AccountId32 {
            network: NetworkId::Any,
            id: account_id.into(),
        })
        .into()
    }
}

parameter_types! {
    pub SelfLocation: MultiLocation = MultiLocation::new(1, X1(Parachain(ParachainInfo::parachain_id().into())));
    pub const BaseXcmWeight: Weight = 150_000_000;
    pub const MaxInstructions: u32 = 100;
    pub const MaxAssetsForTransfer: usize = 2;
}

parameter_type_with_key! {
    pub ParachainMinFee: |_location: MultiLocation| -> u128 {
        u128::MAX
    };
}

impl orml_xtokens::Config for Runtime {
    type Event = Event;
    type Balance = Balance;
    type CurrencyId = CurrencyId;
    type CurrencyIdConvert = CurrencyIdConvert;
    type AccountIdToMultiLocation = AccountIdToMultiLocation;
    type SelfLocation = SelfLocation;
    type XcmExecutor = XcmExecutor<XcmConfig>;
    type Weigher = FixedWeightBounds<BaseXcmWeight, Call, MaxInstructions>;
    type BaseXcmWeight = BaseXcmWeight;
    type LocationInverter = LocationInverter<Ancestry>;
    type MaxAssetsForTransfer = MaxAssetsForTransfer;
    type MinXcmFee = ParachainMinFee;
}

parameter_types! {
    pub const AssetDeposit: Balance = DOLLARS; // 1 UNIT deposit to create asset
    pub const ApprovalDeposit: Balance = EXISTENTIAL_DEPOSIT;
    pub const AssetsStringLimit: u32 = 50;
    pub const AssetAccountDeposit: Balance = deposit(1, 16);
    /// Key = 32 bytes, Value = 36 bytes (32+1+1+1+1)
    // https://github.com/paritytech/substrate/blob/069917b/frame/assets/src/lib.rs#L257L271
    pub const MetadataDepositBase: Balance = deposit(1, 68);
    pub const MetadataDepositPerByte: Balance = deposit(0, 1);
}

impl pallet_assets::Config for Runtime {
    type Event = Event;
    type Balance = Balance;
    type AssetId = CurrencyId;
    type Currency = Balances;
    type ForceOrigin = EnsureRootOrMoreThanHalfGeneralCouncil;
    type AssetDeposit = AssetDeposit;
    type MetadataDepositBase = MetadataDepositBase;
    type MetadataDepositPerByte = MetadataDepositPerByte;
    type AssetAccountDeposit = AssetAccountDeposit;
    type ApprovalDeposit = ApprovalDeposit;
    type StringLimit = AssetsStringLimit;
    type Freezer = ();
    type WeightInfo = ();
    type Extra = ();
}

impl pallet_loans::Config for Runtime {
    type Event = Event;
    type PalletId = LoansPalletId;
    type PriceFeeder = Prices;
    type ReserveOrigin = EnsureRootOrMoreThanHalfGeneralCouncil;
    type UpdateOrigin = EnsureRootOrMoreThanHalfGeneralCouncil;
    type WeightInfo = pallet_loans::weights::SubstrateWeight<Runtime>;
    type UnixTime = Timestamp;
    type Assets = CurrencyAdapter;
}

parameter_types! {
    pub const StakingPalletId: PalletId = PalletId(*b"par/lqsk");
    pub const EraLength: BlockNumber = 6 * 1 * 3600 / 6; // 6HOURS
    pub const MinStake: Balance = 100_000_000_000; // 0.1KSM
    pub const MinUnstake: Balance = 50_000_000_000; // 0.05sKSM
    pub const StakingCurrency: CurrencyId = KSM;
    pub const LiquidCurrency: CurrencyId = SKSM;
    pub const XcmFees: Balance = 5_000_000_000; // 0.005KSM
    pub const BondingDuration: EraIndex = 28; // 7Days
    pub const MinNominatorBond: Balance = 100_000_000_000; // 0.1KSM
    pub const NumSlashingSpans: u32 = 0;
    pub DerivativeIndexList: Vec<u16> = vec![0];
}

impl pallet_liquid_staking::Config for Runtime {
    type Event = Event;
    type Origin = Origin;
    type Call = Call;
    type PalletId = StakingPalletId;
    type WeightInfo = ();
    type SelfParaId = ParachainInfo;
    type Assets = Assets;
    type RelayOrigin = EnsureRootOrMoreThanHalfGeneralCouncil;
    type UpdateOrigin = EnsureRootOrMoreThanHalfGeneralCouncil;
    type DerivativeIndexList = DerivativeIndexList;
    type XcmFees = XcmFees;
    type StakingCurrency = StakingCurrency;
    type LiquidCurrency = LiquidCurrency;
    type EraLength = EraLength;
    type MinStake = MinStake;
    type MinUnstake = MinUnstake;
    type XCM = XcmHelper;
    type BondingDuration = BondingDuration;
<<<<<<< HEAD
    type MinNominatorBond = MinNominatorBond;
    type RelayChainBlockNumberProvider = RelayChainBlockNumberProvider<Runtime>;
=======
    type RelayChainValidationDataProvider = RelayChainValidationDataProvider<Runtime>;
>>>>>>> b417b52d
    type Members = LiquidStakingAgentsMembership;
    type NumSlashingSpans = NumSlashingSpans;
}

parameter_types! {
    pub const LiquidStakingAgentsMembershipMaxMembers: u32 = 3;
}

type LiquidStakingAgentsMembershipInstance = pallet_membership::Instance5;
impl pallet_membership::Config<LiquidStakingAgentsMembershipInstance> for Runtime {
    type Event = Event;
    type AddOrigin = EnsureRootOrMoreThanHalfGeneralCouncil;
    type RemoveOrigin = EnsureRootOrMoreThanHalfGeneralCouncil;
    type SwapOrigin = EnsureRootOrMoreThanHalfGeneralCouncil;
    type ResetOrigin = EnsureRootOrMoreThanHalfGeneralCouncil;
    type PrimeOrigin = EnsureRootOrMoreThanHalfGeneralCouncil;
    type MembershipInitialized = ();
    type MembershipChanged = ();
    type MaxMembers = LiquidStakingAgentsMembershipMaxMembers;
    type WeightInfo = weights::pallet_membership::WeightInfo<Runtime>;
}

parameter_types! {
    pub const CrowdloansAutomatorsMembershipMaxMembers: u32 = 3;
}

type CrowdloansAutomatorsMembershipInstance = pallet_membership::Instance7;
impl pallet_membership::Config<CrowdloansAutomatorsMembershipInstance> for Runtime {
    type Event = Event;
    type AddOrigin = EnsureRootOrMoreThanHalfGeneralCouncil;
    type RemoveOrigin = EnsureRootOrMoreThanHalfGeneralCouncil;
    type SwapOrigin = EnsureRootOrMoreThanHalfGeneralCouncil;
    type ResetOrigin = EnsureRootOrMoreThanHalfGeneralCouncil;
    type PrimeOrigin = EnsureRootOrMoreThanHalfGeneralCouncil;
    type MembershipInitialized = ();
    type MembershipChanged = ();
    type MaxMembers = CrowdloansAutomatorsMembershipMaxMembers;
    type WeightInfo = weights::pallet_membership::WeightInfo<Runtime>;
}

impl<LocalCall> frame_system::offchain::CreateSignedTransaction<LocalCall> for Runtime
where
    Call: From<LocalCall>,
{
    fn create_transaction<C: frame_system::offchain::AppCrypto<Self::Public, Self::Signature>>(
        call: Call,
        public: <Signature as traits::Verify>::Signer,
        account: AccountId,
        index: Index,
    ) -> Option<(
        Call,
        <UncheckedExtrinsic as traits::Extrinsic>::SignaturePayload,
    )> {
        let period = BlockHashCount::get() as u64;
        let current_block = System::block_number()
            .saturated_into::<u64>()
            .saturating_sub(1);
        let tip = 0;
        let extra: SignedExtra = (
            frame_system::CheckNonZeroSender::<Runtime>::new(),
            frame_system::CheckSpecVersion::<Runtime>::new(),
            frame_system::CheckTxVersion::<Runtime>::new(),
            frame_system::CheckGenesis::<Runtime>::new(),
            frame_system::CheckEra::<Runtime>::from(generic::Era::mortal(period, current_block)),
            frame_system::CheckNonce::<Runtime>::from(index),
            frame_system::CheckWeight::<Runtime>::new(),
            pallet_transaction_payment::ChargeTransactionPayment::<Runtime>::from(tip),
        );

        let raw_payload = SignedPayload::new(call, extra)
            .map_err(|e| {
                log::error!("SignedPayload error: {:?}", e);
            })
            .ok()?;
        let signature = raw_payload.using_encoded(|payload| C::sign(payload, public))?;
        let address = account;
        let (call, extra, _) = raw_payload.deconstruct();
        Some((
            call,
            (sp_runtime::MultiAddress::Id(address), signature, extra),
        ))
    }
}

impl frame_system::offchain::SigningTypes for Runtime {
    type Public = <Signature as traits::Verify>::Signer;
    type Signature = Signature;
}

impl<C> frame_system::offchain::SendTransactionTypes<C> for Runtime
where
    Call: From<C>,
{
    type OverarchingCall = Call;
    type Extrinsic = UncheckedExtrinsic;
}

parameter_types! {
    pub const MinimumPeriod: u64 = SLOT_DURATION / 2;
}

impl pallet_timestamp::Config for Runtime {
    /// A timestamp: milliseconds since the unix epoch.
    type Moment = u64;
    type OnTimestampSet = ();
    type MinimumPeriod = MinimumPeriod;
    type WeightInfo = weights::pallet_timestamp::WeightInfo<Runtime>;
}

parameter_types! {
    pub const UncleGenerations: u32 = 0;
}

impl pallet_authorship::Config for Runtime {
    type FindAuthor = pallet_session::FindAccountFromAuthorIndex<Self, Aura>;
    type UncleGenerations = UncleGenerations;
    type FilterUncle = ();
    type EventHandler = (CollatorSelection,);
}

parameter_types! {
    pub const Period: u32 = 6 * HOURS;
    pub const Offset: u32 = 0;
}

impl pallet_session::Config for Runtime {
    type Event = Event;
    type ValidatorId = <Self as frame_system::Config>::AccountId;
    // we don't have stash and controller, thus we don't need the convert as well.
    type ValidatorIdOf = pallet_collator_selection::IdentityCollator;
    type ShouldEndSession = pallet_session::PeriodicSessions<Period, Offset>;
    type NextSessionRotation = pallet_session::PeriodicSessions<Period, Offset>;
    type SessionManager = CollatorSelection;
    // Essentially just Aura, but lets be pedantic.
    type SessionHandler =
        <opaque::SessionKeys as sp_runtime::traits::OpaqueKeys>::KeyTypeIdProviders;
    type Keys = opaque::SessionKeys;
    type WeightInfo = ();
}

parameter_types! {
    pub const PotId: PalletId = PalletId(*b"par/pstk");
    pub const MaxCandidates: u32 = 1000;
    pub const MinCandidates: u32 = 1;
    pub const MaxInvulnerables: u32 = 100;
}

impl pallet_collator_selection::Config for Runtime {
    type Event = Event;
    type Currency = Balances;
    type UpdateOrigin = EnsureRootOrMoreThanHalfGeneralCouncil;
    type PotId = PotId;
    type MaxCandidates = MaxCandidates;
    type MinCandidates = MinCandidates;
    type MaxInvulnerables = MaxInvulnerables;
    // should be a multiple of session or things will get inconsistent
    type KickThreshold = Period;
    type ValidatorId = <Self as frame_system::Config>::AccountId;
    type ValidatorIdOf = pallet_collator_selection::IdentityCollator;
    type ValidatorRegistration = Session;
    type WeightInfo = ();
}

parameter_types! {
    pub const MaxAuthorities: u32 = 100_000;
}

impl pallet_aura::Config for Runtime {
    type AuthorityId = AuraId;
    type DisabledValidators = ();
    type MaxAuthorities = MaxAuthorities;
}

impl cumulus_pallet_aura_ext::Config for Runtime {}

parameter_types! {
    pub const ExistentialDeposit: u128 = currency::EXISTENTIAL_DEPOSIT;
    pub const MaxLocks: u32 = 50;
}

impl pallet_balances::Config for Runtime {
    type MaxLocks = MaxLocks;
    /// The type for recording an account's balance.
    type Balance = Balance;
    /// The ubiquitous event type.
    type Event = Event;
    type DustRemoval = ();
    type MaxReserves = ();
    type ReserveIdentifier = [u8; 8];
    type ExistentialDeposit = ExistentialDeposit;
    type AccountStore = System;
    type WeightInfo = weights::pallet_balances::WeightInfo<Runtime>;
}

parameter_types! {
    pub const TransactionByteFee: Balance = 1 * MILLICENTS;
    pub const OperationalFeeMultiplier: u8 = 5;
}

impl pallet_transaction_payment::Config for Runtime {
    type OnChargeTransaction =
        pallet_transaction_payment::CurrencyAdapter<Balances, DealWithFees<Runtime>>;
    type TransactionByteFee = TransactionByteFee;
    type WeightToFee = WeightToFee;
    type FeeMultiplierUpdate = SlowAdjustingFeeUpdate<Self>;
    type OperationalFeeMultiplier = OperationalFeeMultiplier;
}

impl pallet_sudo::Config for Runtime {
    type Event = Event;
    type Call = Call;
}

#[derive(
    Copy,
    Clone,
    Eq,
    PartialEq,
    Ord,
    PartialOrd,
    Encode,
    Decode,
    RuntimeDebug,
    MaxEncodedLen,
    TypeInfo,
)]
pub enum ProxyType {
    Any,
}
impl Default for ProxyType {
    fn default() -> Self {
        Self::Any
    }
}

impl InstanceFilter<Call> for ProxyType {
    fn filter(&self, _c: &Call) -> bool {
        match self {
            ProxyType::Any => true,
        }
    }
    fn is_superset(&self, o: &Self) -> bool {
        match (self, o) {
            (ProxyType::Any, _) => true,
        }
    }
}

parameter_types! {
    // One storage item; key size 32, value size 8; .
    pub const ProxyDepositBase: Balance = deposit(1, 40);
    // Additional storage item size of 33 bytes.
    pub const ProxyDepositFactor: Balance = deposit(0, 33);
    pub const MaxProxies: u16 = 32;
    // One storage item; key size 32, value size 16
    pub const AnnouncementDepositBase: Balance = deposit(1, 48);
    pub const AnnouncementDepositFactor: Balance = deposit(0, 66);
    pub const MaxPending: u16 = 32;
}

impl pallet_proxy::Config for Runtime {
    type Event = Event;
    type Call = Call;
    type Currency = Balances;
    type ProxyType = ProxyType;
    type ProxyDepositBase = ProxyDepositBase;
    type ProxyDepositFactor = ProxyDepositFactor;
    type MaxProxies = MaxProxies;
    type WeightInfo = pallet_proxy::weights::SubstrateWeight<Runtime>;
    type MaxPending = MaxPending;
    type CallHasher = BlakeTwo256;
    type AnnouncementDepositBase = AnnouncementDepositBase;
    type AnnouncementDepositFactor = AnnouncementDepositFactor;
}

impl pallet_utility::Config for Runtime {
    type Event = Event;
    type Call = Call;
    type PalletsOrigin = OriginCaller;
    type WeightInfo = pallet_utility::weights::SubstrateWeight<Runtime>;
}

/// Local origins on this chain are allowed to dispatch XCM sends/executions. However, we later
/// block this via `ExecuteXcmOrigin`.
pub type LocalOriginToLocation = SignedToAccountId32<Origin, AccountId, RelayNetwork>;

/// The means for routing XCM messages which are not for local execution into the right message
/// queues.
pub type XcmRouter = (
    // Two routers - use UMP to communicate with the relay chain:
    cumulus_primitives_utility::ParentAsUmp<ParachainSystem, PolkadotXcm>,
    // ..and XCMP to communicate with the sibling chains.
    XcmpQueue,
);

impl pallet_xcm::Config for Runtime {
    const VERSION_DISCOVERY_QUEUE_SIZE: u32 = 100;

    type Origin = Origin;
    type Call = Call;
    type Event = Event;
    type SendXcmOrigin = EnsureXcmOrigin<Origin, LocalOriginToLocation>;
    type XcmRouter = XcmRouter;
    type ExecuteXcmOrigin = EnsureXcmOrigin<Origin, LocalOriginToLocation>;
    type XcmExecuteFilter = Nothing;
    type XcmReserveTransferFilter = Everything;
    type XcmExecutor = XcmExecutor<XcmConfig>;
    // Teleporting is disabled.
    type XcmTeleportFilter = Nothing;
    type Weigher = FixedWeightBounds<BaseXcmWeight, Call, MaxInstructions>;
    type LocationInverter = LocationInverter<Ancestry>;
    type AdvertisedXcmVersion = pallet_xcm::CurrentXcmVersion;
}

impl cumulus_pallet_xcm::Config for Runtime {
    type Event = Event;
    type XcmExecutor = XcmExecutor<XcmConfig>;
}

impl cumulus_pallet_xcmp_queue::Config for Runtime {
    type Event = Event;
    type XcmExecutor = XcmExecutor<XcmConfig>;
    type ExecuteOverweightOrigin = EnsureRootOrMoreThanHalfGeneralCouncil;
    type ChannelInfo = ParachainSystem;
    type VersionWrapper = PolkadotXcm;
    type ControllerOrigin = EnsureRootOrMoreThanHalfGeneralCouncil;
    type ControllerOriginConverter = XcmOriginToTransactDispatchOrigin;
}

impl cumulus_pallet_dmp_queue::Config for Runtime {
    type Event = Event;
    type XcmExecutor = XcmExecutor<XcmConfig>;
    type ExecuteOverweightOrigin = EnsureRootOrMoreThanHalfGeneralCouncil;
}

parameter_types! {
    pub const ReservedXcmpWeight: Weight = MAXIMUM_BLOCK_WEIGHT / 4;
    pub const ReservedDmpWeight: Weight =  MAXIMUM_BLOCK_WEIGHT / 4;
}

impl cumulus_pallet_parachain_system::Config for Runtime {
    type Event = Event;
    type OnSystemEvent = ();
    type SelfParaId = ParachainInfo;
    type DmpMessageHandler = DmpQueue;
    type OutboundXcmpMessageSource = XcmpQueue;
    type XcmpMessageHandler = XcmpQueue;
    type ReservedXcmpWeight = ReservedXcmpWeight;
    type ReservedDmpWeight = ReservedDmpWeight;
}

impl parachain_info::Config for Runtime {}

parameter_types! {
    pub RelayLocation: MultiLocation = MultiLocation::parent();
    pub const RelayNetwork: NetworkId = NetworkId::Kusama;
    pub RelayCurrency: CurrencyId = KSM;
    pub HeikoNetwork: NetworkId = NetworkId::Named("heiko".into());
    pub RelayChainOrigin: Origin = cumulus_pallet_xcm::Origin::Relay.into();
    pub Ancestry: MultiLocation = MultiLocation::new(0, X1(Parachain(ParachainInfo::parachain_id().into())));
}

/// Type for specifying how a `MultiLocation` can be converted into an `AccountId`. This is used
/// when determining ownership of accounts for asset transacting and when attempting to use XCM
/// `Transact` in order to determine the dispatch Origin.
pub type LocationToAccountId = (
    // The parent (Relay-chain) origin converts to the default `AccountId`.
    ParentIsPreset<AccountId>,
    // Sibling parachain origins convert to AccountId via the `ParaId::into`.
    SiblingParachainConvertsVia<Sibling, AccountId>,
    // Straight up local `AccountId32` origins just alias directly to `AccountId`.
    AccountId32Aliases<RelayNetwork, AccountId>,
);

parameter_types! {
    pub const NativeCurrencyId: CurrencyId = NATIVE_ASSET_ID;
    pub GiftAccount: AccountId = PalletId(*b"par/gift").into_account();
}

pub struct GiftConvert;
impl BalanceConversion<Balance, CurrencyId, Balance> for GiftConvert {
    type Error = DispatchError;
    fn to_asset_balance(balance: Balance, asset_id: CurrencyId) -> Result<Balance, Self::Error> {
        let decimal = <Assets as InspectMetadata<AccountId>>::decimals(&asset_id);
        if decimal.is_zero() {
            return Ok(Zero::zero());
        }

        let default_gift_amount = DOLLARS / 40; // 0.025HKO
        Ok(match asset_id {
            KSM if balance >= 10_u128.pow((decimal - 1).into()) => default_gift_amount,
            EUSDT | EUSDC if balance >= 300 * 10_u128.pow(decimal.into()) => default_gift_amount,
            _ => Zero::zero(),
        })
    }
}

/// Means for transacting assets on this chain.
pub type LocalAssetTransactor = MultiCurrencyAdapter<
    // Use this currency:
    CurrencyAdapter,
    // Use this currency when it is a fungible asset matching the given location or name:
    IsNativeConcrete<CurrencyId, CurrencyIdConvert>,
    // Our chain's account ID type (we can't get away without mentioning it explicitly):
    AccountId,
    Balance,
    // Do a simple punn to convert an AccountId32 MultiLocation into a native chain account ID:
    LocationToAccountId,
    CurrencyIdConvert,
    NativeCurrencyId,
    ExistentialDeposit,
    GiftAccount,
    GiftConvert,
>;

/// This is the type we use to convert an (incoming) XCM origin into a local `Origin` instance,
/// ready for dispatching a transaction with Xcm's `Transact`. There is an `OriginKind` which can
/// biases the kind of local `Origin` it will become.
pub type XcmOriginToTransactDispatchOrigin = (
    // Sovereign account converter; this attempts to derive an `AccountId` from the origin location
    // using `LocationToAccountId` and then turn that into the usual `Signed` origin. Useful for
    // foreign chains who want to have a local sovereign account on this chain which they control.
    SovereignSignedViaLocation<LocationToAccountId, Origin>,
    // Native converter for Relay-chain (Parent) location; will converts to a `Relay` origin when
    // recognised.
    RelayChainAsNative<RelayChainOrigin, Origin>,
    // Native converter for sibling Parachains; will convert to a `SiblingPara` origin when
    // recognised.
    SiblingParachainAsNative<cumulus_pallet_xcm::Origin, Origin>,
    // Superuser converter for the Relay-chain (Parent) location. This will allow it to issue a
    // transaction from the Root origin.
    ParentAsSuperuser<Origin>,
    // Native signed account converter; this just converts an `AccountId32` origin into a normal
    // `Origin::Signed` origin of the same 32-byte value.
    SignedAccountId32AsNative<RelayNetwork, Origin>,
    // Xcm origins can be represented natively under the Xcm pallet's Xcm origin.
    XcmPassthrough<Origin>,
);

parameter_types! {
    pub KsmPerSecond: (AssetId, u128) = (AssetId::Concrete(MultiLocation::parent()), ksm_per_second());
    pub SKSMPerSecond: (AssetId, u128) = (
        MultiLocation::new(
            1,
            X2(Parachain(ParachainInfo::parachain_id().into()), GeneralKey(b"sKSM".to_vec())),
        ).into(),
        ksm_per_second()
    );
    pub SKSMPerSecondOfCanonicalLocation: (AssetId, u128) = (
        MultiLocation::new(
            0,
            X1(GeneralKey(b"sKSM".to_vec())),
        ).into(),
        ksm_per_second()
    );
    pub HkoPerSecond: (AssetId, u128) = (
        MultiLocation::new(
            1,
            X2(Parachain(ParachainInfo::parachain_id().into()), GeneralKey(b"HKO".to_vec())),
        ).into(),
        ksm_per_second() * 30
    );
    pub HkoPerSecondOfCanonicalLocation: (AssetId, u128) = (
        MultiLocation::new(
            0,
            X1(GeneralKey(b"HKO".to_vec())),
        ).into(),
        ksm_per_second() * 30
    );
    // Karura
    pub KusdPerSecond: (AssetId, u128) = (
        MultiLocation::new(
            1,
            X2(Parachain(paras::karura::ID), GeneralKey(paras::karura::KUSD_KEY.to_vec())),
        ).into(),
        ksm_per_second() * 400
    );
    pub KarPerSecond: (AssetId, u128) = (
        MultiLocation::new(
            1,
            X2(Parachain(paras::karura::ID), GeneralKey(paras::karura::KAR_KEY.to_vec())),
        ).into(),
        ksm_per_second() * 50
    );
    pub LKSMPerSecond: (AssetId, u128) = (
        MultiLocation::new(
            1,
            X2(Parachain(paras::karura::ID), GeneralKey(paras::karura::LKSM_KEY.to_vec())),
        ).into(),
        ksm_per_second()
    );
    // Moonriver
    pub MovrPerSecond: (AssetId, u128) = (
        MultiLocation::new(
            1,
            X2(Parachain(paras::moonriver::ID), PalletInstance(paras::moonriver::MOVR_KEY)),
        ).into(),
        ksm_per_second() * 3
    );
    // Khala
    pub PhaPerSecond: (AssetId, u128) = (
        MultiLocation::new(
            1,
            X1(Parachain(paras::khala::ID)),
        ).into(),
        ksm_per_second() * 400
    );
    // Kintsugi
    pub KintPerSecond: (AssetId, u128) = (
        MultiLocation::new(
            1,
            X2(Parachain(paras::kintsugi::ID), GeneralKey(paras::kintsugi::KINT_KEY.to_vec())),
        ).into(),
        ksm_per_second() * 400
    );
    pub KbtcPerSecond: (AssetId, u128) = (
        MultiLocation::new(
            1,
            X2(Parachain(paras::kintsugi::ID), GeneralKey(paras::kintsugi::KBTC_KEY.to_vec())),
        ).into(),
        ksm_per_second() / 1_500_000
    );
}

match_type! {
    pub type ParentOrSiblings: impl Contains<MultiLocation> = {
        MultiLocation { parents: 1, interior: Here } |
        MultiLocation { parents: 1, interior: X1(_) }
    };
}

pub type Barrier = (
    TakeWeightCredit,
    AllowKnownQueryResponses<PolkadotXcm>,
    AllowSubscriptionsFrom<ParentOrSiblings>,
    AllowTopLevelPaidExecutionFrom<Everything>,
);

pub struct ToTreasury;
impl TakeRevenue for ToTreasury {
    fn take_revenue(revenue: MultiAsset) {
        if let MultiAsset {
            id: AssetId::Concrete(id),
            fun: Fungibility::Fungible(amount),
        } = revenue
        {
            if let Some(currency_id) = CurrencyIdConvert::convert(id) {
                let _ = Assets::mint_into(currency_id, &TreasuryAccount::get(), amount);
            }
        }
    }
}

pub type Trader = (
    FixedRateOfFungible<KsmPerSecond, ToTreasury>,
    FixedRateOfFungible<SKSMPerSecond, ToTreasury>,
    FixedRateOfFungible<SKSMPerSecondOfCanonicalLocation, ToTreasury>,
    FixedRateOfFungible<HkoPerSecond, ToTreasury>,
    FixedRateOfFungible<HkoPerSecondOfCanonicalLocation, ToTreasury>,
    // Karura
    FixedRateOfFungible<KusdPerSecond, ToTreasury>,
    FixedRateOfFungible<KarPerSecond, ToTreasury>,
    FixedRateOfFungible<LKSMPerSecond, ToTreasury>,
    // Moonriver
    FixedRateOfFungible<MovrPerSecond, ToTreasury>,
    // Khala
    FixedRateOfFungible<PhaPerSecond, ToTreasury>,
    // Kintsugi
    FixedRateOfFungible<KintPerSecond, ToTreasury>,
    FixedRateOfFungible<KbtcPerSecond, ToTreasury>,
);

pub struct XcmConfig;
impl Config for XcmConfig {
    type Call = Call;
    type XcmSender = XcmRouter;
    // How to withdraw and deposit an asset.
    type AssetTransactor = LocalAssetTransactor;
    type OriginConverter = XcmOriginToTransactDispatchOrigin;
    type IsReserve = MultiNativeAsset;
    // Teleporting is disabled.
    type IsTeleporter = ();
    type LocationInverter = LocationInverter<Ancestry>;
    type Barrier = Barrier;
    type Weigher = FixedWeightBounds<BaseXcmWeight, Call, MaxInstructions>;
    type Trader = Trader;
    type ResponseHandler = PolkadotXcm;
    type SubscriptionService = PolkadotXcm;
    type AssetTrap = PolkadotXcm;
    type AssetClaims = PolkadotXcm;
}

parameter_types! {
      pub const MinimumCount: u32 = 1;
      pub const ExpiresIn: Moment = 1000 * 60 * 60; // 60 mins
      pub const MaxHasDispatchedSize: u32 = 100;
      pub OneAccount: AccountId = AccountId::from([1u8; 32]);
}

type ParallelDataProvider = orml_oracle::Instance1;
impl orml_oracle::Config<ParallelDataProvider> for Runtime {
    type Event = Event;
    type OnNewData = ();
    type CombineData =
        orml_oracle::DefaultCombineData<Runtime, MinimumCount, ExpiresIn, ParallelDataProvider>;
    type Time = Timestamp;
    type OracleKey = CurrencyId;
    type OracleValue = Price;
    type RootOperatorAccountId = OneAccount;
    type MaxHasDispatchedSize = MaxHasDispatchedSize;
    type WeightInfo = ();
    type Members = OracleMembership;
}

pub type TimeStampedPrice = orml_oracle::TimestampedValue<Price, Moment>;
pub struct AggregatedDataProvider;
impl DataProvider<CurrencyId, TimeStampedPrice> for AggregatedDataProvider {
    fn get(key: &CurrencyId) -> Option<TimeStampedPrice> {
        Oracle::get(key)
    }
}

impl DataProviderExtended<CurrencyId, TimeStampedPrice> for AggregatedDataProvider {
    fn get_no_op(key: &CurrencyId) -> Option<TimeStampedPrice> {
        Oracle::get_no_op(key)
    }

    fn get_all_values() -> Vec<(CurrencyId, Option<TimeStampedPrice>)> {
        Oracle::get_all_values()
    }
}

pub struct Decimal;
impl DecimalProvider<CurrencyId> for Decimal {
    fn get_decimal(asset_id: &CurrencyId) -> Option<u8> {
        match *asset_id {
            NATIVE_ASSET_ID => Some(12_u8),
            _ => {
                let decimal = <Assets as InspectMetadata<AccountId>>::decimals(asset_id);
                if decimal.is_zero() {
                    None
                } else {
                    Some(decimal)
                }
            }
        }
    }
}

impl pallet_prices::Config for Runtime {
    type Event = Event;
    type Source = AggregatedDataProvider;
    type FeederOrigin = EnsureRoot<AccountId>;
    type LiquidStakingExchangeRateProvider = LiquidStaking;
    type LiquidStakingCurrenciesProvider = LiquidStaking;
    type Decimal = Decimal;
    type WeightInfo = pallet_prices::weights::SubstrateWeight<Runtime>;
}

parameter_types! {
    // One storage item; key size is 32; value is size 4+4+16+32 bytes = 56 bytes.
    pub const DepositBase: Balance = deposit(1, 88);
    // Additional storage item size of 32 bytes.
    pub const DepositFactor: Balance = deposit(0, 32);
    pub const MaxSignatories: u16 = 100;
}

impl pallet_multisig::Config for Runtime {
    type Event = Event;
    type Call = Call;
    type Currency = Balances;
    type DepositBase = DepositBase;
    type DepositFactor = DepositFactor;
    type MaxSignatories = MaxSignatories;
    type WeightInfo = weights::pallet_multisig::WeightInfo<Runtime>;
}

parameter_types! {
    pub const BasicDeposit: Balance = deposit(1, 258);
    pub const FieldDeposit: Balance = deposit(1, 66);
    pub const SubAccountDeposit: Balance  = deposit(1, 53);
    pub const MaxSubAccounts: u32 = 100;
    pub const MaxAdditionalFields: u32 = 100;
    pub const MaxRegistrars: u32 = 20;
}

impl pallet_identity::Config for Runtime {
    type Event = Event;
    type Currency = Balances;
    type BasicDeposit = BasicDeposit;
    type FieldDeposit = FieldDeposit;
    type SubAccountDeposit = SubAccountDeposit;
    type MaxSubAccounts = MaxSubAccounts;
    type MaxAdditionalFields = MaxAdditionalFields;
    type MaxRegistrars = MaxRegistrars;
    type Slashed = Treasury;
    type ForceOrigin = EnsureRootOrMoreThanHalfGeneralCouncil;
    type RegistrarOrigin = EnsureRootOrMoreThanHalfGeneralCouncil;
    type WeightInfo = pallet_identity::weights::SubstrateWeight<Runtime>;
}

type EnsureRootOrMoreThanHalfGeneralCouncil = EnsureOneOf<
    EnsureRoot<AccountId>,
    pallet_collective::EnsureProportionMoreThan<_1, _2, AccountId, GeneralCouncilCollective>,
>;
type EnsureRootOrAtLeastThreeFifthsGeneralCouncil = EnsureOneOf<
    EnsureRoot<AccountId>,
    pallet_collective::EnsureProportionAtLeast<_3, _5, AccountId, GeneralCouncilCollective>,
>;

type EnsureRootOrAllTechnicalComittee = EnsureOneOf<
    EnsureRoot<AccountId>,
    pallet_collective::EnsureProportionAtLeast<_1, _1, AccountId, TechnicalCollective>,
>;

parameter_types! {
    pub const LaunchPeriod: BlockNumber = 7 * DAYS;
    pub const VotingPeriod: BlockNumber = 7 * DAYS;
    pub const FastTrackVotingPeriod: BlockNumber = 1 * DAYS;
    pub const InstantAllowed: bool = true;
    pub const MinimumDeposit: Balance = 100 * DOLLARS;
    pub const EnactmentPeriod: BlockNumber = 8 * DAYS;
    pub const CooloffPeriod: BlockNumber = 7 * DAYS;
    // One cent: $10,000 / MB
    pub const MaxVotes: u32 = 100;
    pub const MaxProposals: u32 = 100;
}

impl pallet_democracy::Config for Runtime {
    type Proposal = Call;
    type Event = Event;
    type Currency = Balances;
    type EnactmentPeriod = EnactmentPeriod;
    type LaunchPeriod = LaunchPeriod;
    type VotingPeriod = VotingPeriod;
    type MinimumDeposit = MinimumDeposit;
    /// A straight majority of the council can decide what their next motion is.
    type ExternalOrigin =
        pallet_collective::EnsureProportionAtLeast<_1, _2, AccountId, GeneralCouncilCollective>;
    /// A super-majority can have the next scheduled referendum be a straight majority-carries vote.
    type ExternalMajorityOrigin =
        pallet_collective::EnsureProportionAtLeast<_3, _4, AccountId, GeneralCouncilCollective>;
    /// A unanimous council can have the next scheduled referendum be a straight default-carries
    /// (NTB) vote.
    type ExternalDefaultOrigin =
        pallet_collective::EnsureProportionAtLeast<_1, _1, AccountId, GeneralCouncilCollective>;
    /// Two thirds of the technical committee can have an ExternalMajority/ExternalDefault vote
    /// be tabled immediately and with a shorter voting/enactment period.
    type FastTrackOrigin =
        pallet_collective::EnsureProportionAtLeast<_2, _3, AccountId, TechnicalCollective>;
    type InstantOrigin =
        pallet_collective::EnsureProportionAtLeast<_1, _1, AccountId, TechnicalCollective>;
    type InstantAllowed = InstantAllowed;
    type FastTrackVotingPeriod = FastTrackVotingPeriod;
    // To cancel a proposal which has been passed, 2/3 of the council must agree to it.
    type CancellationOrigin =
        pallet_collective::EnsureProportionAtLeast<_2, _3, AccountId, GeneralCouncilCollective>;
    // To cancel a proposal before it has been passed, the technical committee must be unanimous or
    // Root must agree.
    type CancelProposalOrigin = EnsureRootOrAllTechnicalComittee;
    type BlacklistOrigin = EnsureRoot<AccountId>;
    // Any single technical committee member may veto a coming council proposal, however they can
    // only do it once and it lasts only for the cool-off period.
    type VetoOrigin = pallet_collective::EnsureMember<AccountId, TechnicalCollective>;
    type CooloffPeriod = CooloffPeriod;
    type PreimageByteDeposit = PreimageByteDeposit;
    type OperationalPreimageOrigin =
        pallet_collective::EnsureMember<AccountId, GeneralCouncilCollective>;
    type Slash = Treasury;
    type Scheduler = Scheduler;
    type PalletsOrigin = OriginCaller;
    type MaxVotes = MaxVotes;
    type WeightInfo = pallet_democracy::weights::SubstrateWeight<Runtime>;
    type MaxProposals = MaxProposals;
    type VoteLockingPeriod = EnactmentPeriod;
}

parameter_types! {
    pub const GeneralCouncilMotionDuration: BlockNumber = 3 * DAYS;
    pub const GeneralCouncilMaxProposals: u32 = 100;
    pub const GeneralCouncilMaxMembers: u32 = 100;
}

type GeneralCouncilCollective = pallet_collective::Instance1;
impl pallet_collective::Config<GeneralCouncilCollective> for Runtime {
    type Origin = Origin;
    type Proposal = Call;
    type Event = Event;
    type MotionDuration = GeneralCouncilMotionDuration;
    type MaxProposals = GeneralCouncilMaxProposals;
    type MaxMembers = GeneralCouncilMaxMembers;
    type DefaultVote = pallet_collective::PrimeDefaultVote;
    type WeightInfo = pallet_collective::weights::SubstrateWeight<Runtime>;
}

type GeneralCouncilMembershipInstance = pallet_membership::Instance1;
impl pallet_membership::Config<GeneralCouncilMembershipInstance> for Runtime {
    type Event = Event;
    type AddOrigin = EnsureRootOrMoreThanHalfGeneralCouncil;
    type RemoveOrigin = EnsureRootOrMoreThanHalfGeneralCouncil;
    type SwapOrigin = EnsureRootOrMoreThanHalfGeneralCouncil;
    type ResetOrigin = EnsureRootOrMoreThanHalfGeneralCouncil;
    type PrimeOrigin = EnsureRootOrMoreThanHalfGeneralCouncil;
    type MembershipInitialized = GeneralCouncil;
    type MembershipChanged = GeneralCouncil;
    type MaxMembers = GeneralCouncilMaxMembers;
    type WeightInfo = pallet_membership::weights::SubstrateWeight<Runtime>;
}

parameter_types! {
    pub const TechnicalMotionDuration: BlockNumber = 3 * DAYS;
    pub const TechnicalMaxProposals: u32 = 100;
    pub const TechnicalMaxMembers: u32 = 100;
}

type TechnicalCollective = pallet_collective::Instance2;
impl pallet_collective::Config<TechnicalCollective> for Runtime {
    type Origin = Origin;
    type Proposal = Call;
    type Event = Event;
    type MotionDuration = TechnicalMotionDuration;
    type MaxProposals = TechnicalMaxProposals;
    type MaxMembers = TechnicalMaxMembers;
    type DefaultVote = pallet_collective::PrimeDefaultVote;
    type WeightInfo = pallet_collective::weights::SubstrateWeight<Runtime>;
}

type TechnicalCommitteeMembershipInstance = pallet_membership::Instance2;
impl pallet_membership::Config<TechnicalCommitteeMembershipInstance> for Runtime {
    type Event = Event;
    type AddOrigin = EnsureRootOrMoreThanHalfGeneralCouncil;
    type RemoveOrigin = EnsureRootOrMoreThanHalfGeneralCouncil;
    type SwapOrigin = EnsureRootOrMoreThanHalfGeneralCouncil;
    type ResetOrigin = EnsureRootOrMoreThanHalfGeneralCouncil;
    type PrimeOrigin = EnsureRootOrMoreThanHalfGeneralCouncil;
    type MembershipInitialized = TechnicalCommittee;
    type MembershipChanged = TechnicalCommittee;
    type MaxMembers = TechnicalMaxMembers;
    type WeightInfo = pallet_membership::weights::SubstrateWeight<Runtime>;
}

parameter_types! {
    pub const PreimageMaxSize: u32 = 4096 * 1024;
    pub const PreimageBaseDeposit: Balance = deposit(2, 64);
    pub const PreimageByteDeposit: Balance = deposit(0, 1);
}

impl pallet_preimage::Config for Runtime {
    type WeightInfo = pallet_preimage::weights::SubstrateWeight<Runtime>;
    type Event = Event;
    type Currency = Balances;
    type ManagerOrigin = EnsureRootOrMoreThanHalfGeneralCouncil;
    type MaxSize = PreimageMaxSize;
    type BaseDeposit = PreimageBaseDeposit;
    type ByteDeposit = PreimageByteDeposit;
}
parameter_types! {
    pub MaximumSchedulerWeight: Weight = Perbill::from_percent(80) *
        RuntimeBlockWeights::get().max_block;
    pub const MaxScheduledPerBlock: u32 = 50;
    pub const NoPreimagePostponement: Option<u32> = Some(10);
}

impl pallet_scheduler::Config for Runtime {
    type Event = Event;
    type Origin = Origin;
    type PalletsOrigin = OriginCaller;
    type Call = Call;
    type MaximumWeight = MaximumSchedulerWeight;
    type ScheduleOrigin = EnsureRootOrMoreThanHalfGeneralCouncil;
    type MaxScheduledPerBlock = MaxScheduledPerBlock;
    type OriginPrivilegeCmp = EqualPrivilegeOnly;
    type WeightInfo = pallet_scheduler::weights::SubstrateWeight<Runtime>;
    type PreimageProvider = Preimage;
    type NoPreimagePostponement = NoPreimagePostponement;
}

parameter_types! {
    pub const ProposalBond: Permill = Permill::from_percent(5);
    pub const ProposalBondMinimum: Balance = 1 * DOLLARS;
    pub const ProposalBondMaximum: Balance = 5 * DOLLARS;
    pub const SpendPeriod: BlockNumber = 1 * DAYS;
    pub const Burn: Permill = Permill::from_percent(0);
    pub const TreasuryPalletId: PalletId = PalletId(*b"par/trsy");
    pub const MaxApprovals: u32 = 100;
}

impl pallet_treasury::Config for Runtime {
    type PalletId = TreasuryPalletId;
    type Currency = Balances;
    type ApproveOrigin = EnsureRootOrAtLeastThreeFifthsGeneralCouncil;
    type RejectOrigin = EnsureRootOrMoreThanHalfGeneralCouncil;
    type Event = Event;
    type OnSlash = ();
    type ProposalBond = ProposalBond;
    type ProposalBondMinimum = ProposalBondMinimum;
    type ProposalBondMaximum = ProposalBondMaximum;
    type SpendPeriod = SpendPeriod;
    type Burn = Burn;
    type BurnDestination = ();
    type SpendFunds = ();
    type WeightInfo = pallet_treasury::weights::SubstrateWeight<Runtime>;
    type MaxApprovals = MaxApprovals;
}

parameter_types! {
    pub const OracleMaxMembers: u32 = 100;
}

type OracleMembershipInstance = pallet_membership::Instance3;
impl pallet_membership::Config<OracleMembershipInstance> for Runtime {
    type Event = Event;
    type AddOrigin = EnsureRootOrMoreThanHalfGeneralCouncil;
    type RemoveOrigin = EnsureRootOrMoreThanHalfGeneralCouncil;
    type SwapOrigin = EnsureRootOrMoreThanHalfGeneralCouncil;
    type ResetOrigin = EnsureRootOrMoreThanHalfGeneralCouncil;
    type PrimeOrigin = EnsureRootOrMoreThanHalfGeneralCouncil;
    type MembershipInitialized = ();
    type MembershipChanged = ();
    type MaxMembers = OracleMaxMembers;
    type WeightInfo = weights::pallet_membership::WeightInfo<Runtime>;
}

parameter_types! {
    pub const BridgeMaxMembers: u32 = 100;
}

pub struct ChangeBridgeMembers;
impl ChangeMembers<AccountId> for ChangeBridgeMembers {
    fn change_members_sorted(_incoming: &[AccountId], _outgoing: &[AccountId], new: &[AccountId]) {
        if let Err(e) = Bridge::change_vote_threshold() {
            log::error!(
                target: "bridge::change_members_sorted",
                "Failed to set vote threshold: {:?}",
                e,
            );
        } else {
            log::info!(
                target: "bridge::change_members_sorted",
                "Succeeded to set vote threshold, total members: {:?}",
                new.len(),
            );
        };
    }
}

type BridgeMembershipInstance = pallet_membership::Instance6;
impl pallet_membership::Config<BridgeMembershipInstance> for Runtime {
    type Event = Event;
    type AddOrigin = EnsureRootOrMoreThanHalfGeneralCouncil;
    type RemoveOrigin = EnsureRootOrMoreThanHalfGeneralCouncil;
    type SwapOrigin = EnsureRootOrMoreThanHalfGeneralCouncil;
    type ResetOrigin = EnsureRootOrMoreThanHalfGeneralCouncil;
    type PrimeOrigin = EnsureRootOrMoreThanHalfGeneralCouncil;
    type MembershipInitialized = ();
    type MembershipChanged = ChangeBridgeMembers;
    type MaxMembers = BridgeMaxMembers;
    type WeightInfo = weights::pallet_membership::WeightInfo<Runtime>;
}

parameter_types! {
    pub const ParallelHeiko: ChainId = 0;
    pub const BridgePalletId: PalletId = PalletId(*b"par/brid");
    // About 30 days: 30 * 24 * 60 * 60 / 6 = 2592000 blocks
    pub const ProposalLifetime: BlockNumber = 2592000;
    pub const ThresholdPercentage: u32 = 80;
}

impl pallet_bridge::Config for Runtime {
    type Event = Event;
    type RelayMembers = BridgeMembership;
    type RootOperatorAccountId = OneAccount;
    type UpdateChainOrigin = EnsureRootOrMoreThanHalfGeneralCouncil;
    type UpdateTokenOrigin = EnsureRootOrMoreThanHalfGeneralCouncil;
    type CapOrigin = EnsureRootOrMoreThanHalfGeneralCouncil;
    type ChainId = ParallelHeiko;
    type PalletId = BridgePalletId;
    type Assets = CurrencyAdapter;
    type GiftAccount = GiftAccount;
    type GiftConvert = GiftConvert;
    type NativeCurrencyId = NativeCurrencyId;
    type ExistentialDeposit = ExistentialDeposit;
    type ProposalLifetime = ProposalLifetime;
    type ThresholdPercentage = ThresholdPercentage;
    type WeightInfo = pallet_bridge::weights::SubstrateWeight<Runtime>;
}

parameter_types! {
    pub MinVestedTransfer: Balance = 0;
    pub const MaxVestingSchedules: u32 = 100;
}

impl orml_vesting::Config for Runtime {
    type Event = Event;
    type Currency = Balances;
    type MinVestedTransfer = MinVestedTransfer;
    type VestedTransferOrigin = frame_system::EnsureSigned<AccountId>;
    type WeightInfo = ();
    type MaxVestingSchedules = MaxVestingSchedules;
    type BlockNumberProvider = frame_system::Pallet<Runtime>;
}

parameter_types! {
    pub const AMMPalletId: PalletId = PalletId(*b"par/ammp");
    pub DefaultLpFee: Ratio = Ratio::from_rational(30u32, 10000u32);        // 0.30%
    pub DefaultProtocolFee: Ratio = Ratio::from_rational(0u32, 10000u32);   // 0.00% no fees for launch
    pub DefaultProtocolFeeReceiver: AccountId = TreasuryPalletId::get().into_account();
    pub const MinimumLiquidity: u128 = 1_000u128;
}

impl pallet_amm::Config for Runtime {
    type Event = Event;
    type Assets = CurrencyAdapter;
    type PalletId = AMMPalletId;
    type LockAccountId = OneAccount;
    type CreatePoolOrigin = EnsureRootOrMoreThanHalfGeneralCouncil;
    type AMMWeightInfo = pallet_amm::weights::SubstrateWeight<Runtime>;
    type LpFee = DefaultLpFee;
    type ProtocolFee = DefaultProtocolFee;
    type MinimumLiquidity = MinimumLiquidity;
    type ProtocolFeeReceiver = DefaultProtocolFeeReceiver;
    type MaxLengthRoute = MaxLengthRoute;
}

parameter_types! {
    pub const CrowdloansPalletId: PalletId = PalletId(*b"crwloans");
    pub const MinContribution: Balance = 100_000_000_000;
    pub const MigrateKeysLimit: u32 = 10;
    pub const RemoveKeysLimit: u32 = 1000;
    pub RefundLocation: AccountId = Utility::derivative_account_id(ParachainInfo::parachain_id().into_account(), u16::MAX);
}

pub struct RelayChainValidationDataProvider<T>(sp_std::marker::PhantomData<T>);

impl<T: cumulus_pallet_parachain_system::Config> BlockNumberProvider
    for RelayChainValidationDataProvider<T>
{
    type BlockNumber = primitives::BlockNumber;

    fn current_block_number() -> Self::BlockNumber {
        cumulus_pallet_parachain_system::Pallet::<T>::validation_data()
            .map(|d| d.relay_parent_number)
            .unwrap_or_default()
    }
}

impl<T: cumulus_pallet_parachain_system::Config> ValidationDataProvider
    for RelayChainValidationDataProvider<T>
{
    fn validation_data() -> Option<PersistedValidationData> {
        cumulus_pallet_parachain_system::Pallet::<T>::validation_data()
    }
}

impl pallet_crowdloans::Config for Runtime {
    type Event = Event;
    type Origin = Origin;
    type Call = Call;
    type PalletId = CrowdloansPalletId;
    type SelfParaId = ParachainInfo;
    type Assets = Assets;
    type RelayCurrency = RelayCurrency;
    type MinContribution = MinContribution;
    type MigrateKeysLimit = MigrateKeysLimit;
    type RemoveKeysLimit = RemoveKeysLimit;
    type MigrateOrigin = EnsureRootOrMoreThanHalfGeneralCouncil;
    type VrfOrigin = EnsureRootOrMoreThanHalfGeneralCouncil;
    type CreateVaultOrigin = EnsureRootOrMoreThanHalfGeneralCouncil;
    type DissolveVaultOrigin = EnsureRootOrMoreThanHalfGeneralCouncil;
    type RefundOrigin = EnsureRootOrMoreThanHalfGeneralCouncil;
    type UpdateVaultOrigin = EnsureRootOrMoreThanHalfGeneralCouncil;
    type OpenCloseOrigin = EnsureRootOrMoreThanHalfGeneralCouncil;
    type AuctionSucceededFailedOrigin = EnsureRootOrMoreThanHalfGeneralCouncil;
    type SlotExpiredOrigin = EnsureRootOrMoreThanHalfGeneralCouncil;
    type WeightInfo = pallet_crowdloans::weights::SubstrateWeight<Runtime>;
    type XCM = XcmHelper;
    type RelayChainBlockNumberProvider = RelayChainValidationDataProvider<Runtime>;
    type Members = CrowdloansAutomatorsMembership;
}

parameter_types! {
    pub const PayrollPalletId: PalletId = PalletId(*b"par/payr");
}

impl pallet_payroll::Config for Runtime {
    type Event = Event;
    type Assets = CurrencyAdapter;
    type PalletId = PayrollPalletId;
    type UnixTime = Timestamp;
    type WeightInfo = pallet_payroll::weights::SubstrateWeight<Runtime>;
}

parameter_types! {
    pub const XcmHelperPalletId: PalletId = PalletId(*b"par/fees");
    pub const NotifyTimeout: BlockNumber = 100;
}

impl pallet_xcm_helper::Config for Runtime {
    type Event = Event;
    type UpdateOrigin = EnsureRootOrMoreThanHalfGeneralCouncil;
    type Assets = Assets;
    type XcmSender = XcmRouter;
    type RelayNetwork = RelayNetwork;
    type PalletId = XcmHelperPalletId;
    type NotifyTimeout = NotifyTimeout;
    type AccountIdToMultiLocation = AccountIdToMultiLocation;
    type RefundLocation = RefundLocation;
    type BlockNumberProvider = frame_system::Pallet<Runtime>;
    type WeightInfo = pallet_xcm_helper::weights::SubstrateWeight<Runtime>;
}

parameter_types! {
    pub const MaxLengthRoute: u8 = 10;
    pub const RouterPalletId: PalletId = PalletId(*b"ammroute");
}

impl pallet_router::Config for Runtime {
    type Event = Event;
    type PalletId = RouterPalletId;
    type AMM = AMM;
    type AMMRouterWeightInfo = pallet_router::weights::SubstrateWeight<Runtime>;
    type MaxLengthRoute = MaxLengthRoute;
    type Assets = CurrencyAdapter;
}

impl pallet_currency_adapter::Config for Runtime {
    type Assets = Assets;
    type Balances = Balances;
    type GetNativeCurrencyId = NativeCurrencyId;
}

parameter_types! {
    pub const FarmingPalletId: PalletId = PalletId(*b"par/farm");
    pub const MaxUserLockItemsCount: u32 = 100;
    pub const LockPoolMaxDuration: u32 = 2628000;
    pub const CoolDownMaxDuration: u32 = 50400;
}

impl pallet_farming::Config for Runtime {
    type Event = Event;
    type Assets = CurrencyAdapter;
    type PalletId = FarmingPalletId;
    type UpdateOrigin = EnsureRootOrMoreThanHalfGeneralCouncil;
    type WeightInfo = pallet_farming::weights::SubstrateWeight<Runtime>;
    type MaxUserLockItemsCount = MaxUserLockItemsCount;
    type LockPoolMaxDuration = LockPoolMaxDuration;
    type CoolDownMaxDuration = CoolDownMaxDuration;
    type Decimal = Decimal;
}

pub struct WhiteListFilter;
impl Contains<Call> for WhiteListFilter {
    fn contains(call: &Call) -> bool {
        matches!(
            call,
            // System, Currencies
            Call::System(_) |
            Call::Timestamp(_) |
            Call::Balances(_) |
            Call::Assets(pallet_assets::Call::mint { .. }) |
            Call::Assets(pallet_assets::Call::transfer { .. }) |
            Call::Assets(pallet_assets::Call::burn { .. }) |
            Call::Assets(pallet_assets::Call::destroy { .. }) |
            Call::Assets(pallet_assets::Call::force_create { .. }) |
            Call::Assets(pallet_assets::Call::force_set_metadata { .. }) |
            Call::Assets(pallet_assets::Call::force_asset_status { .. }) |
            // Governance
            Call::Sudo(_) |
            Call::Democracy(_) |
            Call::GeneralCouncil(_) |
            Call::TechnicalCommittee(_) |
            Call::Treasury(_) |
            Call::Scheduler(_) |
            Call::Preimage(_) |
            // Parachain
            Call::ParachainSystem(_) |
            Call::XcmpQueue(_) |
            Call::DmpQueue(_) |
            Call::PolkadotXcm(pallet_xcm::Call::force_xcm_version { .. }) |
            Call::PolkadotXcm(pallet_xcm::Call::force_default_xcm_version { .. }) |
            Call::PolkadotXcm(pallet_xcm::Call::force_subscribe_version_notify { .. }) |
            Call::PolkadotXcm(pallet_xcm::Call::force_unsubscribe_version_notify { .. }) |
            Call::CumulusXcm(_) |
            // Consensus
            Call::Authorship(_) |
            Call::Session(_) |
            // Utility
            Call::Utility(_) |
            Call::Multisig(_) |
            Call::Proxy(_) |
            Call::Identity(_) |
            Call::EmergencyShutdown(_) |
            // 3rd Party
            Call::Vesting(_) |
            Call::Oracle(_) |
            Call::XTokens(_) |
            Call::OrmlXcm(_) |
            // Loans
            Call::Loans(_) |
            Call::Prices(_) |
            // Membership
            Call::OracleMembership(_) |
            Call::GeneralCouncilMembership(_) |
            Call::TechnicalCommitteeMembership(_) |
            Call::LiquidStakingAgentsMembership(_) |
            Call::CrowdloansAutomatorsMembership(_) |
            Call::BridgeMembership(_)
        )
    }
}

impl pallet_emergency_shutdown::Config for Runtime {
    type Event = Event;
    type Whitelist = WhiteListFilter;
    type ShutdownOrigin = EnsureRootOrMoreThanHalfGeneralCouncil;
    type Call = Call;
}

// Create the runtime by composing the FRAME pallets that were previously configured.
construct_runtime!(
    pub enum Runtime where
        Block = Block,
        NodeBlock = opaque::Block,
        UncheckedExtrinsic = UncheckedExtrinsic,
    {
        // System, Utility, Currencies
        System: frame_system::{Pallet, Call, Storage, Config, Event<T>} = 0,
        Timestamp: pallet_timestamp::{Pallet, Call, Storage, Inherent} = 1,
        Utility: pallet_utility::{Pallet, Call, Event} = 2,
        Multisig: pallet_multisig::{Pallet, Call, Storage, Event<T>} = 3,
        Balances: pallet_balances::{Pallet, Call, Storage, Config<T>, Event<T>} = 4,
        TransactionPayment: pallet_transaction_payment::{Pallet, Storage} = 5,
        Assets: pallet_assets::{Pallet, Call, Storage, Event<T>} = 6,
        Proxy: pallet_proxy::{Pallet, Call, Storage, Event<T>} = 7,
        Identity: pallet_identity::{Pallet, Call, Storage, Event<T>} = 8,

        // Governance
        Sudo: pallet_sudo::{Pallet, Call, Storage, Config<T>, Event<T>} = 10,
        Democracy: pallet_democracy::{Pallet, Call, Storage, Config<T>, Event<T>} = 11,
        GeneralCouncil: pallet_collective::<Instance1>::{Pallet, Call, Storage, Origin<T>, Event<T>, Config<T>} = 12,
        TechnicalCommittee: pallet_collective::<Instance2>::{Pallet, Call, Storage, Origin<T>, Event<T>, Config<T>} = 13,
        Treasury: pallet_treasury::{Pallet, Call, Storage, Config, Event<T>} = 14,
        Scheduler: pallet_scheduler::{Pallet, Call, Storage, Event<T>} = 15,
        Preimage: pallet_preimage::{Pallet, Call, Storage, Event<T>} = 16,

        // Parachain
        ParachainInfo: parachain_info::{Pallet, Storage, Config} = 21,
        XcmpQueue: cumulus_pallet_xcmp_queue::{Pallet, Call, Storage, Event<T>} = 22,
        DmpQueue: cumulus_pallet_dmp_queue::{Pallet, Call, Storage, Event<T>} = 23,
        PolkadotXcm: pallet_xcm::{Pallet, Call, Storage, Event<T>, Origin, Config} = 24,
        CumulusXcm: cumulus_pallet_xcm::{Pallet, Call, Event<T>, Origin} = 25,

        // Consensus
        Authorship: pallet_authorship::{Pallet, Call, Storage} = 30,
        CollatorSelection: pallet_collator_selection::{Pallet, Call, Storage, Event<T>, Config<T>} = 31,
        Session: pallet_session::{Pallet, Call, Storage, Event, Config<T>} = 32,
        Aura: pallet_aura::{Pallet, Config<T>, Storage} = 33,
        AuraExt: cumulus_pallet_aura_ext::{Pallet, Config, Storage} = 34,

        // 3rd Party
        Oracle: orml_oracle::<Instance1>::{Pallet, Storage, Call, Event<T>} = 42,
        XTokens: orml_xtokens::{Pallet, Storage, Call, Event<T>} = 43,
        OrmlXcm: orml_xcm::{Pallet, Call, Event<T>} = 45,
        Vesting: orml_vesting::{Pallet, Storage, Call, Event<T>, Config<T>} = 46,

        // Loans
        Loans: pallet_loans::{Pallet, Call, Storage, Event<T>} = 50,
        Prices: pallet_prices::{Pallet, Storage, Call, Event<T>} = 51,
        Crowdloans: pallet_crowdloans::{Pallet, Call, Storage, Event<T>} = 52,

        // LiquidStaking
        LiquidStaking: pallet_liquid_staking::{Pallet, Call, Storage, Event<T>, Config} = 60,

        // Membership
        GeneralCouncilMembership: pallet_membership::<Instance1>::{Pallet, Call, Storage, Event<T>, Config<T>} = 70,
        TechnicalCommitteeMembership: pallet_membership::<Instance2>::{Pallet, Call, Storage, Event<T>, Config<T>} = 71,
        OracleMembership: pallet_membership::<Instance3>::{Pallet, Call, Storage, Event<T>, Config<T>} = 72,
        LiquidStakingAgentsMembership: pallet_membership::<Instance5>::{Pallet, Call, Storage, Event<T>, Config<T>} = 73,
        BridgeMembership: pallet_membership::<Instance6>::{Pallet, Call, Storage, Event<T>, Config<T>} = 74,
        CrowdloansAutomatorsMembership: pallet_membership::<Instance7>::{Pallet, Call, Storage, Event<T>, Config<T>} = 75,

        // AMM
        AMM: pallet_amm::{Pallet, Call, Storage, Event<T>} = 80,
        AMMRoute: pallet_router::{Pallet, Call, Event<T>} = 81,
        CurrencyAdapter: pallet_currency_adapter::{Pallet, Call} = 82,

        // Others
        Bridge: pallet_bridge::{Pallet, Call, Storage, Event<T>} = 90,
        EmergencyShutdown: pallet_emergency_shutdown::{Pallet, Call, Storage, Event<T>} = 91,
        Farming: pallet_farming::{Pallet, Call, Storage, Event<T>} = 92,
        XcmHelper: pallet_xcm_helper::{Pallet, Call, Storage, Event<T>} = 93,
        Payroll: pallet_payroll::{Pallet, Call, Storage, Event<T>} = 94,

        // Parachain System, always put it at the end
        ParachainSystem: cumulus_pallet_parachain_system::{Pallet, Call, Config, Storage, Inherent, Event<T>, ValidateUnsigned} = 20,
    }
);

/// The address format for describing accounts.
pub type Address = sp_runtime::MultiAddress<AccountId, ()>;
/// Block header type as expected by this runtime.
pub type Header = generic::Header<BlockNumber, BlakeTwo256>;
/// Block type as expected by this runtime.
pub type Block = generic::Block<Header, UncheckedExtrinsic>;
/// A Block signed with a Justification
pub type SignedBlock = generic::SignedBlock<Block>;
/// BlockId type as expected by this runtime.
pub type BlockId = generic::BlockId<Block>;
/// The SignedExtension to the basic transaction logic.
pub type SignedExtra = (
    frame_system::CheckNonZeroSender<Runtime>,
    frame_system::CheckSpecVersion<Runtime>,
    frame_system::CheckTxVersion<Runtime>,
    frame_system::CheckGenesis<Runtime>,
    frame_system::CheckEra<Runtime>,
    frame_system::CheckNonce<Runtime>,
    frame_system::CheckWeight<Runtime>,
    pallet_transaction_payment::ChargeTransactionPayment<Runtime>,
);
/// Unchecked extrinsic type as expected by this runtime.
pub type UncheckedExtrinsic = generic::UncheckedExtrinsic<Address, Call, Signature, SignedExtra>;
/// The payload being signed in transactions.
pub type SignedPayload = generic::SignedPayload<Call, SignedExtra>;
/// Extrinsic type that has already been checked.
pub type CheckedExtrinsic = generic::CheckedExtrinsic<AccountId, Call, SignedExtra>;
/// Executive: handles dispatch to the various modules.
pub type Executive = frame_executive::Executive<
    Runtime,
    Block,
    frame_system::ChainContext<Runtime>,
    Runtime,
    AllPalletsWithSystem,
<<<<<<< HEAD
    (LoansMigrationV2, LiquidStakingMigrationV3),
=======
    (),
>>>>>>> b417b52d
>;

// Migration for loans pallet to add borrow limit in market.
pub struct LoansMigrationV2;

impl OnRuntimeUpgrade for LoansMigrationV2 {
    fn on_runtime_upgrade() -> frame_support::weights::Weight {
        pallet_loans::migrations::v2::migrate::<Runtime>()
    }

    #[cfg(feature = "try-runtime")]
    fn pre_upgrade() -> Result<(), &'static str> {
        pallet_loans::migrations::v2::pre_migrate::<Runtime>()
    }

    #[cfg(feature = "try-runtime")]
    fn post_upgrade() -> Result<(), &'static str> {
        pallet_loans::migrations::v2::post_migrate::<Runtime>()
    }
}

// Migration for liquid staking pallet to add multiple ledgers support
pub struct LiquidStakingMigrationV3;

impl OnRuntimeUpgrade for LiquidStakingMigrationV3 {
    fn on_runtime_upgrade() -> frame_support::weights::Weight {
        pallet_liquid_staking::migrations::v3::migrate::<Runtime>()
    }

    #[cfg(feature = "try-runtime")]
    fn pre_upgrade() -> Result<(), &'static str> {
        pallet_liquid_staking::migrations::v3::pre_migrate::<Runtime>()
    }

    #[cfg(feature = "try-runtime")]
    fn post_upgrade() -> Result<(), &'static str> {
        pallet_liquid_staking::migrations::v3::post_migrate::<Runtime>()
    }
}

impl_runtime_apis! {
    impl sp_consensus_aura::AuraApi<Block, AuraId> for Runtime {
        fn slot_duration() -> sp_consensus_aura::SlotDuration {
            sp_consensus_aura::SlotDuration::from_millis(Aura::slot_duration())
        }

        fn authorities() -> Vec<AuraId> {
            Aura::authorities().into_inner()
        }
    }

    impl sp_session::SessionKeys<Block> for Runtime {
        fn generate_session_keys(seed: Option<Vec<u8>>) -> Vec<u8> {
            opaque::SessionKeys::generate(seed)
        }

        fn decode_session_keys(
            encoded: Vec<u8>,
        ) -> Option<Vec<(Vec<u8>, KeyTypeId)>> {
            opaque::SessionKeys::decode_into_raw_public_keys(&encoded)
        }
    }

    impl sp_api::Core<Block> for Runtime {
        fn version() -> RuntimeVersion {
            VERSION
        }

        fn execute_block(block: Block) {
            Executive::execute_block(block)
        }

        fn initialize_block(header: &<Block as BlockT>::Header) {
            Executive::initialize_block(header)
        }
    }

    impl sp_api::Metadata<Block> for Runtime {
        fn metadata() -> OpaqueMetadata {
            OpaqueMetadata::new(Runtime::metadata().into())
        }
    }

    impl sp_block_builder::BlockBuilder<Block> for Runtime {
        fn apply_extrinsic(extrinsic: <Block as BlockT>::Extrinsic) -> ApplyExtrinsicResult {
            Executive::apply_extrinsic(extrinsic)
        }

        fn finalize_block() -> <Block as BlockT>::Header {
            Executive::finalize_block()
        }

        fn inherent_extrinsics(data: sp_inherents::InherentData) -> Vec<<Block as BlockT>::Extrinsic> {
            data.create_extrinsics()
        }

        fn check_inherents(
            block: Block,
            data: sp_inherents::InherentData,
        ) -> sp_inherents::CheckInherentsResult {
            data.check_extrinsics(&block)
        }
    }

    impl sp_transaction_pool::runtime_api::TaggedTransactionQueue<Block> for Runtime {
        fn validate_transaction(
            source: TransactionSource,
            tx: <Block as BlockT>::Extrinsic,
            block_hash: <Block as BlockT>::Hash,
        ) -> TransactionValidity {
            Executive::validate_transaction(source, tx, block_hash)
        }
    }

    impl sp_offchain::OffchainWorkerApi<Block> for Runtime {
        fn offchain_worker(header: &<Block as BlockT>::Header) {
            Executive::offchain_worker(header)
        }
    }

    impl frame_system_rpc_runtime_api::AccountNonceApi<Block, AccountId, Index> for Runtime {
        fn account_nonce(account: AccountId) -> Index {
            System::account_nonce(account)
        }
    }

    impl pallet_transaction_payment_rpc_runtime_api::TransactionPaymentApi<Block, Balance> for Runtime {
        fn query_info(
            uxt: <Block as BlockT>::Extrinsic,
            len: u32,
        ) -> pallet_transaction_payment_rpc_runtime_api::RuntimeDispatchInfo<Balance> {
            TransactionPayment::query_info(uxt, len)
        }
        fn query_fee_details(
            uxt: <Block as BlockT>::Extrinsic,
            len: u32,
        ) -> pallet_transaction_payment::FeeDetails<Balance> {
            TransactionPayment::query_fee_details(uxt, len)
        }
    }

    impl orml_oracle_rpc_runtime_api::OracleApi<
        Block,
        DataProviderId,
        CurrencyId,
        TimeStampedPrice,
    > for Runtime {
        fn get_value(provider_id: DataProviderId, key: CurrencyId) -> Option<TimeStampedPrice> {
            match provider_id {
                DataProviderId::Aggregated => Prices::get_no_op(&key)
            }
        }

        fn get_all_values(provider_id: DataProviderId) -> Vec<(CurrencyId, Option<TimeStampedPrice>)> {
            match provider_id {
                DataProviderId::Aggregated => Prices::get_all_values()
            }
        }
    }

    impl cumulus_primitives_core::CollectCollationInfo<Block> for Runtime {
        fn collect_collation_info(header: &<Block as BlockT>::Header) -> cumulus_primitives_core::CollationInfo {
            ParachainSystem::collect_collation_info(header)
        }
    }

    impl pallet_loans_rpc_runtime_api::LoansApi<Block, AccountId> for Runtime {
        fn get_account_liquidity(account: AccountId) -> Result<(Liquidity, Shortfall), DispatchError> {
            Loans::get_account_liquidity(&account)
        }
    }

    impl pallet_router_rpc_runtime_api::RouterApi<Block, AccountId> for Runtime {
        fn get_best_route(amount_in: Balance, token_in: CurrencyId, token_out: CurrencyId) -> Result<(Vec<CurrencyId>, FixedU128), DispatchError> {
            let (route, amount) = AMMRoute::get_best_route(amount_in, token_in, token_out)?;
            Ok((route, amount.into()))
        }
    }

    #[cfg(feature = "runtime-benchmarks")]
    impl frame_benchmarking::Benchmark<Block> for Runtime {
        fn benchmark_metadata(extra: bool) -> (
            Vec<frame_benchmarking::BenchmarkList>,
            Vec<frame_support::traits::StorageInfo>,
        ) {
            use frame_benchmarking::{list_benchmark, Benchmarking, BenchmarkList};
            use frame_support::traits::StorageInfoTrait;

            // Trying to add benchmarks directly to the Session Pallet caused cyclic dependency
            // issues. To get around that, we separated the Session benchmarks into its own crate,
            // which is why we need these two lines below.
            // use pallet_loans_benchmarking::Pallet as LoansBench;
            use frame_system_benchmarking::Pallet as SystemBench;

            let mut list = Vec::<BenchmarkList>::new();

            list_benchmark!(list, extra, pallet_balances, Balances);
            list_benchmark!(list, extra, pallet_membership, TechnicalCommitteeMembership);
            list_benchmark!(list, extra, pallet_multisig, Multisig);
            list_benchmark!(list, extra, pallet_bridge, Bridge);
            list_benchmark!(list, extra, pallet_loans, Loans);
            list_benchmark!(list, extra, frame_system, SystemBench::<Runtime>);
            list_benchmark!(list, extra, pallet_timestamp, Timestamp);
            list_benchmark!(list, extra, pallet_amm, AMM);
            list_benchmark!(list, extra, pallet_liquid_staking, LiquidStaking);
            list_benchmark!(list, extra, pallet_router, AMMRoute);
            list_benchmark!(list, extra, pallet_crowdloans, Crowdloans);
            list_benchmark!(list, extra, pallet_xcm_helper, XcmHelper);
            list_benchmark!(list, extra, pallet_farming, Farming);

            let storage_info = AllPalletsWithSystem::storage_info();

            (list, storage_info)
        }

        fn dispatch_benchmark(
            config: frame_benchmarking::BenchmarkConfig
        ) -> Result<Vec<frame_benchmarking::BenchmarkBatch>, sp_runtime::RuntimeString> {
            use frame_benchmarking::{Benchmarking, BenchmarkBatch, add_benchmark, TrackedStorageKey};

            // use pallet_loans_benchmarking::Pallet as LoansBench;
            use frame_system_benchmarking::Pallet as SystemBench;

            // impl pallet_loans_benchmarking::Config for Runtime {}
            impl frame_system_benchmarking::Config for Runtime {}

            let whitelist: Vec<TrackedStorageKey> = vec![
                // Block Number
                hex_literal::hex!("26aa394eea5630e07c48ae0c9558cef702a5c1b19ab7a04f536c519aca4983ac").to_vec().into(),
                // Total Issuance
                hex_literal::hex!("c2261276cc9d1f8598ea4b6a74b15c2f57c875e4cff74148e4628f264b974c80").to_vec().into(),
                // Execution Phase
                hex_literal::hex!("26aa394eea5630e07c48ae0c9558cef7ff553b5a9862a516939d82b3d3d8661a").to_vec().into(),
                // Event Count
                hex_literal::hex!("26aa394eea5630e07c48ae0c9558cef70a98fdbe9ce6c55837576c60c7af3850").to_vec().into(),
                // System Events
                hex_literal::hex!("26aa394eea5630e07c48ae0c9558cef780d41e5e16056765bc8461851072c9d7").to_vec().into(),
            ];

            let mut batches = Vec::<BenchmarkBatch>::new();
            let params = (&config, &whitelist);

            add_benchmark!(params, batches, frame_system, SystemBench::<Runtime>);
            add_benchmark!(params, batches, pallet_balances, Balances);
            add_benchmark!(params, batches, pallet_timestamp, Timestamp);
            add_benchmark!(params, batches, pallet_bridge, Bridge);
            add_benchmark!(params, batches, pallet_loans, Loans);
            add_benchmark!(params, batches, pallet_multisig, Multisig);
            add_benchmark!(params, batches, pallet_membership, TechnicalCommitteeMembership);
            add_benchmark!(params, batches, pallet_amm, AMM);
            add_benchmark!(params, batches, pallet_liquid_staking, LiquidStaking);
            add_benchmark!(params, batches, pallet_router, AMMRoute);
            add_benchmark!(params, batches, pallet_crowdloans, Crowdloans);
            add_benchmark!(params, batches, pallet_xcm_helper, XcmHelper);
            add_benchmark!(params, batches, pallet_farming, Farming);

            if batches.is_empty() { return Err("Benchmark not found for this pallet.".into()) }
            Ok(batches)
        }
    }

    #[cfg(feature = "try-runtime")]
    impl frame_try_runtime::TryRuntime<Block> for Runtime {
        fn on_runtime_upgrade() -> (Weight, Weight) {
            log::info!("try-runtime::on_runtime_upgrade.");
            let weight = Executive::try_runtime_upgrade().unwrap();
            (weight, RuntimeBlockWeights::get().max_block)
        }

        fn execute_block_no_check(block: Block) -> Weight {
            Executive::execute_block_no_check(block)
        }
    }
}

struct CheckInherents;

impl cumulus_pallet_parachain_system::CheckInherents<Block> for CheckInherents {
    fn check_inherents(
        block: &Block,
        relay_state_proof: &cumulus_pallet_parachain_system::RelayChainStateProof,
    ) -> sp_inherents::CheckInherentsResult {
        let relay_chain_slot = relay_state_proof
            .read_slot()
            .expect("Could not read the relay chain slot from the proof");

        let inherent_data =
            cumulus_primitives_timestamp::InherentDataProvider::from_relay_chain_slot_and_duration(
                relay_chain_slot,
                sp_std::time::Duration::from_secs(6),
            )
            .create_inherent_data()
            .expect("Could not create the timestamp inherent data");

        inherent_data.check_extrinsics(block)
    }
}

cumulus_pallet_parachain_system::register_validate_block!(
    Runtime = Runtime,
    BlockExecutor = cumulus_pallet_aura_ext::BlockExecutor::<Runtime, Executive>,
    CheckInherents = CheckInherents,
);<|MERGE_RESOLUTION|>--- conflicted
+++ resolved
@@ -613,12 +613,8 @@
     type MinUnstake = MinUnstake;
     type XCM = XcmHelper;
     type BondingDuration = BondingDuration;
-<<<<<<< HEAD
     type MinNominatorBond = MinNominatorBond;
-    type RelayChainBlockNumberProvider = RelayChainBlockNumberProvider<Runtime>;
-=======
     type RelayChainValidationDataProvider = RelayChainValidationDataProvider<Runtime>;
->>>>>>> b417b52d
     type Members = LiquidStakingAgentsMembership;
     type NumSlashingSpans = NumSlashingSpans;
 }
@@ -1951,31 +1947,8 @@
     frame_system::ChainContext<Runtime>,
     Runtime,
     AllPalletsWithSystem,
-<<<<<<< HEAD
-    (LoansMigrationV2, LiquidStakingMigrationV3),
-=======
-    (),
->>>>>>> b417b52d
+    LiquidStakingMigrationV3,
 >;
-
-// Migration for loans pallet to add borrow limit in market.
-pub struct LoansMigrationV2;
-
-impl OnRuntimeUpgrade for LoansMigrationV2 {
-    fn on_runtime_upgrade() -> frame_support::weights::Weight {
-        pallet_loans::migrations::v2::migrate::<Runtime>()
-    }
-
-    #[cfg(feature = "try-runtime")]
-    fn pre_upgrade() -> Result<(), &'static str> {
-        pallet_loans::migrations::v2::pre_migrate::<Runtime>()
-    }
-
-    #[cfg(feature = "try-runtime")]
-    fn post_upgrade() -> Result<(), &'static str> {
-        pallet_loans::migrations::v2::post_migrate::<Runtime>()
-    }
-}
 
 // Migration for liquid staking pallet to add multiple ledgers support
 pub struct LiquidStakingMigrationV3;
