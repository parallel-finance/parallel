--- conflicted
+++ resolved
@@ -137,11 +137,8 @@
   'pallet-router/runtime-benchmarks',
   'pallet-xcm-helper/runtime-benchmarks',
   'pallet-farming/runtime-benchmarks',
-<<<<<<< HEAD
   'pallet-stableswap/runtime-benchmarks',
-=======
   'pallet-asset-manager/runtime-benchmarks',
->>>>>>> b417b52d
 ]
 std                = [
   'codec/std',
@@ -219,11 +216,8 @@
   'pallet-emergency-shutdown/std',
   'pallet-xcm-helper/std',
   'pallet-farming/std',
-<<<<<<< HEAD
   'pallet-stableswap/std',
-=======
   'pallet-asset-manager/std',
->>>>>>> b417b52d
 ]
 try-runtime        = [
   'frame-support/try-runtime',
