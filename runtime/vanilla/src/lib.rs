--- conflicted
+++ resolved
@@ -1622,13 +1622,9 @@
             Call::TechnicalCommitteeMembership(_) |
             Call::OracleMembership(_) |
             Call::BridgeMembership(_) |
-<<<<<<< HEAD
-            Call::ValidatorFeedersMembership(_) |
+            Call::LiquidStakingAgentsMembership(_)
             // Farming
             Call::Farming(_)
-=======
-            Call::LiquidStakingAgentsMembership(_)
->>>>>>> e4d3f994
         )
         // // AMM
         // Call::AMM(_) |
