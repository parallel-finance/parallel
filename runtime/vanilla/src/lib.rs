--- conflicted
+++ resolved
@@ -217,20 +217,7 @@
             Call::Session(_) |
             // Membership
             Call::GeneralCouncilMembership(_) |
-<<<<<<< HEAD
             Call::TechnicalCommitteeMembership(_)
-=======
-            Call::TechnicalCommitteeMembership(_) |
-            Call::OracleMembership(_) |
-            Call::BridgeMembership(_) |
-            Call::ValidatorFeedersMembership(_) |
-            // AMM
-            Call::AMM(_) |
-            // Crowdloans
-            Call::Crowdloans(_) |
-            // Bridge
-            Call::Bridge(_)
->>>>>>> 2f166bd5
         )
 
         // // Governance
@@ -1491,13 +1478,11 @@
         // LiquidityMining
         LiquidityMining: pallet_liquidity_mining::{Pallet, Call, Storage, Event<T>} = 83,
 
-<<<<<<< HEAD
+        // Bridge
+        Bridge: pallet_bridge::{Pallet, Call, Storage, Event<T>} = 90,
+
         // Emergency Shutdown
         EmergencyShutdown: pallet_emergency_shutdown::{Pallet, Call, Event<T>} = 84,
-=======
-        // Bridge
-        Bridge: pallet_bridge::{Pallet, Call, Storage, Event<T>} = 90,
->>>>>>> 2f166bd5
     }
 );
 
