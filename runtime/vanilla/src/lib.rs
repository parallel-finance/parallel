--- conflicted
+++ resolved
@@ -24,23 +24,14 @@
     traits::{
         fungibles::{InspectMetadata, Mutate},
         tokens::BalanceConversion,
-<<<<<<< HEAD
-        ChangeMembers, Contains, Currency, EnsureOneOf, EqualPrivilegeOnly, Everything, FindAuthor,
-        InstanceFilter, Nothing, OnUnbalanced,
-=======
-        ChangeMembers, ConstU32, Contains, EitherOfDiverse, EqualPrivilegeOnly, Everything,
-        InstanceFilter, Nothing,
->>>>>>> 0119d3b0
+        ChangeMembers, ConstU32, Contains, Currency, EitherOfDiverse, EqualPrivilegeOnly,
+        Everything, FindAuthor, InstanceFilter, Nothing, OnUnbalanced,
     },
     weights::{
         constants::{BlockExecutionWeight, ExtrinsicBaseWeight, RocksDbWeight, WEIGHT_PER_SECOND},
         ConstantMultiplier, DispatchClass,
     },
-<<<<<<< HEAD
-    ConsensusEngineId, PalletId,
-=======
-    PalletId, WeakBoundedVec,
->>>>>>> 0119d3b0
+    ConsensusEngineId, PalletId, WeakBoundedVec,
 };
 use frame_system::{
     limits::{BlockLength, BlockWeights},
