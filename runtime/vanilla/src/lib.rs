#![cfg_attr(not(feature = "std"), no_std)]
// `construct_runtime!` does a lot of recursion and requires us to increase the limit to 256.
#![recursion_limit = "256"]

// Make the WASM binary available.
#[cfg(feature = "std")]
include!(concat!(env!("OUT_DIR"), "/wasm_binary.rs"));

use codec::Encode;
use polkadot_runtime_common::SlowAdjustingFeeUpdate;
use static_assertions::const_assert;

// Import Substrate dependencies
use frame_support::PalletId;
pub use frame_support::{
    construct_runtime, log, parameter_types,
    traits::{KeyOwnerProofSystem, LockIdentifier, Randomness, U128CurrencyToVote},
    weights::{
        constants::{BlockExecutionWeight, ExtrinsicBaseWeight, RocksDbWeight, WEIGHT_PER_SECOND},
        DispatchClass, IdentityFee, Weight,
    },
    StorageValue,
};
use frame_system::{EnsureOneOf, EnsureRoot};
use pallet_grandpa::{
    fg_primitives, AuthorityId as GrandpaId, AuthorityList as GrandpaAuthorityList,
};
use pallet_transaction_payment::CurrencyAdapter;
use sp_api::impl_runtime_apis;
use sp_consensus_aura::SlotDuration;
use sp_core::{
    crypto::KeyTypeId,
    u32_trait::{_1, _2, _3, _4, _5},
    OpaqueMetadata,
};
#[cfg(any(feature = "std", test))]
pub use sp_runtime::BuildStorage;
use sp_runtime::{
    create_runtime_str, generic, impl_opaque_keys,
    traits::{
        self, AccountIdConversion, AccountIdLookup, BlakeTwo256, Block as BlockT, NumberFor, Zero,
    },
    transaction_validity::{TransactionSource, TransactionValidity},
    ApplyExtrinsicResult, Percent, SaturatedConversion,
};
pub use sp_runtime::{Perbill, Permill};
use sp_std::prelude::*;
#[cfg(feature = "std")]
use sp_version::NativeVersion;
use sp_version::RuntimeVersion;

// Import ORML dependcies
use orml_currencies::BasicCurrencyAdapter;
use orml_traits::{parameter_type_with_key, DataProvider};

// Import Parallel dependencies
/// Constant values used within the runtime.
pub mod constants;

pub use constants::{currency, fee, time};
pub use pallet_liquid_staking;
pub use pallet_liquidation;
pub use pallet_loans;
pub use pallet_multisig;

use currency::*;
use fee::*;
use primitives::*;
use time::*;

/// Opaque types. These are used by the CLI to instantiate machinery that don't need to know
/// the specifics of the runtime. They can then be made to be agnostic over specific formats
/// of data like extrinsics, allowing for them to continue syncing the network through upgrades
/// to even the core data structures.
pub mod opaque {
    use super::*;

    pub use sp_runtime::OpaqueExtrinsic as UncheckedExtrinsic;

    /// Opaque block header type.
    pub type Header = generic::Header<BlockNumber, BlakeTwo256>;
    /// Opaque block type.
    pub type Block = generic::Block<Header, UncheckedExtrinsic>;
    /// Opaque block identifier type.
    pub type BlockId = generic::BlockId<Block>;

    impl_opaque_keys! {
        pub struct SessionKeys {
            pub aura: Aura,
            pub grandpa: Grandpa,
        }
    }
}

pub const VERSION: RuntimeVersion = RuntimeVersion {
    spec_name: create_runtime_str!("vanilla"),
    impl_name: create_runtime_str!("vanilla"),
    authoring_version: 1,
    spec_version: 100,
    impl_version: 1,
    apis: RUNTIME_API_VERSIONS,
    transaction_version: 1,
};

/// The version information used to identify this runtime when compiled natively.
#[cfg(feature = "std")]
pub fn native_version() -> NativeVersion {
    NativeVersion {
        runtime_version: VERSION,
        can_author_with: Default::default(),
    }
}

// Configure Substrate build-in pallets to include in runtime.

const NORMAL_DISPATCH_RATIO: Perbill = Perbill::from_percent(75);
parameter_types! {
    pub const Version: RuntimeVersion = VERSION;
    pub const BlockHashCount: BlockNumber = 2400;
    /// We allow for 2 seconds of compute with a 6 second average block time.
    pub BlockWeights: frame_system::limits::BlockWeights = frame_system::limits::BlockWeights
        ::with_sensible_defaults(2 * WEIGHT_PER_SECOND, NORMAL_DISPATCH_RATIO);
    pub BlockLength: frame_system::limits::BlockLength = frame_system::limits::BlockLength
        ::max_with_normal_ratio(5 * 1024 * 1024, NORMAL_DISPATCH_RATIO);
    pub const SS58Prefix: u8 = 42;
}
impl frame_system::Config for Runtime {
    /// The basic call filter to use in dispatchable.
    type BaseCallFilter = ();
    /// Block & extrinsics weights: base values and limits.
    type BlockWeights = BlockWeights;
    /// The maximum length of a block (in bytes).
    type BlockLength = BlockLength;
    /// The identifier used to distinguish between accounts.
    type AccountId = AccountId;
    /// The aggregated dispatch type that is available for extrinsics.
    type Call = Call;
    /// The lookup mechanism to get account ID from whatever is passed in dispatchers.
    type Lookup = AccountIdLookup<AccountId, ()>;
    /// The index type for storing how many extrinsics an account has signed.
    type Index = Index;
    /// The index type for blocks.
    type BlockNumber = BlockNumber;
    /// The type for hashing blocks and tries.
    type Hash = Hash;
    /// The hashing algorithm used.
    type Hashing = BlakeTwo256;
    /// The header type.
    type Header = generic::Header<BlockNumber, BlakeTwo256>;
    /// The ubiquitous event type.
    type Event = Event;
    /// The ubiquitous origin type.
    type Origin = Origin;
    /// Maximum number of block number to block hash mappings to keep (oldest pruned first).
    type BlockHashCount = BlockHashCount;
    /// The weight of database operations that the runtime can invoke.
    type DbWeight = RocksDbWeight;
    /// Version of the runtime.
    type Version = Version;
    /// Converts a module to the index of the module in `construct_runtime!`.
    ///
    /// This type is being generated by `construct_runtime!`.
    type PalletInfo = PalletInfo;
    /// What to do if a new account is created.
    type OnNewAccount = ();
    /// What to do if an account is fully reaped from the system.
    type OnKilledAccount = ();
    /// The data to be stored in an account.
    type AccountData = pallet_balances::AccountData<Balance>;
    /// Weight information for the extrinsics of this pallet.
    type SystemWeightInfo = ();
    /// This is used as an identifier of the chain. 42 is the generic substrate prefix.
    type SS58Prefix = SS58Prefix;
    type OnSetCode = ();
}

impl pallet_aura::Config for Runtime {
    type AuthorityId = AuraId;
}

impl pallet_grandpa::Config for Runtime {
    type Event = Event;
    type Call = Call;

    type KeyOwnerProofSystem = ();

    type KeyOwnerProof =
        <Self::KeyOwnerProofSystem as KeyOwnerProofSystem<(KeyTypeId, GrandpaId)>>::Proof;

    type KeyOwnerIdentification = <Self::KeyOwnerProofSystem as KeyOwnerProofSystem<(
        KeyTypeId,
        GrandpaId,
    )>>::IdentificationTuple;

    type HandleEquivocation = ();

    type WeightInfo = ();
}

parameter_types! {
    pub const MinimumPeriod: u64 = SLOT_DURATION / 2;
}

impl pallet_timestamp::Config for Runtime {
    /// A timestamp: milliseconds since the unix epoch.
    type Moment = Moment;
    type OnTimestampSet = Aura;
    type MinimumPeriod = MinimumPeriod;
    type WeightInfo = ();
}

parameter_types! {
    pub const ExistentialDeposit: u128 = currency::EXISTENTIAL_DEPOSIT;
    pub const MaxLocks: u32 = 50;
}

impl pallet_balances::Config for Runtime {
    type MaxLocks = MaxLocks;
    /// The type for recording an account's balance.
    type Balance = Balance;
    /// The ubiquitous event type.
    type Event = Event;
    type DustRemoval = ();
    type MaxReserves = ();
    type ReserveIdentifier = [u8; 8];
    type ExistentialDeposit = ExistentialDeposit;
    type AccountStore = System;
    type WeightInfo = pallet_balances::weights::SubstrateWeight<Runtime>;
}

parameter_types! {
    // 1/10 of Kusama's transaction fee
    pub const TransactionByteFee: Balance = 1 * MILLICENTS;
}

impl pallet_transaction_payment::Config for Runtime {
    type OnChargeTransaction = CurrencyAdapter<Balances, ()>;
    type TransactionByteFee = TransactionByteFee;
    type WeightToFee = WeightToFee;
    type FeeMultiplierUpdate = SlowAdjustingFeeUpdate<Self>;
}

impl pallet_sudo::Config for Runtime {
    type Event = Event;
    type Call = Call;
}

impl pallet_utility::Config for Runtime {
    type Event = Event;
    type Call = Call;
    type WeightInfo = pallet_utility::weights::SubstrateWeight<Runtime>;
}

parameter_types! {
    // One storage item; key size is 32; value is size 4+4+16+32 bytes = 56 bytes.
    pub const DepositBase: Balance = deposit(1, 88);
    // Additional storage item size of 32 bytes.
    pub const DepositFactor: Balance = deposit(0, 32);
    pub const MaxSignatories: u16 = 100;
}

impl pallet_multisig::Config for Runtime {
    type Event = Event;
    type Call = Call;
    type Currency = Balances;
    type DepositBase = DepositBase;
    type DepositFactor = DepositFactor;
    type MaxSignatories = MaxSignatories;
    type WeightInfo = ();
}

parameter_types! {
    pub const LaunchPeriod: BlockNumber = 28 * 24 * 60 * MINUTES;
    pub const VotingPeriod: BlockNumber = 28 * 24 * 60 * MINUTES;
    pub const FastTrackVotingPeriod: BlockNumber = 3 * 24 * 60 * MINUTES;
    pub const InstantAllowed: bool = true;
    pub const MinimumDeposit: Balance = 100 * DOLLARS;
    pub const EnactmentPeriod: BlockNumber = 30 * 24 * 60 * MINUTES;
    pub const CooloffPeriod: BlockNumber = 28 * 24 * 60 * MINUTES;
    // One cent: $10,000 / MB
    pub const PreimageByteDeposit: Balance = 1 * CENTS;
    pub const MaxVotes: u32 = 100;
    pub const MaxProposals: u32 = 100;
}

impl pallet_democracy::Config for Runtime {
    type Proposal = Call;
    type Event = Event;
    type Currency = Balances;
    type EnactmentPeriod = EnactmentPeriod;
    type LaunchPeriod = LaunchPeriod;
    type VotingPeriod = VotingPeriod;
    type MinimumDeposit = MinimumDeposit;
    /// A straight majority of the council can decide what their next motion is.
    type ExternalOrigin =
        pallet_collective::EnsureProportionAtLeast<_1, _2, AccountId, CouncilCollective>;
    /// A super-majority can have the next scheduled referendum be a straight majority-carries vote.
    type ExternalMajorityOrigin =
        pallet_collective::EnsureProportionAtLeast<_3, _4, AccountId, CouncilCollective>;
    /// A unanimous council can have the next scheduled referendum be a straight default-carries
    /// (NTB) vote.
    type ExternalDefaultOrigin =
        pallet_collective::EnsureProportionAtLeast<_1, _1, AccountId, CouncilCollective>;
    /// Two thirds of the technical committee can have an ExternalMajority/ExternalDefault vote
    /// be tabled immediately and with a shorter voting/enactment period.
    type FastTrackOrigin =
        pallet_collective::EnsureProportionAtLeast<_2, _3, AccountId, TechnicalCollective>;
    type InstantOrigin =
        pallet_collective::EnsureProportionAtLeast<_1, _1, AccountId, TechnicalCollective>;
    type InstantAllowed = InstantAllowed;
    type FastTrackVotingPeriod = FastTrackVotingPeriod;
    // To cancel a proposal which has been passed, 2/3 of the council must agree to it.
    type CancellationOrigin =
        pallet_collective::EnsureProportionAtLeast<_2, _3, AccountId, CouncilCollective>;
    // To cancel a proposal before it has been passed, the technical committee must be unanimous or
    // Root must agree.
    type CancelProposalOrigin = EnsureOneOf<
        AccountId,
        EnsureRoot<AccountId>,
        pallet_collective::EnsureProportionAtLeast<_1, _1, AccountId, TechnicalCollective>,
    >;
    type BlacklistOrigin = EnsureRoot<AccountId>;
    // Any single technical committee member may veto a coming council proposal, however they can
    // only do it once and it lasts only for the cool-off period.
    type VetoOrigin = pallet_collective::EnsureMember<AccountId, TechnicalCollective>;
    type CooloffPeriod = CooloffPeriod;
    type PreimageByteDeposit = PreimageByteDeposit;
    type OperationalPreimageOrigin = pallet_collective::EnsureMember<AccountId, CouncilCollective>;
    type Slash = Treasury;
    type Scheduler = Scheduler;
    type PalletsOrigin = OriginCaller;
    type MaxVotes = MaxVotes;
    type WeightInfo = pallet_democracy::weights::SubstrateWeight<Runtime>;
    type MaxProposals = MaxProposals;
}

parameter_types! {
    pub const CouncilMotionDuration: BlockNumber = 5 * DAYS;
    pub const CouncilMaxProposals: u32 = 100;
    pub const CouncilMaxMembers: u32 = 100;
}

type CouncilCollective = pallet_collective::Instance1;
impl pallet_collective::Config<CouncilCollective> for Runtime {
    type Origin = Origin;
    type Proposal = Call;
    type Event = Event;
    type MotionDuration = CouncilMotionDuration;
    type MaxProposals = CouncilMaxProposals;
    type MaxMembers = CouncilMaxMembers;
    type DefaultVote = pallet_collective::PrimeDefaultVote;
    type WeightInfo = pallet_collective::weights::SubstrateWeight<Runtime>;
}

parameter_types! {
    pub const CandidacyBond: Balance = 10 * DOLLARS;
    // 1 storage item created, key size is 32 bytes, value size is 16+16.
    pub const VotingBondBase: Balance = deposit(1, 64);
    // additional data per vote is 32 bytes (account id).
    pub const VotingBondFactor: Balance = deposit(0, 32);
    pub const TermDuration: BlockNumber = 7 * DAYS;
    pub const DesiredMembers: u32 = 13;
    pub const DesiredRunnersUp: u32 = 7;
    pub const ElectionsPhragmenPalletId: LockIdentifier = *b"phrelect";
}

// Make sure that there are no more than `MaxMembers` members elected via elections-phragmen.
const_assert!(DesiredMembers::get() <= CouncilMaxMembers::get());

impl pallet_elections_phragmen::Config for Runtime {
    type Event = Event;
    type PalletId = ElectionsPhragmenPalletId;
    type Currency = Balances;
    type ChangeMembers = Council;
    // NOTE: this implies that council's genesis members cannot be set directly and must come from
    // this module.
    type InitializeMembers = Council;
    type CurrencyToVote = U128CurrencyToVote;
    type CandidacyBond = CandidacyBond;
    type VotingBondBase = VotingBondBase;
    type VotingBondFactor = VotingBondFactor;
    type LoserCandidate = ();
    type KickedMember = ();
    type DesiredMembers = DesiredMembers;
    type DesiredRunnersUp = DesiredRunnersUp;
    type TermDuration = TermDuration;
    type WeightInfo = pallet_elections_phragmen::weights::SubstrateWeight<Runtime>;
}

parameter_types! {
    pub const TechnicalMotionDuration: BlockNumber = 5 * DAYS;
    pub const TechnicalMaxProposals: u32 = 100;
    pub const TechnicalMaxMembers: u32 = 100;
}

type TechnicalCollective = pallet_collective::Instance2;
impl pallet_collective::Config<TechnicalCollective> for Runtime {
    type Origin = Origin;
    type Proposal = Call;
    type Event = Event;
    type MotionDuration = TechnicalMotionDuration;
    type MaxProposals = TechnicalMaxProposals;
    type MaxMembers = TechnicalMaxMembers;
    type DefaultVote = pallet_collective::PrimeDefaultVote;
    type WeightInfo = pallet_collective::weights::SubstrateWeight<Runtime>;
}

type EnsureRootOrHalfCouncil = EnsureOneOf<
    AccountId,
    EnsureRoot<AccountId>,
    pallet_collective::EnsureProportionMoreThan<_1, _2, AccountId, CouncilCollective>,
>;
impl pallet_membership::Config<pallet_membership::Instance1> for Runtime {
    type Event = Event;
    type AddOrigin = EnsureRootOrHalfCouncil;
    type RemoveOrigin = EnsureRootOrHalfCouncil;
    type SwapOrigin = EnsureRootOrHalfCouncil;
    type ResetOrigin = EnsureRootOrHalfCouncil;
    type PrimeOrigin = EnsureRootOrHalfCouncil;
    type MembershipInitialized = TechnicalCommittee;
    type MembershipChanged = TechnicalCommittee;
    type MaxMembers = TechnicalMaxMembers;
    type WeightInfo = pallet_membership::weights::SubstrateWeight<Runtime>;
}

parameter_types! {
    pub MaximumSchedulerWeight: Weight = Perbill::from_percent(80) *
        BlockWeights::get().max_block;
    pub const MaxScheduledPerBlock: u32 = 50;
}

impl pallet_scheduler::Config for Runtime {
    type Event = Event;
    type Origin = Origin;
    type PalletsOrigin = OriginCaller;
    type Call = Call;
    type MaximumWeight = MaximumSchedulerWeight;
    type ScheduleOrigin = EnsureRoot<AccountId>;
    type MaxScheduledPerBlock = MaxScheduledPerBlock;
    type WeightInfo = pallet_scheduler::weights::SubstrateWeight<Runtime>;
}

parameter_types! {
    pub const ProposalBond: Permill = Permill::from_percent(5);
    pub const ProposalBondMinimum: Balance = 1 * DOLLARS;
    pub const SpendPeriod: BlockNumber = 1 * DAYS;
    pub const Burn: Permill = Permill::from_percent(50);
    pub const TipCountdown: BlockNumber = 1 * DAYS;
    pub const TipFindersFee: Percent = Percent::from_percent(20);
    pub const TipReportDepositBase: Balance = 1 * DOLLARS;
    pub const TreasuryPalletId: PalletId = PalletId(*b"par/trsy");
    pub const MaxApprovals: u32 = 100;
}

impl pallet_treasury::Config for Runtime {
    type PalletId = TreasuryPalletId;
    type Currency = Balances;
    type ApproveOrigin = EnsureOneOf<
        AccountId,
        EnsureRoot<AccountId>,
        pallet_collective::EnsureProportionAtLeast<_3, _5, AccountId, CouncilCollective>,
    >;
    type RejectOrigin = EnsureOneOf<
        AccountId,
        EnsureRoot<AccountId>,
        pallet_collective::EnsureProportionMoreThan<_1, _2, AccountId, CouncilCollective>,
    >;
    type Event = Event;
    type OnSlash = ();
    type ProposalBond = ProposalBond;
    type ProposalBondMinimum = ProposalBondMinimum;
    type SpendPeriod = SpendPeriod;
    type Burn = Burn;
    type BurnDestination = ();
    type SpendFunds = ();
    type WeightInfo = pallet_treasury::weights::SubstrateWeight<Runtime>;
    type MaxApprovals = MaxApprovals;
}

parameter_types! {
    pub const OracleMaxMembers: u32 = 100;
}

type OracleMembershipInstance = pallet_membership::Instance2;
impl pallet_membership::Config<OracleMembershipInstance> for Runtime {
    type Event = Event;
    type AddOrigin = EnsureRoot<AccountId>;
    type RemoveOrigin = EnsureRoot<AccountId>;
    type SwapOrigin = EnsureRoot<AccountId>;
    type ResetOrigin = EnsureRoot<AccountId>;
    type PrimeOrigin = EnsureRoot<AccountId>;
    type MembershipInitialized = ();
    type MembershipChanged = ();
    type MaxMembers = OracleMaxMembers;
    type WeightInfo = ();
}

// Configure ORML pallets to include in runtime.

parameter_type_with_key! {
    pub ExistentialDeposits: |_currency_id: CurrencyId| -> Balance {
        Zero::zero()
    };
}

parameter_types! {
   pub TreasuryAccount: AccountId = TreasuryPalletId::get().into_account();
}

impl orml_tokens::Config for Runtime {
    type Event = Event;
    type Balance = Balance;
    type Amount = Amount;
    type CurrencyId = CurrencyId;
    type OnDust = orml_tokens::TransferDust<Runtime, TreasuryAccount>;
    type WeightInfo = ();
    type ExistentialDeposits = ExistentialDeposits;
    type MaxLocks = MaxLocks;
}

parameter_types! {
    pub const GetNativeCurrencyId: CurrencyId = CurrencyId::Native;
}
impl orml_currencies::Config for Runtime {
    type Event = Event;
    type MultiCurrency = Tokens;
    type NativeCurrency = BasicCurrencyAdapter<Runtime, Balances, Amount, BlockNumber>;
    type GetNativeCurrencyId = GetNativeCurrencyId;
    type WeightInfo = ();
}

parameter_types! {
    pub const MinimumCount: u32 = 1;
    pub const ExpiresIn: Moment = 1000 * 60 * 60; // 60 mins
    pub const MaxHasDispatchedSize: u32 = 100;
    pub ZeroAccountId: AccountId = AccountId::from([0u8; 32]);
}
type ParallelDataProvider = orml_oracle::Instance1;
impl orml_oracle::Config<ParallelDataProvider> for Runtime {
    type Event = Event;
    type OnNewData = ();
    type CombineData =
        orml_oracle::DefaultCombineData<Runtime, MinimumCount, ExpiresIn, ParallelDataProvider>;
    type Time = Timestamp;
    type OracleKey = CurrencyId;
    type OracleValue = PriceWithDecimal;
    type RootOperatorAccountId = ZeroAccountId;
    type MaxHasDispatchedSize = MaxHasDispatchedSize;
    type WeightInfo = ();
    type Members = OracleMembership;
}

// Configure Parallel pallets to include in runtime.

parameter_types! {
    pub const LoansPalletId: PalletId = PalletId(*b"par/loan");
}
impl pallet_loans::Config for Runtime {
    type Event = Event;
    type Currency = Currencies;
    type PalletId = LoansPalletId;
    type PriceFeeder = Prices;
    type ReserveOrigin = EnsureRootOrHalfCouncil;
    type UpdateOrigin = EnsureRootOrHalfCouncil;
    type WeightInfo = pallet_loans::weights::SubstrateWeight<Runtime>;
    type UnixTime = Timestamp;
}

pub type TimeStampedPrice = orml_oracle::TimestampedValue<PriceWithDecimal, Moment>;
pub struct AggregatedDataProvider;
impl DataProvider<CurrencyId, TimeStampedPrice> for AggregatedDataProvider {
    fn get(key: &CurrencyId) -> Option<TimeStampedPrice> {
        Oracle::get(key)
    }
}
impl pallet_prices::Config for Runtime {
    type Event = Event;
    type Source = AggregatedDataProvider;
    type FeederOrigin = EnsureRoot<AccountId>;
}

parameter_types! {
    pub const LockPeriod: u64 = 20000; // in milli-seconds
    pub const LiquidateFactor: Percent = Percent::from_percent(50);
}
impl pallet_liquidation::Config for Runtime {
    type AuthorityId = pallet_liquidation::crypto::AuthId;
    type LockPeriod = LockPeriod;
    type LiquidateFactor = LiquidateFactor;
}

parameter_types! {
    pub const StakingPalletId: PalletId = PalletId(*b"par/stak");
    pub const StakingCurrency: CurrencyId = CurrencyId::KSM;
    pub const LiquidCurrency: CurrencyId = CurrencyId::xKSM;
    pub const MaxWithdrawAmount: Balance = 1000_000_000_000_000;
    pub const MaxAccountProcessingUnstake: u32 = 5;
}

impl pallet_liquid_staking::Config for Runtime {
    type Event = Event;
    type Currency = Currencies;
    type PalletId = StakingPalletId;
    type StakingCurrency = StakingCurrency;
    type LiquidCurrency = LiquidCurrency;
    type WithdrawOrigin = EnsureRoot<AccountId>;
    type MaxWithdrawAmount = MaxWithdrawAmount;
    type MaxAccountProcessingUnstake = MaxAccountProcessingUnstake;
<<<<<<< HEAD
    type WeightInfo = pallet_liquid_staking::weights::SubstrateWeight<Runtime>;
=======
    type XTransfer = ();
>>>>>>> 2bb80a4e
}

impl<LocalCall> frame_system::offchain::CreateSignedTransaction<LocalCall> for Runtime
where
    Call: From<LocalCall>,
{
    fn create_transaction<C: frame_system::offchain::AppCrypto<Self::Public, Self::Signature>>(
        call: Call,
        public: <Signature as traits::Verify>::Signer,
        account: AccountId,
        index: Index,
    ) -> Option<(
        Call,
        <UncheckedExtrinsic as traits::Extrinsic>::SignaturePayload,
    )> {
        let period = BlockHashCount::get() as u64;
        let current_block = System::block_number()
            .saturated_into::<u64>()
            .saturating_sub(1);
        let tip = 0;
        let extra: SignedExtra = (
            frame_system::CheckSpecVersion::<Runtime>::new(),
            frame_system::CheckTxVersion::<Runtime>::new(),
            frame_system::CheckGenesis::<Runtime>::new(),
            frame_system::CheckEra::<Runtime>::from(generic::Era::mortal(period, current_block)),
            frame_system::CheckNonce::<Runtime>::from(index),
            frame_system::CheckWeight::<Runtime>::new(),
            pallet_transaction_payment::ChargeTransactionPayment::<Runtime>::from(tip),
        );

        let raw_payload = SignedPayload::new(call, extra)
            .map_err(|e| {
                log::error!("SignedPayload error: {:?}", e);
            })
            .ok()?;
        let signature = raw_payload.using_encoded(|payload| C::sign(payload, public))?;
        let address = account;
        let (call, extra, _) = raw_payload.deconstruct();
        Some((
            call,
            (
                sp_runtime::MultiAddress::Id(address),
                signature.into(),
                extra,
            ),
        ))
    }
}

impl frame_system::offchain::SigningTypes for Runtime {
    type Public = <Signature as traits::Verify>::Signer;
    type Signature = Signature;
}

impl<C> frame_system::offchain::SendTransactionTypes<C> for Runtime
where
    Call: From<C>,
{
    type OverarchingCall = Call;
    type Extrinsic = UncheckedExtrinsic;
}

// Create the runtime by composing the FRAME pallets that were previously configured.
construct_runtime!(
    pub enum Runtime where
        Block = Block,
        NodeBlock = opaque::Block,
        UncheckedExtrinsic = UncheckedExtrinsic
    {
        // System, Utility
        System: frame_system::{Pallet, Call, Config, Storage, Event<T>},
        Timestamp: pallet_timestamp::{Pallet, Call, Storage, Inherent},
        Utility: pallet_utility::{Pallet, Call, Event},
        Multisig: pallet_multisig::{Pallet, Call, Storage, Event<T>},

        // Consensus
        Aura: pallet_aura::{Pallet, Config<T>},
        Grandpa: pallet_grandpa::{Pallet, Call, Storage, Config, Event},

        // Currencies
        Balances: pallet_balances::{Pallet, Call, Storage, Config<T>, Event<T>},
        TransactionPayment: pallet_transaction_payment::{Pallet, Storage},

        // Governance
        Sudo: pallet_sudo::{Pallet, Call, Config<T>, Storage, Event<T>},
        Democracy: pallet_democracy::{Pallet, Call, Storage, Config<T>, Event<T>},
        Council: pallet_collective::<Instance1>::{Pallet, Call, Storage, Origin<T>, Event<T>, Config<T>},
        TechnicalCommittee: pallet_collective::<Instance2>::{Pallet, Call, Storage, Origin<T>, Event<T>, Config<T>},
        Treasury: pallet_treasury::{Pallet, Call, Storage, Config, Event<T>},
        Scheduler: pallet_scheduler::{Pallet, Call, Storage, Event<T>},
        Elections: pallet_elections_phragmen::{Pallet, Call, Storage, Event<T>, Config<T>},
        TechnicalMembership: pallet_membership::<Instance1>::{Pallet, Call, Storage, Event<T>, Config<T>},

        // Oracles
        OracleMembership: pallet_membership::<Instance2>::{Pallet, Call, Storage, Event<T>, Config<T>},

        // ORML
        Currencies: orml_currencies::{Pallet, Call, Event<T>},
        Tokens: orml_tokens::{Pallet, Storage, Event<T>, Config<T>},
        Oracle: orml_oracle::<Instance1>::{Pallet, Storage, Call,  Event<T>},

        // Parallel
        Loans: pallet_loans::{Pallet, Call, Storage, Event<T>, Config},
        Prices: pallet_prices::{Pallet, Storage, Call, Event<T>},
        Liquidation: pallet_liquidation::{Pallet, Call},
        LiquidStaking: pallet_liquid_staking::{Pallet, Call, Storage, Event<T>, Config},
    }
);

/// The address format for describing accounts.
pub type Address = sp_runtime::MultiAddress<AccountId, ()>;
/// Block header type as expected by this runtime.
pub type Header = generic::Header<BlockNumber, BlakeTwo256>;
/// Block type as expected by this runtime.
pub type Block = generic::Block<Header, UncheckedExtrinsic>;
/// A Block signed with a Justification
pub type SignedBlock = generic::SignedBlock<Block>;
/// BlockId type as expected by this runtime.
pub type BlockId = generic::BlockId<Block>;
/// The SignedExtension to the basic transaction logic.
pub type SignedExtra = (
    frame_system::CheckSpecVersion<Runtime>,
    frame_system::CheckTxVersion<Runtime>,
    frame_system::CheckGenesis<Runtime>,
    frame_system::CheckEra<Runtime>,
    frame_system::CheckNonce<Runtime>,
    frame_system::CheckWeight<Runtime>,
    pallet_transaction_payment::ChargeTransactionPayment<Runtime>,
);
/// Unchecked extrinsic type as expected by this runtime.
pub type UncheckedExtrinsic = generic::UncheckedExtrinsic<Address, Call, Signature, SignedExtra>;
/// The payload being signed in transactions.
pub type SignedPayload = generic::SignedPayload<Call, SignedExtra>;
/// Extrinsic type that has already been checked.
pub type CheckedExtrinsic = generic::CheckedExtrinsic<AccountId, Call, SignedExtra>;
/// Executive: handles dispatch to the various modules.
pub type Executive = frame_executive::Executive<
    Runtime,
    Block,
    frame_system::ChainContext<Runtime>,
    Runtime,
    AllPallets,
>;

impl_runtime_apis! {
    impl sp_api::Core<Block> for Runtime {
        fn version() -> RuntimeVersion {
            VERSION
        }

        fn execute_block(block: Block) {
            Executive::execute_block(block)
        }

        fn initialize_block(header: &<Block as BlockT>::Header) {
            Executive::initialize_block(header)
        }
    }

    impl sp_api::Metadata<Block> for Runtime {
        fn metadata() -> OpaqueMetadata {
            Runtime::metadata().into()
        }
    }

    impl sp_block_builder::BlockBuilder<Block> for Runtime {
        fn apply_extrinsic(extrinsic: <Block as BlockT>::Extrinsic) -> ApplyExtrinsicResult {
            Executive::apply_extrinsic(extrinsic)
        }

        fn finalize_block() -> <Block as BlockT>::Header {
            Executive::finalize_block()
        }

        fn inherent_extrinsics(data: sp_inherents::InherentData) ->
            Vec<<Block as BlockT>::Extrinsic> {
            data.create_extrinsics()
        }

        fn check_inherents(
            block: Block,
            data: sp_inherents::InherentData,
        ) -> sp_inherents::CheckInherentsResult {
            data.check_extrinsics(&block)
        }
    }

    impl sp_transaction_pool::runtime_api::TaggedTransactionQueue<Block> for Runtime {
        fn validate_transaction(
            source: TransactionSource,
            tx: <Block as BlockT>::Extrinsic,
        ) -> TransactionValidity {
            Executive::validate_transaction(source, tx)
        }
    }

    impl sp_offchain::OffchainWorkerApi<Block> for Runtime {
        fn offchain_worker(header: &<Block as BlockT>::Header) {
            Executive::offchain_worker(header)
        }
    }

    impl sp_consensus_aura::AuraApi<Block, AuraId> for Runtime {
        fn slot_duration() -> SlotDuration {
            SlotDuration::from_millis(Aura::slot_duration())
        }

        fn authorities() -> Vec<AuraId> {
            Aura::authorities()
        }
    }

    impl sp_session::SessionKeys<Block> for Runtime {
        fn generate_session_keys(seed: Option<Vec<u8>>) -> Vec<u8> {
            opaque::SessionKeys::generate(seed)
        }

        fn decode_session_keys(
            encoded: Vec<u8>,
        ) -> Option<Vec<(Vec<u8>, KeyTypeId)>> {
            opaque::SessionKeys::decode_into_raw_public_keys(&encoded)
        }
    }

    impl fg_primitives::GrandpaApi<Block> for Runtime {
        fn grandpa_authorities() -> GrandpaAuthorityList {
            Grandpa::grandpa_authorities()
        }

        fn submit_report_equivocation_unsigned_extrinsic(
            _equivocation_proof: fg_primitives::EquivocationProof<
                <Block as BlockT>::Hash,
                NumberFor<Block>,
            >,
            _key_owner_proof: fg_primitives::OpaqueKeyOwnershipProof,
        ) -> Option<()> {
            None
        }

        fn generate_key_ownership_proof(
            _set_id: fg_primitives::SetId,
            _authority_id: GrandpaId,
        ) -> Option<fg_primitives::OpaqueKeyOwnershipProof> {
            // NOTE: this is the only implementation possible since we've
            // defined our key owner proof type as a bottom type (i.e. a type
            // with no values).
            None
        }
    }

    impl frame_system_rpc_runtime_api::AccountNonceApi<Block, AccountId, Index> for Runtime {
        fn account_nonce(account: AccountId) -> Index {
            System::account_nonce(account)
        }
    }

    impl pallet_transaction_payment_rpc_runtime_api::TransactionPaymentApi<Block, Balance>
        for Runtime {
        fn query_info(
            uxt: <Block as BlockT>::Extrinsic,
            len: u32,
        ) -> pallet_transaction_payment_rpc_runtime_api::RuntimeDispatchInfo<Balance> {
            TransactionPayment::query_info(uxt, len)
        }
        fn query_fee_details(
            uxt: <Block as BlockT>::Extrinsic,
            len: u32,
        ) -> pallet_transaction_payment::FeeDetails<Balance> {
            TransactionPayment::query_fee_details(uxt, len)
        }
    }

    impl orml_oracle_rpc_runtime_api::OracleApi<
        Block,
        DataProviderId,
        CurrencyId,
        TimeStampedPrice,
    > for Runtime {
        fn get_value(provider_id: DataProviderId, key: CurrencyId) -> Option<TimeStampedPrice> {
            match provider_id {
                DataProviderId::Aggregated => Oracle::get_no_op(&key)
            }
        }

        fn get_all_values(provider_id: DataProviderId) -> Vec<(CurrencyId, Option<TimeStampedPrice>)> {
            match provider_id {
                DataProviderId::Aggregated => Oracle::get_all_values()
            }
        }
    }

    #[cfg(feature = "runtime-benchmarks")]
    impl frame_benchmarking::Benchmark<Block> for Runtime {
        fn dispatch_benchmark(
            config: frame_benchmarking::BenchmarkConfig
        ) -> Result<Vec<frame_benchmarking::BenchmarkBatch>, sp_runtime::RuntimeString> {
            use frame_benchmarking::{Benchmarking, BenchmarkBatch, add_benchmark, TrackedStorageKey};

            use pallet_loans_benchmarking::Pallet as LoansBench;
            use frame_system_benchmarking::Pallet as SystemBench;

            impl pallet_loans_benchmarking::Config for Runtime {}
            impl frame_system_benchmarking::Config for Runtime {}

            let whitelist: Vec<TrackedStorageKey> = vec![
                // Block Number
                hex_literal::hex!("26aa394eea5630e07c48ae0c9558cef702a5c1b19ab7a04f536c519aca4983ac")
                    .to_vec().into(),
                // Total Issuance
                hex_literal::hex!("c2261276cc9d1f8598ea4b6a74b15c2f57c875e4cff74148e4628f264b974c80")
                    .to_vec().into(),
                // Execution Phase
                hex_literal::hex!("26aa394eea5630e07c48ae0c9558cef7ff553b5a9862a516939d82b3d3d8661a")
                    .to_vec().into(),
                // Event Count
                hex_literal::hex!("26aa394eea5630e07c48ae0c9558cef70a98fdbe9ce6c55837576c60c7af3850")
                    .to_vec().into(),
                // System Events
                hex_literal::hex!("26aa394eea5630e07c48ae0c9558cef780d41e5e16056765bc8461851072c9d7")
                    .to_vec().into(),
            ];

            let mut batches = Vec::<BenchmarkBatch>::new();
            let params = (&config, &whitelist);

            add_benchmark!(params, batches, frame_system, SystemBench::<Runtime>);
            add_benchmark!(params, batches, pallet_balances, Balances);
            add_benchmark!(params, batches, pallet_timestamp, Timestamp);
            add_benchmark!(params, batches, pallet_loans, LoansBench::<Runtime>);
            add_benchmark!(params, batches, pallet_liquid_staking, LiquidStaking);

            if batches.is_empty() { return Err("Benchmark not found for this pallet.".into()) }
            Ok(batches)
        }
    }
}<|MERGE_RESOLUTION|>--- conflicted
+++ resolved
@@ -606,11 +606,8 @@
     type WithdrawOrigin = EnsureRoot<AccountId>;
     type MaxWithdrawAmount = MaxWithdrawAmount;
     type MaxAccountProcessingUnstake = MaxAccountProcessingUnstake;
-<<<<<<< HEAD
     type WeightInfo = pallet_liquid_staking::weights::SubstrateWeight<Runtime>;
-=======
     type XTransfer = ();
->>>>>>> 2bb80a4e
 }
 
 impl<LocalCall> frame_system::offchain::CreateSignedTransaction<LocalCall> for Runtime
