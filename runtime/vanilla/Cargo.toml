[package]
authors     = ['Parallel Team']
build       = 'build.rs'
description = 'A decentralized lending protocol which allow users to earn "double interests" from staking and lending'
edition     = '2018'
homepage    = 'https://parallel.fi'
license     = 'Apache'
name        = 'vanilla-runtime'
repository  = 'https://github.com/parallel-finance/parallel'
version     = '1.7.2'

[package.metadata.docs.rs]
targets = ['x86_64-unknown-linux-gnu']

[dependencies]
codec             = { package = 'parity-scale-codec', version = '2.3.1', default-features = false, features = ['derive'] }
hex-literal       = '0.3.3'
serde             = { version = '1', features = ['derive'], optional = true }
smallvec          = '1.6.1'
static_assertions = '1.1.0'

# Substrate dependencies
frame-benchmarking                         = { git = 'https://github.com/paritytech/substrate.git', branch = 'polkadot-v0.9.12', default-features = false, optional = true }
frame-executive                            = { git = 'https://github.com/paritytech/substrate.git', branch = 'polkadot-v0.9.12', default-features = false }
frame-support                              = { git = 'https://github.com/paritytech/substrate.git', branch = 'polkadot-v0.9.12', default-features = false }
frame-system                               = { git = 'https://github.com/paritytech/substrate.git', branch = 'polkadot-v0.9.12', default-features = false }
frame-system-benchmarking                  = { git = 'https://github.com/paritytech/substrate.git', branch = 'polkadot-v0.9.12', default-features = false, optional = true }
frame-system-rpc-runtime-api               = { git = 'https://github.com/paritytech/substrate.git', branch = 'polkadot-v0.9.12', default-features = false }
frame-try-runtime                          = { git = 'https://github.com/paritytech/substrate.git', branch = 'polkadot-v0.9.12', default-features = false, optional = true }
pallet-assets                              = { git = 'https://github.com/paritytech/substrate.git', branch = 'polkadot-v0.9.12', default-features = false }
pallet-aura                                = { git = 'https://github.com/paritytech/substrate.git', branch = 'polkadot-v0.9.12', default-features = false }
pallet-authorship                          = { git = 'https://github.com/paritytech/substrate.git', branch = 'polkadot-v0.9.12', default-features = false }
pallet-balances                            = { git = 'https://github.com/paritytech/substrate.git', branch = 'polkadot-v0.9.12', default-features = false }
pallet-collective                          = { git = 'https://github.com/paritytech/substrate.git', branch = 'polkadot-v0.9.12', default-features = false }
pallet-democracy                           = { git = 'https://github.com/paritytech/substrate.git', branch = 'polkadot-v0.9.12', default-features = false }
pallet-membership                          = { git = 'https://github.com/paritytech/substrate.git', branch = 'polkadot-v0.9.12', default-features = false }
pallet-multisig                            = { git = 'https://github.com/paritytech/substrate.git', branch = 'polkadot-v0.9.12', default-features = false }
pallet-proxy                               = { git = 'https://github.com/paritytech/substrate.git', branch = 'polkadot-v0.9.12', default-features = false }
pallet-scheduler                           = { git = 'https://github.com/paritytech/substrate.git', branch = 'polkadot-v0.9.12', default-features = false }
pallet-session                             = { git = 'https://github.com/paritytech/substrate.git', branch = 'polkadot-v0.9.12', default-features = false }
pallet-sudo                                = { git = 'https://github.com/paritytech/substrate.git', branch = 'polkadot-v0.9.12', default-features = false }
pallet-timestamp                           = { git = 'https://github.com/paritytech/substrate.git', branch = 'polkadot-v0.9.12', default-features = false }
pallet-transaction-payment                 = { git = 'https://github.com/paritytech/substrate.git', branch = 'polkadot-v0.9.12', default-features = false }
pallet-transaction-payment-rpc-runtime-api = { git = 'https://github.com/paritytech/substrate.git', branch = 'polkadot-v0.9.12', default-features = false }
pallet-treasury                            = { git = 'https://github.com/paritytech/substrate.git', branch = 'polkadot-v0.9.12', default-features = false }
pallet-utility                             = { git = 'https://github.com/paritytech/substrate.git', branch = 'polkadot-v0.9.12', default-features = false }
scale-info                                 = { version = '1.0', default-features = false, features = ['derive'] }
sp-api                                     = { git = 'https://github.com/paritytech/substrate.git', branch = 'polkadot-v0.9.12', default-features = false }
sp-block-builder                           = { git = 'https://github.com/paritytech/substrate.git', branch = 'polkadot-v0.9.12', default-features = false }
sp-consensus-aura                          = { git = 'https://github.com/paritytech/substrate.git', branch = 'polkadot-v0.9.12', default-features = false }
sp-core                                    = { git = 'https://github.com/paritytech/substrate.git', branch = 'polkadot-v0.9.12', default-features = false }
sp-inherents                               = { git = 'https://github.com/paritytech/substrate.git', branch = 'polkadot-v0.9.12', default-features = false }
sp-offchain                                = { git = 'https://github.com/paritytech/substrate.git', branch = 'polkadot-v0.9.12', default-features = false }
sp-runtime                                 = { git = 'https://github.com/paritytech/substrate.git', branch = 'polkadot-v0.9.12', default-features = false }
sp-session                                 = { git = 'https://github.com/paritytech/substrate.git', branch = 'polkadot-v0.9.12', default-features = false }
sp-std                                     = { git = 'https://github.com/paritytech/substrate.git', branch = 'polkadot-v0.9.12', default-features = false }
sp-transaction-pool                        = { git = 'https://github.com/paritytech/substrate.git', branch = 'polkadot-v0.9.12', default-features = false }
sp-version                                 = { git = 'https://github.com/paritytech/substrate.git', branch = 'polkadot-v0.9.12', default-features = false }

# Polkadot dependencies
pallet-xcm              = { git = 'https://github.com/paritytech/polkadot.git', branch = 'release-v0.9.12', default-features = false }
polkadot-parachain      = { git = 'https://github.com/paritytech/polkadot.git', branch = 'release-v0.9.12', default-features = false }
polkadot-runtime-common = { git = 'https://github.com/paritytech/polkadot.git', branch = 'release-v0.9.12', default-features = false }
xcm                     = { git = 'https://github.com/paritytech/polkadot.git', branch = 'release-v0.9.12', default-features = false }
xcm-builder             = { git = 'https://github.com/paritytech/polkadot.git', branch = 'release-v0.9.12', default-features = false }
xcm-executor            = { git = 'https://github.com/paritytech/polkadot.git', branch = 'release-v0.9.12', default-features = false }

# Cumulus dependencies
cumulus-pallet-aura-ext         = { git = 'https://github.com/paritytech/cumulus.git', branch = 'polkadot-v0.9.12', default-features = false }
cumulus-pallet-dmp-queue        = { git = 'https://github.com/paritytech/cumulus.git', branch = 'polkadot-v0.9.12', default-features = false }
cumulus-pallet-parachain-system = { git = 'https://github.com/paritytech/cumulus.git', branch = 'polkadot-v0.9.12', default-features = false }
cumulus-pallet-xcm              = { git = 'https://github.com/paritytech/cumulus.git', branch = 'polkadot-v0.9.12', default-features = false }
cumulus-pallet-xcmp-queue       = { git = 'https://github.com/paritytech/cumulus.git', branch = 'polkadot-v0.9.12', default-features = false }
cumulus-primitives-core         = { git = 'https://github.com/paritytech/cumulus.git', branch = 'polkadot-v0.9.12', default-features = false }
cumulus-primitives-timestamp    = { git = 'https://github.com/paritytech/cumulus.git', branch = 'polkadot-v0.9.12', default-features = false }
cumulus-primitives-utility      = { git = 'https://github.com/paritytech/cumulus.git', branch = 'polkadot-v0.9.12', default-features = false }
pallet-collator-selection       = { git = 'https://github.com/paritytech/cumulus.git', branch = 'polkadot-v0.9.12', default-features = false }
parachain-info                  = { git = 'https://github.com/paritytech/cumulus.git', branch = 'polkadot-v0.9.12', default-features = false }

# ORML dependencies
orml-oracle                 = { git = 'https://github.com/open-web3-stack/open-runtime-module-library.git', default-features = false }
orml-oracle-rpc-runtime-api = { git = 'https://github.com/open-web3-stack/open-runtime-module-library.git', default-features = false }
orml-traits                 = { git = 'https://github.com/open-web3-stack/open-runtime-module-library.git', default-features = false }
orml-vesting                = { git = 'https://github.com/open-web3-stack/open-runtime-module-library.git', default-features = false }
orml-xcm                    = { git = 'https://github.com/open-web3-stack/open-runtime-module-library.git', default-features = false }
orml-xcm-support            = { git = 'https://github.com/open-web3-stack/open-runtime-module-library.git', default-features = false }
orml-xtokens                = { git = 'https://github.com/open-web3-stack/open-runtime-module-library.git', default-features = false }

# Parallel dependencies
pallet-amm                   = { path = '../../pallets/amm', default-features = false }
pallet-currency-adapter      = { path = '../../pallets/currency-adapter', default-features = false }
<<<<<<< HEAD
pallet-liquidity-mining      = { path = '../../pallets/liquidity-mining', default-features = false }
=======
>>>>>>> de29f1f2
pallet-liquid-staking        = { path = '../../pallets/liquid-staking', default-features = false }
pallet-liquidation           = { path = '../../pallets/liquidation', default-features = false }
pallet-liquidity-mining      = { path = '../../pallets/liquidity-mining', default-features = false }
pallet-loans                 = { path = '../../pallets/loans', default-features = false }
pallet-loans-rpc-runtime-api = { path = '../../pallets/loans/rpc/runtime-api', default-features = false }
pallet-nominee-election      = { path = '../../pallets/nominee-election', default-features = false }
pallet-prices                = { path = '../../pallets/prices', default-features = false }
pallet-router                = { path = '../../pallets/router', default-features = false }
primitives                   = { package = 'parallel-primitives', path = '../../primitives', default-features = false }

[build-dependencies.substrate-wasm-builder]
branch = 'polkadot-v0.9.12'
git    = 'https://github.com/paritytech/substrate.git'

[dev-dependencies]
sp-io = { git = 'https://github.com/paritytech/substrate.git', branch = 'polkadot-v0.9.12', default-features = false }

[features]
default            = ['std']
runtime-benchmarks = [
  'sp-runtime/runtime-benchmarks',
  'frame-benchmarking',
  'frame-support/runtime-benchmarks',
  'frame-system-benchmarking',
  'frame-system/runtime-benchmarks',
  'pallet-balances/runtime-benchmarks',
  'pallet-timestamp/runtime-benchmarks',
  'pallet-loans/runtime-benchmarks',
  'pallet-liquid-staking/runtime-benchmarks',
  'pallet-amm/runtime-benchmarks',
  'pallet-collective/runtime-benchmarks',
  'pallet-xcm/runtime-benchmarks',
  'xcm-builder/runtime-benchmarks',
  'pallet-multisig/runtime-benchmarks',
  'pallet-membership/runtime-benchmarks',
  'pallet-router/runtime-benchmarks',
  'pallet-liquidity-mining/runtime-benchmarks',
]
std                = [
  'codec/std',
  'serde',
  'scale-info/std',
  'sp-api/std',
  'sp-std/std',
  'sp-core/std',
  'sp-runtime/std',
  'sp-version/std',
  'sp-offchain/std',
  'sp-session/std',
  'sp-block-builder/std',
  'sp-transaction-pool/std',
  'sp-inherents/std',
  'sp-consensus-aura/std',
  'frame-support/std',
  'frame-executive/std',
  'frame-system/std',
  'frame-benchmarking/std',
  'frame-system-rpc-runtime-api/std',
  'pallet-balances/std',
  'pallet-xcm/std',
  'pallet-timestamp/std',
  'pallet-sudo/std',
  'pallet-transaction-payment/std',
  'pallet-transaction-payment-rpc-runtime-api/std',
  'parachain-info/std',
  'polkadot-parachain/std',
  'cumulus-pallet-parachain-system/std',
  'cumulus-primitives-core/std',
  'cumulus-primitives-utility/std',
  'cumulus-pallet-xcmp-queue/std',
  'cumulus-pallet-dmp-queue/std',
  'cumulus-pallet-aura-ext/std',
  'cumulus-pallet-xcm/std',
  'xcm/std',
  'xcm-builder/std',
  'xcm-executor/std',
  'primitives/std',
  'pallet-loans/std',
  'pallet-loans-rpc-runtime-api/std',
  'pallet-nominee-election/std',
  'pallet-liquid-staking/std',
  'pallet-liquidation/std',
  'pallet-prices/std',
  'pallet-multisig/std',
  'pallet-utility/std',
  'pallet-proxy/std',
  'pallet-aura/std',
  'orml-oracle/std',
  'orml-oracle-rpc-runtime-api/std',
  'orml-traits/std',
  'pallet-treasury/std',
  'pallet-collective/std',
  'pallet-membership/std',
  'pallet-democracy/std',
  'pallet-scheduler/std',
  'polkadot-runtime-common/std',
  'pallet-session/std',
  'pallet-authorship/std',
  'pallet-collator-selection/std',
  'cumulus-primitives-timestamp/std',
  'orml-xcm-support/std',
  'orml-xtokens/std',
  'orml-xcm/std',
  'orml-vesting/std',
  'pallet-amm/std',
  'pallet-router/std',
  'frame-try-runtime/std',
  'pallet-currency-adapter/std',
  'pallet-liquidity-mining/std',
]
try-runtime        = [
  'frame-support/try-runtime',
  'frame-executive/try-runtime',
  'frame-system/try-runtime',
  'pallet-balances/try-runtime',
  'pallet-timestamp/try-runtime',
  'pallet-sudo/try-runtime',
  'pallet-transaction-payment/try-runtime',
  'pallet-multisig/try-runtime',
  'pallet-utility/try-runtime',
  'pallet-aura/try-runtime',
  'orml-oracle/try-runtime',
  'pallet-treasury/try-runtime',
  'pallet-collective/try-runtime',
  'pallet-membership/try-runtime',
  'pallet-democracy/try-runtime',
  'pallet-scheduler/try-runtime',
  'polkadot-runtime-common/try-runtime',
  'pallet-session/try-runtime',
  'pallet-assets/try-runtime',
  'pallet-authorship/try-runtime',
  'orml-xtokens/try-runtime',
  'orml-xcm/try-runtime',
  'orml-vesting/try-runtime',
  'frame-try-runtime',
  'pallet-loans/try-runtime',
  'pallet-liquid-staking/try-runtime',
  'pallet-liquidation/try-runtime',
  'pallet-nominee-election/try-runtime',
  'pallet-prices/try-runtime',
]<|MERGE_RESOLUTION|>--- conflicted
+++ resolved
@@ -89,10 +89,6 @@
 # Parallel dependencies
 pallet-amm                   = { path = '../../pallets/amm', default-features = false }
 pallet-currency-adapter      = { path = '../../pallets/currency-adapter', default-features = false }
-<<<<<<< HEAD
-pallet-liquidity-mining      = { path = '../../pallets/liquidity-mining', default-features = false }
-=======
->>>>>>> de29f1f2
 pallet-liquid-staking        = { path = '../../pallets/liquid-staking', default-features = false }
 pallet-liquidation           = { path = '../../pallets/liquidation', default-features = false }
 pallet-liquidity-mining      = { path = '../../pallets/liquidity-mining', default-features = false }
