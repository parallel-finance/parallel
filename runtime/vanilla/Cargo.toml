--- conflicted
+++ resolved
@@ -218,11 +218,8 @@
   'pallet-crowdloans/std',
   'pallet-emergency-shutdown/std',
   'pallet-xcm-helper/std',
-<<<<<<< HEAD
   'pallet-stableswap/std',
-=======
   'pallet-asset-manager/std',
->>>>>>> b417b52d
 ]
 try-runtime        = [
   'frame-support/try-runtime',
