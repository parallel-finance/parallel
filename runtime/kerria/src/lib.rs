// Copyright 2021 Parallel Finance Developer.
// This file is part of Parallel Finance.

// Licensed under the Apache License, Version 2.0 (the "License");
// you may not use this file except in compliance with the License.
// You may obtain a copy of the License at
// http://www.apache.org/licenses/LICENSE-2.0

// Unless required by applicable law or agreed to in writing, software
// distributed under the License is distributed on an "AS IS" BASIS,
// WITHOUT WARRANTIES OR CONDITIONS OF ANY KIND, either express or implied.
// See the License for the specific language governing permissions and
// limitations under the License.

#![cfg_attr(not(feature = "std"), no_std)]
// `construct_runtime!` does a lot of recursion and requires us to increase the limit to 256.
#![recursion_limit = "256"]

// Make the WASM binary available.
#[cfg(feature = "std")]
include!(concat!(env!("OUT_DIR"), "/wasm_binary.rs"));

mod weights;

use codec::{Decode, Encode, MaxEncodedLen};
use frame_support::{
    dispatch::Weight,
    match_type,
    traits::{
        fungibles::{InspectMetadata, Mutate},
        tokens::BalanceConversion,
        ChangeMembers, Contains, EnsureOneOf, EqualPrivilegeOnly, Everything, Nothing,
    },
    PalletId,
};

use orml_traits::{parameter_type_with_key, DataProvider, DataProviderExtended};
use polkadot_runtime_common::SlowAdjustingFeeUpdate;
use scale_info::TypeInfo;
use sp_api::impl_runtime_apis;
use sp_core::{
    u32_trait::{_1, _2, _3, _4, _5},
    OpaqueMetadata,
};
use sp_runtime::{
    create_runtime_str, generic, impl_opaque_keys,
    traits::{
        self, AccountIdConversion, AccountIdLookup, BlakeTwo256, Block as BlockT,
        BlockNumberProvider, Convert, Zero,
    },
    transaction_validity::{TransactionSource, TransactionValidity},
    ApplyExtrinsicResult, DispatchError, KeyTypeId, Perbill, Permill, RuntimeDebug,
    SaturatedConversion,
};
use sp_std::prelude::*;
#[cfg(feature = "std")]
use sp_version::NativeVersion;
use sp_version::RuntimeVersion;

use frame_system::{
    limits::{BlockLength, BlockWeights},
    EnsureRoot,
};
use orml_xcm_support::{IsNativeConcrete, MultiNativeAsset};
use polkadot_parachain::primitives::Sibling;
use primitives::{
    currency::MultiCurrencyAdapter,
    network::PARALLEL_PREFIX,
    tokens::{ACA, AUSD, DOT, EUSDC, EUSDT, LC_DOT, LDOT, PARA, SDOT},
    xcm::{
        AccountIdToMultiLocation, AsAssetType, AssetType, CurrencyIdtoMultiLocation,
        FirstAssetTrader,
    },
<<<<<<< HEAD
    AccountId, AuraId, Balance, BlockNumber, ChainId, CurrencyId, DataProviderId, DecimalProvider,
    EraIndex, Hash, Index, Liquidity, Moment, ParaId, PersistedValidationData, Price, Ratio,
    Shortfall, Signature, ValidationDataProvider,
=======
    AccountId, AuraId, Balance, BlockNumber, ChainId, CurrencyId, DataProviderId, EraIndex, Hash,
    Index, Liquidity, Moment, ParaId, PersistedValidationData, Price, Ratio, Shortfall, Signature,
>>>>>>> 67da4266
};

use xcm::latest::prelude::*;
use xcm_builder::{
    AccountId32Aliases, AllowKnownQueryResponses, AllowSubscriptionsFrom,
    AllowTopLevelPaidExecutionFrom, ConvertedConcreteAssetId, EnsureXcmOrigin, FixedRateOfFungible,
    FixedWeightBounds, FungiblesAdapter, LocationInverter, ParentAsSuperuser, ParentIsPreset,
    RelayChainAsNative, SiblingParachainAsNative, SiblingParachainConvertsVia,
    SignedAccountId32AsNative, SignedToAccountId32, SovereignSignedViaLocation, TakeRevenue,
    TakeWeightCredit,
};
use xcm_executor::{traits::JustTry, Config, XcmExecutor};
pub mod constants;
pub mod impls;
// A few exports that help ease life for downstream crates.
// re-exports
pub use constants::{currency, fee, paras, time};
pub use impls::DealWithFees;

pub use pallet_amm;
pub use pallet_bridge;
pub use pallet_crowdloans;
pub use pallet_farming;
pub use pallet_liquid_staking;
pub use pallet_loans;
pub use pallet_prices;
pub use pallet_router;
pub use pallet_streaming;

use currency::*;
use fee::*;
pub use frame_support::{
    construct_runtime, log, parameter_types,
    traits::{InstanceFilter, KeyOwnerProofSystem, Randomness},
    weights::{
        constants::{BlockExecutionWeight, ExtrinsicBaseWeight, RocksDbWeight, WEIGHT_PER_SECOND},
        DispatchClass, IdentityFee,
    },
    StorageValue,
};
use pallet_traits::{DecimalProvider, EmergencyCallFilter, ValidationDataProvider};
use pallet_xcm::XcmPassthrough;
#[cfg(any(feature = "std", test))]
pub use sp_runtime::BuildStorage;
use time::*;

/// Opaque types. These are used by the CLI to instantiate machinery that don't need to know
/// the specifics of the runtime. They can then be made to be agnostic over specific formats
/// of data like extrinsics, allowing for them to continue syncing the network through upgrades
/// to even the core data structures.
pub mod opaque {
    use super::*;

    pub use sp_runtime::OpaqueExtrinsic as UncheckedExtrinsic;

    /// Opaque block type.
    pub type Block = generic::Block<Header, UncheckedExtrinsic>;

    pub type SessionHandlers = ();

    impl_opaque_keys! {
        pub struct SessionKeys {
            pub aura: Aura,
        }
    }
}

#[sp_version::runtime_version]
pub const VERSION: RuntimeVersion = RuntimeVersion {
    spec_name: create_runtime_str!("kerria"),
    impl_name: create_runtime_str!("kerria"),
    authoring_version: 1,
    spec_version: 182,
    impl_version: 27,
    apis: RUNTIME_API_VERSIONS,
    transaction_version: 11,
    state_version: 0,
};

// 1 in 4 blocks (on average, not counting collisions) will be primary babe blocks.
pub const PRIMARY_PROBABILITY: (u64, u64) = (1, 4);

pub const NATIVE_ASSET_ID: u32 = PARA;

#[derive(codec::Encode, codec::Decode)]
pub enum XCMPMessage<XAccountId, XBalance> {
    /// Transfer tokens to the given account from the Parachain account.
    TransferToken(XAccountId, XBalance),
}

/// The version information used to identify this runtime when compiled natively.
#[cfg(feature = "std")]
pub fn native_version() -> NativeVersion {
    NativeVersion {
        runtime_version: VERSION,
        can_author_with: Default::default(),
    }
}

/// We assume that ~10% of the block weight is consumed by `on_initalize` handlers.
/// This is used to limit the maximal weight of a single extrinsic.
const AVERAGE_ON_INITIALIZE_RATIO: Perbill = Perbill::from_percent(10);
/// We allow `Normal` extrinsics to fill up the block up to 75%, the rest can be used
/// by  Operational  extrinsics.
const NORMAL_DISPATCH_RATIO: Perbill = Perbill::from_percent(75);
/// We allow for 2 seconds of compute with a 6 second average block time.
const MAXIMUM_BLOCK_WEIGHT: Weight = 2 * WEIGHT_PER_SECOND;

parameter_types! {
    pub const BlockHashCount: BlockNumber = 250;
    pub const Version: RuntimeVersion = VERSION;
    pub RuntimeBlockLength: BlockLength =
        BlockLength::max_with_normal_ratio(5 * 1024 * 1024, NORMAL_DISPATCH_RATIO);
    pub RuntimeBlockWeights: BlockWeights = BlockWeights::builder()
        .base_block(BlockExecutionWeight::get())
        .for_class(DispatchClass::all(), |weights| {
            weights.base_extrinsic = ExtrinsicBaseWeight::get();
        })
        .for_class(DispatchClass::Normal, |weights| {
            weights.max_total = Some(NORMAL_DISPATCH_RATIO * MAXIMUM_BLOCK_WEIGHT);
        })
        .for_class(DispatchClass::Operational, |weights| {
            weights.max_total = Some(MAXIMUM_BLOCK_WEIGHT);
            // Operational transactions have some extra reserved space, so that they
            // are included even if block reached `MAXIMUM_BLOCK_WEIGHT`.
            weights.reserved = Some(
                MAXIMUM_BLOCK_WEIGHT - NORMAL_DISPATCH_RATIO * MAXIMUM_BLOCK_WEIGHT
            );
        })
        .avg_block_initialization(AVERAGE_ON_INITIALIZE_RATIO)
        .build_or_panic();
    pub const SS58Prefix: u8 = PARALLEL_PREFIX;
}

pub struct BaseCallFilter;
impl Contains<Call> for BaseCallFilter {
    fn contains(call: &Call) -> bool {
        matches!(
            call,
            // System, Currencies
            Call::System(_) |
            Call::Timestamp(_) |
            Call::Balances(_) |
            Call::Assets(pallet_assets::Call::mint { .. }) |
            Call::Assets(pallet_assets::Call::transfer { .. }) |
            Call::Assets(pallet_assets::Call::burn { .. }) |
            Call::Assets(pallet_assets::Call::destroy { .. }) |
            Call::Assets(pallet_assets::Call::force_create { .. }) |
            Call::Assets(pallet_assets::Call::force_set_metadata { .. }) |
            Call::Assets(pallet_assets::Call::force_asset_status { .. }) |
            // Governance
            Call::Sudo(_) |
            Call::Democracy(_) |
            Call::GeneralCouncil(_) |
            Call::TechnicalCommittee(_) |
            Call::Treasury(_) |
            Call::Scheduler(_) |
            Call::Preimage(_) |
            // Parachain
            Call::ParachainSystem(_) |
            Call::XcmpQueue(_) |
            Call::DmpQueue(_) |
            Call::PolkadotXcm(pallet_xcm::Call::force_xcm_version { .. }) |
            Call::PolkadotXcm(pallet_xcm::Call::force_default_xcm_version { .. }) |
            Call::PolkadotXcm(pallet_xcm::Call::force_subscribe_version_notify { .. }) |
            Call::PolkadotXcm(pallet_xcm::Call::force_unsubscribe_version_notify { .. }) |
            Call::CumulusXcm(_) |
            // Consensus
            Call::Authorship(_) |
            Call::CollatorSelection(_) |
            Call::Session(_) |
            // Utility
            Call::Multisig(_)  |
            Call::Utility(_) |
            Call::Proxy(_) |
            Call::Identity(_) |
            // 3rd Party
            Call::Oracle(_) |
            Call::XTokens(_) |
            Call::OrmlXcm(_) |
            Call::Vesting(_) |
            // Loans
            Call::Loans(_) |
            Call::Prices(_) |
            // LiquidStaking
            Call::LiquidStaking(_) |
            // Membership
            Call::GeneralCouncilMembership(_) |
            Call::TechnicalCommitteeMembership(_) |
            Call::OracleMembership(_) |
            Call::BridgeMembership(_) |
            Call::CrowdloansAutomatorsMembership(_) |
            Call::LiquidStakingAgentsMembership(_) |
            // AMM
            Call::AMM(_) |
            Call::AMMRoute(_) |
            // Crowdloans
            Call::Crowdloans(_) |
            // Bridge
            Call::Bridge(_) |
            // Farming
            Call::Farming(_) |
            // Streaming
            Call::Streaming(_)
        )
    }
}

pub struct CallFilterRouter;
impl Contains<Call> for CallFilterRouter {
    fn contains(call: &Call) -> bool {
        BaseCallFilter::contains(call) && EmergencyShutdown::contains(call)
    }
}

impl frame_system::Config for Runtime {
    /// The basic call filter to use in dispatchable.
    type BaseCallFilter = CallFilterRouter;
    /// Block & extrinsics weights: base values and limits.
    type BlockWeights = RuntimeBlockWeights;
    /// The maximum length of a block (in bytes).
    type BlockLength = RuntimeBlockLength;
    /// The identifier used to distinguish between accounts.
    type AccountId = AccountId;
    /// The aggregated dispatch type that is available for extrinsics.
    type Call = Call;
    /// The lookup mechanism to get account ID from whatever is passed in dispatchers.
    type Lookup = AccountIdLookup<AccountId, ()>;
    /// The index type for storing how many extrinsics an account has signed.
    type Index = Index;
    /// The index type for blocks.
    type BlockNumber = BlockNumber;
    /// The type for hashing blocks and tries.
    type Hash = Hash;
    /// The hashing algorithm used.
    type Hashing = BlakeTwo256;
    /// The header type.
    type Header = generic::Header<BlockNumber, BlakeTwo256>;
    /// The ubiquitous event type.
    type Event = Event;
    /// The ubiquitous origin type.
    type Origin = Origin;
    /// Maximum number of block number to block hash mappings to keep (oldest pruned first).
    type BlockHashCount = BlockHashCount;
    /// The weight of database operations that the runtime can invoke.
    type DbWeight = RocksDbWeight;
    /// Version of the runtime.
    type Version = Version;
    /// Converts a module to the index of the module in `construct_runtime!`.
    ///
    /// This type is being generated by `construct_runtime!`.
    type PalletInfo = PalletInfo;
    /// What to do if a new account is created.
    type OnNewAccount = ();
    /// What to do if an account is fully reaped from the system.
    type OnKilledAccount = ();
    /// The data to be stored in an account.
    type AccountData = pallet_balances::AccountData<Balance>;
    /// Weight information for the extrinsics of this pallet.
    type SystemWeightInfo = weights::frame_system::WeightInfo<Runtime>;
    /// This is used as an identifier of the chain. 42 is the generic substrate prefix.
    type SS58Prefix = SS58Prefix;
    /// The set code logic.
    type OnSetCode = cumulus_pallet_parachain_system::ParachainSetCode<Self>;
    type MaxConsumers = frame_support::traits::ConstU32<16>;
}

parameter_types! {
   pub TreasuryAccount: AccountId = TreasuryPalletId::get().into_account();
}

impl orml_xcm::Config for Runtime {
    type Event = Event;
    type SovereignOrigin = EnsureRootOrMoreThanHalfGeneralCouncil;
}

parameter_types! {
    pub const LoansPalletId: PalletId = PalletId(*b"par/loan");
}

pub struct CurrencyIdConvert;
impl Convert<CurrencyId, Option<MultiLocation>> for CurrencyIdConvert {
    fn convert(id: CurrencyId) -> Option<MultiLocation> {
        match id {
            DOT => Some(MultiLocation::parent()),
            SDOT => Some(MultiLocation::new(
                1,
                X2(
                    Parachain(ParachainInfo::parachain_id().into()),
                    GeneralKey(b"sDOT".to_vec()),
                ),
            )),
            PARA => Some(MultiLocation::new(
                1,
                X2(
                    Parachain(ParachainInfo::parachain_id().into()),
                    GeneralKey(b"PARA".to_vec()),
                ),
            )),
            ACA => Some(MultiLocation::new(
                1,
                X2(
                    Parachain(paras::acala::ID),
                    GeneralKey(paras::acala::ACA_KEY.to_vec()),
                ),
            )),
            AUSD => Some(MultiLocation::new(
                1,
                X2(
                    Parachain(paras::acala::ID),
                    GeneralKey(paras::acala::AUSD_KEY.to_vec()),
                ),
            )),
            LDOT => Some(MultiLocation::new(
                1,
                X2(
                    Parachain(paras::acala::ID),
                    GeneralKey(paras::acala::LDOT_KEY.to_vec()),
                ),
            )),
            LC_DOT => Some(MultiLocation::new(
                1,
                X2(
                    Parachain(paras::acala::ID),
                    GeneralKey(paras::acala::LCDOT_KEY.to_vec()),
                ),
            )),
            _ => None,
        }
    }
}

impl Convert<MultiLocation, Option<CurrencyId>> for CurrencyIdConvert {
    fn convert(location: MultiLocation) -> Option<CurrencyId> {
        match location {
            MultiLocation {
                parents: 1,
                interior: Here,
            } => Some(DOT),
            MultiLocation {
                parents: 1,
                interior: X2(Parachain(id), GeneralKey(key)),
            } if ParaId::from(id) == ParachainInfo::parachain_id() && key == b"sDOT".to_vec() => {
                Some(SDOT)
            }
            MultiLocation {
                parents: 0,
                interior: X1(GeneralKey(key)),
            } if key == b"sDOT".to_vec() => Some(SDOT),
            MultiLocation {
                parents: 1,
                interior: X2(Parachain(id), GeneralKey(key)),
            } if ParaId::from(id) == ParachainInfo::parachain_id() && key == b"PARA".to_vec() => {
                Some(PARA)
            }
            MultiLocation {
                parents: 0,
                interior: X1(GeneralKey(key)),
            } if key == b"PARA".to_vec() => Some(PARA),
            MultiLocation {
                parents: 1,
                interior: X2(Parachain(id), GeneralKey(key)),
            } if id == paras::acala::ID && key == paras::acala::ACA_KEY.to_vec() => Some(ACA),
            MultiLocation {
                parents: 1,
                interior: X2(Parachain(id), GeneralKey(key)),
            } if id == paras::acala::ID && key == paras::acala::AUSD_KEY.to_vec() => Some(AUSD),
            MultiLocation {
                parents: 1,
                interior: X2(Parachain(id), GeneralKey(key)),
            } if id == paras::acala::ID && key == paras::acala::LDOT_KEY.to_vec() => Some(LDOT),
            MultiLocation {
                parents: 1,
                interior: X2(Parachain(id), GeneralKey(key)),
            } if id == paras::acala::ID && key == paras::acala::LCDOT_KEY.to_vec() => Some(LC_DOT),
            _ => None,
        }
    }
}

impl Convert<MultiAsset, Option<CurrencyId>> for CurrencyIdConvert {
    fn convert(a: MultiAsset) -> Option<CurrencyId> {
        if let MultiAsset {
            id: AssetId::Concrete(id),
            fun: _,
        } = a
        {
            Self::convert(id)
        } else {
            None
        }
    }
}

parameter_types! {
    pub SelfLocation: MultiLocation = MultiLocation::new(1, X1(Parachain(ParachainInfo::parachain_id().into())));
    pub const BaseXcmWeight: Weight = 150_000_000;
    pub const MaxInstructions: u32 = 100;
    pub const MaxAssetsForTransfer: usize = 2;
}

impl orml_xtokens::Config for Runtime {
    type Event = Event;
    type Balance = Balance;
    type CurrencyId = CurrencyId;
    type CurrencyIdConvert = CurrencyIdtoMultiLocation<
        CurrencyIdConvert,
        AsAssetType<CurrencyId, AssetType, AssetRegistry>,
    >;
    type AccountIdToMultiLocation = AccountIdToMultiLocation<AccountId>;
    type SelfLocation = SelfLocation;
    type XcmExecutor = XcmExecutor<XcmConfig>;
    type Weigher = FixedWeightBounds<BaseXcmWeight, Call, MaxInstructions>;
    type BaseXcmWeight = BaseXcmWeight;
    type LocationInverter = LocationInverter<Ancestry>;
    type MaxAssetsForTransfer = MaxAssetsForTransfer;
    type MinXcmFee = ParachainMinFee;
}

parameter_types! {
    pub const AssetDeposit: Balance = DOLLARS; // 1 UNIT deposit to create asset
    pub const ApprovalDeposit: Balance = EXISTENTIAL_DEPOSIT;
    pub const AssetsStringLimit: u32 = 50;
    pub const AssetAccountDeposit: Balance = deposit(1, 16);
    /// Key = 32 bytes, Value = 36 bytes (32+1+1+1+1)
    // https://github.com/paritytech/substrate/blob/069917b/frame/assets/src/lib.rs#L257L271
    pub const MetadataDepositBase: Balance = deposit(1, 68);
    pub const MetadataDepositPerByte: Balance = deposit(0, 1);
}

impl pallet_assets::Config for Runtime {
    type Event = Event;
    type Balance = Balance;
    type AssetId = CurrencyId;
    type Currency = Balances;
    type ForceOrigin = EnsureRootOrMoreThanHalfGeneralCouncil;
    type AssetDeposit = AssetDeposit;
    type MetadataDepositBase = MetadataDepositBase;
    type MetadataDepositPerByte = MetadataDepositPerByte;
    type AssetAccountDeposit = AssetAccountDeposit;
    type ApprovalDeposit = ApprovalDeposit;
    type StringLimit = AssetsStringLimit;
    type Freezer = ();
    type WeightInfo = ();
    type Extra = ();
}

parameter_types! {
    pub const RewardAssetId: CurrencyId = PARA;
}

impl pallet_loans::Config for Runtime {
    type Event = Event;
    type PalletId = LoansPalletId;
    type PriceFeeder = Prices;
    type ReserveOrigin = EnsureRootOrMoreThanHalfGeneralCouncil;
    type UpdateOrigin = EnsureRootOrMoreThanHalfGeneralCouncil;
    type WeightInfo = pallet_loans::weights::SubstrateWeight<Runtime>;
    type UnixTime = Timestamp;
    type Assets = CurrencyAdapter;
    type RewardAssetId = RewardAssetId;
}

parameter_types! {
    pub const StakingPalletId: PalletId = PalletId(*b"par/lqsk");
    pub const DerivativeIndex: u16 = 0;
    pub const EraLength: BlockNumber = 1 * 3 * 60 / 6;
    pub const MinStake: Balance = 10_000_000_000; // 1DOT
    pub const MinUnstake: Balance = 5_000_000_000; // 0.5sDOT
    pub const StakingCurrency: CurrencyId = DOT;
    pub const LiquidCurrency: CurrencyId = SDOT;
    pub const XcmFees: Balance = 500_000_000; // 0.05DOT
    pub const BondingDuration: EraIndex = 3; // 9Minutes
    pub const NumSlashingSpans: u32 = 0;
    pub DerivativeIndexList: Vec<u16> = vec![0];
}

impl pallet_liquid_staking::Config for Runtime {
    type Event = Event;
    type Origin = Origin;
    type Call = Call;
    type PalletId = StakingPalletId;
    type WeightInfo = ();
    type SelfParaId = ParachainInfo;
    type Assets = Assets;
    type RelayOrigin = EnsureRootOrMoreThanHalfGeneralCouncil;
    type UpdateOrigin = EnsureRootOrMoreThanHalfGeneralCouncil;
    type DerivativeIndex = DerivativeIndex;
    type DerivativeIndexList = DerivativeIndexList;
    type XcmFees = XcmFees;
    type StakingCurrency = StakingCurrency;
    type LiquidCurrency = LiquidCurrency;
    type EraLength = EraLength;
    type MinStake = MinStake;
    type MinUnstake = MinUnstake;
    type XCM = XcmHelper;
    type BondingDuration = BondingDuration;
    type RelayChainValidationDataProvider = RelayChainValidationDataProvider<Runtime>;
    type Members = LiquidStakingAgentsMembership;
    type NumSlashingSpans = NumSlashingSpans;
}

parameter_types! {
    pub const LiquidStakingAgentsMembershipMaxMembers: u32 = 3;
}

type LiquidStakingAgentsMembershipInstance = pallet_membership::Instance5;
impl pallet_membership::Config<LiquidStakingAgentsMembershipInstance> for Runtime {
    type Event = Event;
    type AddOrigin = EnsureRootOrMoreThanHalfGeneralCouncil;
    type RemoveOrigin = EnsureRootOrMoreThanHalfGeneralCouncil;
    type SwapOrigin = EnsureRootOrMoreThanHalfGeneralCouncil;
    type ResetOrigin = EnsureRootOrMoreThanHalfGeneralCouncil;
    type PrimeOrigin = EnsureRootOrMoreThanHalfGeneralCouncil;
    type MembershipInitialized = ();
    type MembershipChanged = ();
    type MaxMembers = LiquidStakingAgentsMembershipMaxMembers;
    type WeightInfo = weights::pallet_membership::WeightInfo<Runtime>;
}

parameter_types! {
    pub const CrowdloansAutomatorsMembershipMaxMembers: u32 = 3;
}

type CrowdloansAutomatorsMembershipInstance = pallet_membership::Instance7;
impl pallet_membership::Config<CrowdloansAutomatorsMembershipInstance> for Runtime {
    type Event = Event;
    type AddOrigin = EnsureRootOrMoreThanHalfGeneralCouncil;
    type RemoveOrigin = EnsureRootOrMoreThanHalfGeneralCouncil;
    type SwapOrigin = EnsureRootOrMoreThanHalfGeneralCouncil;
    type ResetOrigin = EnsureRootOrMoreThanHalfGeneralCouncil;
    type PrimeOrigin = EnsureRootOrMoreThanHalfGeneralCouncil;
    type MembershipInitialized = ();
    type MembershipChanged = ();
    type MaxMembers = CrowdloansAutomatorsMembershipMaxMembers;
    type WeightInfo = weights::pallet_membership::WeightInfo<Runtime>;
}

impl<LocalCall> frame_system::offchain::CreateSignedTransaction<LocalCall> for Runtime
where
    Call: From<LocalCall>,
{
    fn create_transaction<C: frame_system::offchain::AppCrypto<Self::Public, Self::Signature>>(
        call: Call,
        public: <Signature as traits::Verify>::Signer,
        account: AccountId,
        index: Index,
    ) -> Option<(
        Call,
        <UncheckedExtrinsic as traits::Extrinsic>::SignaturePayload,
    )> {
        let period = BlockHashCount::get() as u64;
        let current_block = System::block_number()
            .saturated_into::<u64>()
            .saturating_sub(1);
        let tip = 0;
        let extra: SignedExtra = (
            frame_system::CheckNonZeroSender::<Runtime>::new(),
            frame_system::CheckSpecVersion::<Runtime>::new(),
            frame_system::CheckTxVersion::<Runtime>::new(),
            frame_system::CheckGenesis::<Runtime>::new(),
            frame_system::CheckEra::<Runtime>::from(generic::Era::mortal(period, current_block)),
            frame_system::CheckNonce::<Runtime>::from(index),
            frame_system::CheckWeight::<Runtime>::new(),
            pallet_transaction_payment::ChargeTransactionPayment::<Runtime>::from(tip),
        );

        let raw_payload = SignedPayload::new(call, extra)
            .map_err(|e| {
                log::error!("SignedPayload error: {:?}", e);
            })
            .ok()?;
        let signature = raw_payload.using_encoded(|payload| C::sign(payload, public))?;
        let address = account;
        let (call, extra, _) = raw_payload.deconstruct();
        Some((
            call,
            (sp_runtime::MultiAddress::Id(address), signature, extra),
        ))
    }
}

impl frame_system::offchain::SigningTypes for Runtime {
    type Public = <Signature as traits::Verify>::Signer;
    type Signature = Signature;
}

impl<C> frame_system::offchain::SendTransactionTypes<C> for Runtime
where
    Call: From<C>,
{
    type OverarchingCall = Call;
    type Extrinsic = UncheckedExtrinsic;
}

parameter_types! {
    pub const MinimumPeriod: u64 = SLOT_DURATION / 2;
}

impl pallet_timestamp::Config for Runtime {
    /// A timestamp: milliseconds since the unix epoch.
    type Moment = u64;
    type OnTimestampSet = ();
    type MinimumPeriod = MinimumPeriod;
    type WeightInfo = weights::pallet_timestamp::WeightInfo<Runtime>;
}

parameter_types! {
    pub const UncleGenerations: u32 = 0;
}

impl pallet_authorship::Config for Runtime {
    type FindAuthor = pallet_session::FindAccountFromAuthorIndex<Self, Aura>;
    type UncleGenerations = UncleGenerations;
    type FilterUncle = ();
    type EventHandler = (CollatorSelection,);
}

parameter_types! {
    pub const Period: u32 = 3 * MINUTES;
    pub const Offset: u32 = 0;
}

impl pallet_session::Config for Runtime {
    type Event = Event;
    type ValidatorId = <Self as frame_system::Config>::AccountId;
    // we don't have stash and controller, thus we don't need the convert as well.
    type ValidatorIdOf = pallet_collator_selection::IdentityCollator;
    type ShouldEndSession = pallet_session::PeriodicSessions<Period, Offset>;
    type NextSessionRotation = pallet_session::PeriodicSessions<Period, Offset>;
    type SessionManager = CollatorSelection;
    // Essentially just Aura, but lets be pedantic.
    type SessionHandler =
        <opaque::SessionKeys as sp_runtime::traits::OpaqueKeys>::KeyTypeIdProviders;
    type Keys = opaque::SessionKeys;
    type WeightInfo = ();
}

parameter_types! {
    pub const PotId: PalletId = PalletId(*b"par/pstk");
    pub const MaxCandidates: u32 = 1000;
    pub const MinCandidates: u32 = 1;
    pub const MaxInvulnerables: u32 = 100;
}

impl pallet_collator_selection::Config for Runtime {
    type Event = Event;
    type Currency = Balances;
    type UpdateOrigin = EnsureRootOrMoreThanHalfGeneralCouncil;
    type PotId = PotId;
    type MaxCandidates = MaxCandidates;
    type MinCandidates = MinCandidates;
    type MaxInvulnerables = MaxInvulnerables;
    // should be a multiple of session or things will get inconsistent
    type KickThreshold = Period;
    type ValidatorId = <Self as frame_system::Config>::AccountId;
    type ValidatorIdOf = pallet_collator_selection::IdentityCollator;
    type ValidatorRegistration = Session;
    type WeightInfo = ();
}

parameter_types! {
    pub const MaxAuthorities: u32 = 100_000;
}

impl pallet_aura::Config for Runtime {
    type AuthorityId = AuraId;
    type DisabledValidators = ();
    type MaxAuthorities = MaxAuthorities;
}

impl cumulus_pallet_aura_ext::Config for Runtime {}

parameter_types! {
    pub const ExistentialDeposit: u128 = currency::EXISTENTIAL_DEPOSIT;
    pub const MaxLocks: u32 = 50;
}

impl pallet_balances::Config for Runtime {
    type MaxLocks = MaxLocks;
    /// The type for recording an account's balance.
    type Balance = Balance;
    /// The ubiquitous event type.
    type Event = Event;
    type DustRemoval = ();
    type MaxReserves = ();
    type ReserveIdentifier = [u8; 8];
    type ExistentialDeposit = ExistentialDeposit;
    type AccountStore = System;
    type WeightInfo = weights::pallet_balances::WeightInfo<Runtime>;
}

parameter_types! {
    pub const TransactionByteFee: Balance = 1 * MILLICENTS;
    pub const OperationalFeeMultiplier: u8 = 5;
}

impl pallet_transaction_payment::Config for Runtime {
    type OnChargeTransaction =
        pallet_transaction_payment::CurrencyAdapter<Balances, DealWithFees<Runtime>>;
    type TransactionByteFee = TransactionByteFee;
    type WeightToFee = WeightToFee;
    type FeeMultiplierUpdate = SlowAdjustingFeeUpdate<Self>;
    type OperationalFeeMultiplier = OperationalFeeMultiplier;
}

impl pallet_sudo::Config for Runtime {
    type Event = Event;
    type Call = Call;
}

#[derive(
    Copy,
    Clone,
    Eq,
    PartialEq,
    Ord,
    PartialOrd,
    Encode,
    Decode,
    RuntimeDebug,
    MaxEncodedLen,
    TypeInfo,
)]
pub enum ProxyType {
    Any,
    Loans,
    Staking,
    Crowdloans,
    Farming,
}
impl Default for ProxyType {
    fn default() -> Self {
        Self::Any
    }
}

impl InstanceFilter<Call> for ProxyType {
    fn filter(&self, c: &Call) -> bool {
        match self {
            ProxyType::Any => true,
            ProxyType::Loans => {
                matches!(
                    c,
                    Call::Loans(pallet_loans::Call::mint { .. })
                        | Call::Loans(pallet_loans::Call::redeem { .. })
                        | Call::Loans(pallet_loans::Call::redeem_all { .. })
                        | Call::Loans(pallet_loans::Call::borrow { .. })
                        | Call::Loans(pallet_loans::Call::repay_borrow { .. })
                        | Call::Loans(pallet_loans::Call::repay_borrow_all { .. })
                        | Call::Loans(pallet_loans::Call::collateral_asset { .. })
                        | Call::Loans(pallet_loans::Call::liquidate_borrow { .. })
                )
            }
            ProxyType::Staking => {
                matches!(
                    c,
                    Call::LiquidStaking(pallet_liquid_staking::Call::stake { .. })
                        | Call::LiquidStaking(pallet_liquid_staking::Call::unstake { .. })
                )
            }
            ProxyType::Crowdloans => {
                matches!(
                    c,
                    Call::Crowdloans(pallet_crowdloans::Call::contribute { .. },)
                        | Call::Crowdloans(pallet_crowdloans::Call::withdraw { .. })
                        | Call::Crowdloans(pallet_crowdloans::Call::claim { .. })
                        | Call::Crowdloans(pallet_crowdloans::Call::redeem { .. })
                        | Call::Crowdloans(pallet_crowdloans::Call::withdraw_for { .. })
                        | Call::Crowdloans(pallet_crowdloans::Call::claim_for { .. })
                )
            }
            ProxyType::Farming => {
                matches!(
                    c,
                    Call::Farming(pallet_farming::Call::deposit { .. })
                        | Call::Farming(pallet_farming::Call::claim { .. })
                        | Call::Farming(pallet_farming::Call::withdraw { .. })
                        | Call::Farming(pallet_farming::Call::redeem { .. })
                )
            }
        }
    }
    fn is_superset(&self, o: &Self) -> bool {
        match (self, o) {
            (ProxyType::Any, _) => true,
            (_, ProxyType::Any) => false,
            _ => false,
        }
    }
}

parameter_types! {
    // One storage item; key size 32, value size 8; .
    pub const ProxyDepositBase: Balance = deposit(1, 40);
    // Additional storage item size of 33 bytes.
    pub const ProxyDepositFactor: Balance = deposit(0, 33);
    pub const MaxProxies: u16 = 32;
    // One storage item; key size 32, value size 16
    pub const AnnouncementDepositBase: Balance = deposit(1, 48);
    pub const AnnouncementDepositFactor: Balance = deposit(0, 66);
    pub const MaxPending: u16 = 32;
}

impl pallet_proxy::Config for Runtime {
    type Event = Event;
    type Call = Call;
    type Currency = Balances;
    type ProxyType = ProxyType;
    type ProxyDepositBase = ProxyDepositBase;
    type ProxyDepositFactor = ProxyDepositFactor;
    type MaxProxies = MaxProxies;
    type WeightInfo = pallet_proxy::weights::SubstrateWeight<Runtime>;
    type MaxPending = MaxPending;
    type CallHasher = BlakeTwo256;
    type AnnouncementDepositBase = AnnouncementDepositBase;
    type AnnouncementDepositFactor = AnnouncementDepositFactor;
}

impl pallet_utility::Config for Runtime {
    type Event = Event;
    type Call = Call;
    type PalletsOrigin = OriginCaller;
    type WeightInfo = pallet_utility::weights::SubstrateWeight<Runtime>;
}

/// Local origins on this chain are allowed to dispatch XCM sends/executions. However, we later
/// block this via `ExecuteXcmOrigin`.
pub type LocalOriginToLocation = SignedToAccountId32<Origin, AccountId, RelayNetwork>;

/// The means for routing XCM messages which are not for local execution into the right message
/// queues.
pub type XcmRouter = (
    // Two routers - use UMP to communicate with the relay chain:
    cumulus_primitives_utility::ParentAsUmp<ParachainSystem, PolkadotXcm>,
    // ..and XCMP to communicate with the sibling chains.
    XcmpQueue,
);

impl pallet_xcm::Config for Runtime {
    const VERSION_DISCOVERY_QUEUE_SIZE: u32 = 100;

    type Origin = Origin;
    type Call = Call;
    type Event = Event;
    type SendXcmOrigin = EnsureXcmOrigin<Origin, LocalOriginToLocation>;
    type XcmRouter = XcmRouter;
    type ExecuteXcmOrigin = EnsureXcmOrigin<Origin, LocalOriginToLocation>;
    type XcmExecuteFilter = Nothing;
    type XcmReserveTransferFilter = Everything;
    type XcmExecutor = XcmExecutor<XcmConfig>;
    // Teleporting is disabled.
    type XcmTeleportFilter = Nothing;
    type Weigher = FixedWeightBounds<BaseXcmWeight, Call, MaxInstructions>;
    type LocationInverter = LocationInverter<Ancestry>;
    type AdvertisedXcmVersion = pallet_xcm::CurrentXcmVersion;
}

impl cumulus_pallet_xcm::Config for Runtime {
    type Event = Event;
    type XcmExecutor = XcmExecutor<XcmConfig>;
}

impl cumulus_pallet_xcmp_queue::Config for Runtime {
    type Event = Event;
    type XcmExecutor = XcmExecutor<XcmConfig>;
    type ExecuteOverweightOrigin = EnsureRootOrMoreThanHalfGeneralCouncil;
    type ChannelInfo = ParachainSystem;
    type VersionWrapper = PolkadotXcm;
    type ControllerOrigin = EnsureRootOrMoreThanHalfGeneralCouncil;
    type ControllerOriginConverter = XcmOriginToTransactDispatchOrigin;
}

impl cumulus_pallet_dmp_queue::Config for Runtime {
    type Event = Event;
    type XcmExecutor = XcmExecutor<XcmConfig>;
    type ExecuteOverweightOrigin = EnsureRootOrMoreThanHalfGeneralCouncil;
}

parameter_types! {
    pub const ReservedXcmpWeight: Weight = MAXIMUM_BLOCK_WEIGHT / 4;
    pub const ReservedDmpWeight: Weight =  MAXIMUM_BLOCK_WEIGHT / 4;
}

impl cumulus_pallet_parachain_system::Config for Runtime {
    type Event = Event;
    type OnSystemEvent = ();
    type SelfParaId = ParachainInfo;
    type DmpMessageHandler = DmpQueue;
    type OutboundXcmpMessageSource = XcmpQueue;
    type XcmpMessageHandler = XcmpQueue;
    type ReservedXcmpWeight = ReservedXcmpWeight;
    type ReservedDmpWeight = ReservedDmpWeight;
}

impl parachain_info::Config for Runtime {}

parameter_types! {
    pub RelayLocation: MultiLocation = MultiLocation::parent();
    pub const RelayNetwork: NetworkId = NetworkId::Polkadot;
    pub RelayCurrency: CurrencyId = DOT;
    pub KerriaNetwork: NetworkId = NetworkId::Named("kerria".into());
    pub RelayChainOrigin: Origin = cumulus_pallet_xcm::Origin::Relay.into();
    pub Ancestry: MultiLocation = MultiLocation::new(0, X1(Parachain(ParachainInfo::parachain_id().into())));
}

/// Type for specifying how a `MultiLocation` can be converted into an `AccountId`. This is used
/// when determining ownership of accounts for asset transacting and when attempting to use XCM
/// `Transact` in order to determine the dispatch Origin.
pub type LocationToAccountId = (
    // The parent (Relay-chain) origin converts to the default `AccountId`.
    ParentIsPreset<AccountId>,
    // Sibling parachain origins convert to AccountId via the `ParaId::into`.
    SiblingParachainConvertsVia<Sibling, AccountId>,
    // Straight up local `AccountId32` origins just alias directly to `AccountId`.
    AccountId32Aliases<RelayNetwork, AccountId>,
);

parameter_types! {
    pub const NativeCurrencyId: CurrencyId = NATIVE_ASSET_ID;
    pub GiftAccount: AccountId = PalletId(*b"par/gift").into_account();
}

pub struct GiftConvert;
impl BalanceConversion<Balance, CurrencyId, Balance> for GiftConvert {
    type Error = DispatchError;
    fn to_asset_balance(balance: Balance, asset_id: CurrencyId) -> Result<Balance, Self::Error> {
        let decimal = <Assets as InspectMetadata<AccountId>>::decimals(&asset_id);
        if decimal.is_zero() {
            return Ok(Zero::zero());
        }

        let default_gift_amount = 125 * DOLLARS / 100; // 1.25PARA
        Ok(match asset_id {
            DOT if balance >= 5 * 10_u128.pow(decimal.into()) => default_gift_amount,
            EUSDT | EUSDC if balance >= 300 * 10_u128.pow(decimal.into()) => default_gift_amount,
            _ => Zero::zero(),
        })
    }
}

/// Means for transacting assets on this chain.
pub type LocalAssetTransactor = MultiCurrencyAdapter<
    // Use this currency:
    CurrencyAdapter,
    // Use this currency when it is a fungible asset matching the given location or name:
    IsNativeConcrete<CurrencyId, CurrencyIdConvert>,
    // Our chain's account ID type (we can't get away without mentioning it explicitly):
    AccountId,
    Balance,
    // Do a simple punn to convert an AccountId32 MultiLocation into a native chain account ID:
    LocationToAccountId,
    CurrencyIdConvert,
    NativeCurrencyId,
    ExistentialDeposit,
    GiftAccount,
    GiftConvert,
>;

/// This is the type we use to convert an (incoming) XCM origin into a local `Origin` instance,
/// ready for dispatching a transaction with Xcm's `Transact`. There is an `OriginKind` which can
/// biases the kind of local `Origin` it will become.
pub type XcmOriginToTransactDispatchOrigin = (
    // Sovereign account converter; this attempts to derive an `AccountId` from the origin location
    // using `LocationToAccountId` and then turn that into the usual `Signed` origin. Useful for
    // foreign chains who want to have a local sovereign account on this chain which they control.
    SovereignSignedViaLocation<LocationToAccountId, Origin>,
    // Native converter for Relay-chain (Parent) location; will converts to a `Relay` origin when
    // recognised.
    RelayChainAsNative<RelayChainOrigin, Origin>,
    // Native converter for sibling Parachains; will convert to a `SiblingPara` origin when
    // recognised.
    SiblingParachainAsNative<cumulus_pallet_xcm::Origin, Origin>,
    // Superuser converter for the Relay-chain (Parent) location. This will allow it to issue a
    // transaction from the Root origin.
    ParentAsSuperuser<Origin>,
    // Native signed account converter; this just converts an `AccountId32` origin into a normal
    // `Origin::Signed` origin of the same 32-byte value.
    SignedAccountId32AsNative<RelayNetwork, Origin>,
    // Xcm origins can be represented natively under the Xcm pallet's Xcm origin.
    XcmPassthrough<Origin>,
);

parameter_types! {
    pub DotPerSecond: (AssetId, u128) = (AssetId::Concrete(MultiLocation::parent()), dot_per_second());
    pub SDOTPerSecond: (AssetId, u128) = (
        MultiLocation::new(
            1,
            X2(Parachain(ParachainInfo::parachain_id().into()), GeneralKey(b"sDOT".to_vec())),
        ).into(),
        dot_per_second()
    );
    pub SDOTPerSecondOfCanonicalLocation: (AssetId, u128) = (
        MultiLocation::new(
            0,
            X1(GeneralKey(b"sDOT".to_vec())),
        ).into(),
        dot_per_second()
    );
    pub ParaPerSecond: (AssetId, u128) = (
        MultiLocation::new(
            1,
            X2(Parachain(ParachainInfo::parachain_id().into()), GeneralKey(b"PARA".to_vec())),
        ).into(),
        dot_per_second() * 100
    );
    pub ParaPerSecondOfCanonicalLocation: (AssetId, u128) = (
        MultiLocation::new(
            0,
            X1(GeneralKey(b"PARA".to_vec())),
        ).into(),
        dot_per_second() * 100
    );
    pub AusdPerSecond: (AssetId, u128) = (
        MultiLocation::new(
            1,
            X2(Parachain(paras::acala::ID), GeneralKey(paras::acala::AUSD_KEY.to_vec()))
        ).into(),
        dot_per_second() * 30
    );
    pub AcaPerSecond: (AssetId, u128) = (
        MultiLocation::new(
            1,
            X2(Parachain(paras::acala::ID), GeneralKey(paras::acala::ACA_KEY.to_vec()))
        ).into(),
        dot_per_second() * 20
    );
    pub LDOTPerSecond: (AssetId, u128) = (
        MultiLocation::new(
            1,
            X2(Parachain(paras::acala::ID), GeneralKey(paras::acala::LDOT_KEY.to_vec()))
        ).into(),
        dot_per_second()
    );
    pub LCDOTPerSecond: (AssetId, u128) = (
        MultiLocation::new(
            1,
            X2(Parachain(paras::acala::ID), GeneralKey(paras::acala::LCDOT_KEY.to_vec()))
        ).into(),
        dot_per_second()
    );
}

match_type! {
    pub type ParentOrSiblings: impl Contains<MultiLocation> = {
        MultiLocation { parents: 1, interior: Here } |
        MultiLocation { parents: 1, interior: X1(_) }
    };
}

pub type Barrier = (
    TakeWeightCredit,
    AllowKnownQueryResponses<PolkadotXcm>,
    AllowSubscriptionsFrom<ParentOrSiblings>,
    AllowTopLevelPaidExecutionFrom<Everything>,
);

pub struct ToTreasury;
impl TakeRevenue for ToTreasury {
    fn take_revenue(revenue: MultiAsset) {
        if let MultiAsset {
            id: AssetId::Concrete(id),
            fun: Fungibility::Fungible(amount),
        } = revenue
        {
            if let Some(currency_id) = CurrencyIdConvert::convert(id) {
                let _ = Assets::mint_into(currency_id, &TreasuryAccount::get(), amount);
            }
        }
    }
}

pub type Trader = (
    FixedRateOfFungible<DotPerSecond, ToTreasury>,
    FixedRateOfFungible<SDOTPerSecond, ToTreasury>,
    FixedRateOfFungible<SDOTPerSecondOfCanonicalLocation, ToTreasury>,
    FixedRateOfFungible<ParaPerSecond, ToTreasury>,
    FixedRateOfFungible<ParaPerSecondOfCanonicalLocation, ToTreasury>,
    FixedRateOfFungible<AusdPerSecond, ToTreasury>,
    FixedRateOfFungible<AcaPerSecond, ToTreasury>,
    FixedRateOfFungible<LDOTPerSecond, ToTreasury>,
    FixedRateOfFungible<LCDOTPerSecond, ToTreasury>,
    FirstAssetTrader<AssetType, AssetRegistry, XcmFeesToAccount>,
);

// Min fee required when transfering non-reserve asset back to sibling chain
// It will use aother asset(e.g Relaychain's asset) as fee
parameter_type_with_key! {
    pub ParachainMinFee: |location: MultiLocation| -> u128 {
        #[allow(clippy::match_ref_pats)] // false positive
        match (location.parents, location.first_interior()) {
            (1, Some(Parachain(paras::statemint::ID))) => XcmHelper::get_xcm_weight_fee_to_sibling(location.clone()).fee,//default fee should be enough even if not configured
            _ => u128::MAX,
        }
    };
}

parameter_types! {
    pub CheckingAccount: AccountId = PolkadotXcm::check_account();
}

/// The non-reserve fungible transactor type
/// It will use pallet-assets, and the Id will be matched against AsAssetType
pub type ForeignFungiblesTransactor = FungiblesAdapter<
    // Use this fungibles implementation:
    Assets,
    // Use this currency when it is a fungible asset matching the given location or name:
    (
        ConvertedConcreteAssetId<
            CurrencyId,
            Balance,
            AsAssetType<CurrencyId, AssetType, AssetRegistry>,
            JustTry,
        >,
    ),
    // Do a simple punn to convert an AccountId20 MultiLocation into a native chain account ID:
    LocationToAccountId,
    // Our chain's account ID type (we can't get away without mentioning it explicitly):
    AccountId,
    // We dont allow teleports.
    Nothing,
    // We dont track any teleports
    CheckingAccount,
>;

/// How to withdraw and deposit an asset, try LocalAssetTransactor first
/// and if AssetNotFound then with ForeignFungiblesTransactor as fallback
pub type AssetTransactors = (LocalAssetTransactor, ForeignFungiblesTransactor);

/// This is the struct that will handle the revenue from xcm fees
/// We do not burn anything because we want to mimic exactly what
/// the sovereign account has
pub type XcmFeesToAccount = primitives::xcm::XcmFeesToAccount<
    Assets,
    (
        ConvertedConcreteAssetId<
            CurrencyId,
            Balance,
            AsAssetType<CurrencyId, AssetType, AssetRegistry>,
            JustTry,
        >,
    ),
    AccountId,
    TreasuryAccount,
>;

pub struct XcmConfig;
impl Config for XcmConfig {
    type Call = Call;
    type XcmSender = XcmRouter;
    // How to withdraw and deposit an asset.
    type AssetTransactor = AssetTransactors;
    type OriginConverter = XcmOriginToTransactDispatchOrigin;
    type IsReserve = MultiNativeAsset;
    // Teleporting is disabled.
    type IsTeleporter = ();
    type LocationInverter = LocationInverter<Ancestry>;
    type Barrier = Barrier;
    type Weigher = FixedWeightBounds<BaseXcmWeight, Call, MaxInstructions>;
    type Trader = Trader;
    type ResponseHandler = PolkadotXcm;
    type SubscriptionService = PolkadotXcm;
    type AssetTrap = PolkadotXcm;
    type AssetClaims = PolkadotXcm;
}

impl pallet_asset_registry::Config for Runtime {
    type Event = Event;
    type Balance = Balance;
    type AssetId = CurrencyId;
    type AssetType = AssetType;
    type UpdateOrigin = EnsureRootOrMoreThanHalfGeneralCouncil;
    type WeightInfo = pallet_asset_registry::weights::SubstrateWeight<Runtime>;
}

parameter_types! {
      pub const MinimumCount: u32 = 1;
      pub const ExpiresIn: Moment = 1000 * 60 * 60; // 60 mins
      pub const MaxHasDispatchedSize: u32 = 100;
      pub OneAccount: AccountId = AccountId::from([1u8; 32]);
}

type ParallelDataProvider = orml_oracle::Instance1;
impl orml_oracle::Config<ParallelDataProvider> for Runtime {
    type Event = Event;
    type OnNewData = ();
    type CombineData =
        orml_oracle::DefaultCombineData<Runtime, MinimumCount, ExpiresIn, ParallelDataProvider>;
    type Time = Timestamp;
    type OracleKey = CurrencyId;
    type OracleValue = Price;
    type RootOperatorAccountId = OneAccount;
    type MaxHasDispatchedSize = MaxHasDispatchedSize;
    type WeightInfo = ();
    type Members = OracleMembership;
}

pub type TimeStampedPrice = orml_oracle::TimestampedValue<Price, Moment>;
pub struct AggregatedDataProvider;
impl DataProvider<CurrencyId, TimeStampedPrice> for AggregatedDataProvider {
    fn get(key: &CurrencyId) -> Option<TimeStampedPrice> {
        Oracle::get(key)
    }
}

impl DataProviderExtended<CurrencyId, TimeStampedPrice> for AggregatedDataProvider {
    fn get_no_op(key: &CurrencyId) -> Option<TimeStampedPrice> {
        Oracle::get_no_op(key)
    }

    fn get_all_values() -> Vec<(CurrencyId, Option<TimeStampedPrice>)> {
        Oracle::get_all_values()
    }
}

pub struct Decimal;
impl DecimalProvider<CurrencyId> for Decimal {
    fn get_decimal(asset_id: &CurrencyId) -> Option<u8> {
        match *asset_id {
            NATIVE_ASSET_ID => Some(12_u8),
            _ => {
                let decimal = <Assets as InspectMetadata<AccountId>>::decimals(asset_id);
                if decimal.is_zero() {
                    None
                } else {
                    Some(decimal)
                }
            }
        }
    }
}

impl pallet_prices::Config for Runtime {
    type Event = Event;
    type Source = AggregatedDataProvider;
    type FeederOrigin = EnsureRoot<AccountId>;
    type LiquidStakingExchangeRateProvider = LiquidStaking;
    type LiquidStakingCurrenciesProvider = LiquidStaking;
    type Decimal = Decimal;
    type WeightInfo = pallet_prices::weights::SubstrateWeight<Runtime>;
}

parameter_types! {
    // One storage item; key size is 32; value is size 4+4+16+32 bytes = 56 bytes.
    pub const DepositBase: Balance = deposit(1, 88);
    // Additional storage item size of 32 bytes.
    pub const DepositFactor: Balance = deposit(0, 32);
    pub const MaxSignatories: u16 = 100;
}

impl pallet_multisig::Config for Runtime {
    type Event = Event;
    type Call = Call;
    type Currency = Balances;
    type DepositBase = DepositBase;
    type DepositFactor = DepositFactor;
    type MaxSignatories = MaxSignatories;
    type WeightInfo = weights::pallet_multisig::WeightInfo<Runtime>;
}

parameter_types! {
    pub const BasicDeposit: Balance = deposit(1, 258);
    pub const FieldDeposit: Balance = deposit(1, 66);
    pub const SubAccountDeposit: Balance  = deposit(1, 53);
    pub const MaxSubAccounts: u32 = 100;
    pub const MaxAdditionalFields: u32 = 100;
    pub const MaxRegistrars: u32 = 20;
}

impl pallet_identity::Config for Runtime {
    type Event = Event;
    type Currency = Balances;
    type BasicDeposit = BasicDeposit;
    type FieldDeposit = FieldDeposit;
    type SubAccountDeposit = SubAccountDeposit;
    type MaxSubAccounts = MaxSubAccounts;
    type MaxAdditionalFields = MaxAdditionalFields;
    type MaxRegistrars = MaxRegistrars;
    type Slashed = Treasury;
    type ForceOrigin = EnsureRootOrMoreThanHalfGeneralCouncil;
    type RegistrarOrigin = EnsureRootOrMoreThanHalfGeneralCouncil;
    type WeightInfo = pallet_identity::weights::SubstrateWeight<Runtime>;
}

type EnsureRootOrMoreThanHalfGeneralCouncil = EnsureOneOf<
    EnsureRoot<AccountId>,
    pallet_collective::EnsureProportionMoreThan<_1, _2, AccountId, GeneralCouncilCollective>,
>;
type EnsureRootOrAtLeastThreeFifthsGeneralCouncil = EnsureOneOf<
    EnsureRoot<AccountId>,
    pallet_collective::EnsureProportionAtLeast<_3, _5, AccountId, GeneralCouncilCollective>,
>;

type EnsureRootOrAllTechnicalComittee = EnsureOneOf<
    EnsureRoot<AccountId>,
    pallet_collective::EnsureProportionAtLeast<_1, _1, AccountId, TechnicalCollective>,
>;

parameter_types! {
    pub const LaunchPeriod: BlockNumber = 1;
    pub const VotingPeriod: BlockNumber = 1 * MINUTES;
    pub const FastTrackVotingPeriod: BlockNumber = 1 * MINUTES;
    pub const InstantAllowed: bool = true;
    pub const MinimumDeposit: Balance = 100 * DOLLARS;
    pub const EnactmentPeriod: BlockNumber = 1;
    pub const CooloffPeriod: BlockNumber = 1 * MINUTES;
    // One cent: $10,000 / MB
    pub const MaxVotes: u32 = 100;
    pub const MaxProposals: u32 = 100;
}

impl pallet_democracy::Config for Runtime {
    type Proposal = Call;
    type Event = Event;
    type Currency = Balances;
    type EnactmentPeriod = EnactmentPeriod;
    type LaunchPeriod = LaunchPeriod;
    type VotingPeriod = VotingPeriod;
    type MinimumDeposit = MinimumDeposit;
    /// A straight majority of the council can decide what their next motion is.
    type ExternalOrigin =
        pallet_collective::EnsureProportionAtLeast<_1, _2, AccountId, GeneralCouncilCollective>;
    /// A super-majority can have the next scheduled referendum be a straight majority-carries vote.
    type ExternalMajorityOrigin =
        pallet_collective::EnsureProportionAtLeast<_3, _4, AccountId, GeneralCouncilCollective>;
    /// A unanimous council can have the next scheduled referendum be a straight default-carries
    /// (NTB) vote.
    type ExternalDefaultOrigin =
        pallet_collective::EnsureProportionAtLeast<_1, _1, AccountId, GeneralCouncilCollective>;
    /// Two thirds of the technical committee can have an ExternalMajority/ExternalDefault vote
    /// be tabled immediately and with a shorter voting/enactment period.
    type FastTrackOrigin =
        pallet_collective::EnsureProportionAtLeast<_2, _3, AccountId, TechnicalCollective>;
    type InstantOrigin =
        pallet_collective::EnsureProportionAtLeast<_1, _1, AccountId, TechnicalCollective>;
    type InstantAllowed = InstantAllowed;
    type FastTrackVotingPeriod = FastTrackVotingPeriod;
    // To cancel a proposal which has been passed, 2/3 of the council must agree to it.
    type CancellationOrigin =
        pallet_collective::EnsureProportionAtLeast<_2, _3, AccountId, GeneralCouncilCollective>;
    // To cancel a proposal before it has been passed, the technical committee must be unanimous or
    // Root must agree.
    type CancelProposalOrigin = EnsureRootOrAllTechnicalComittee;
    type BlacklistOrigin = EnsureRoot<AccountId>;
    // Any single technical committee member may veto a coming council proposal, however they can
    // only do it once and it lasts only for the cool-off period.
    type VetoOrigin = pallet_collective::EnsureMember<AccountId, TechnicalCollective>;
    type CooloffPeriod = CooloffPeriod;
    type PreimageByteDeposit = PreimageByteDeposit;
    type OperationalPreimageOrigin =
        pallet_collective::EnsureMember<AccountId, GeneralCouncilCollective>;
    type Slash = Treasury;
    type Scheduler = Scheduler;
    type PalletsOrigin = OriginCaller;
    type MaxVotes = MaxVotes;
    type WeightInfo = pallet_democracy::weights::SubstrateWeight<Runtime>;
    type MaxProposals = MaxProposals;
    type VoteLockingPeriod = EnactmentPeriod;
}

parameter_types! {
    pub const GeneralCouncilMotionDuration: BlockNumber = 2 * MINUTES;
    pub const GeneralCouncilMaxProposals: u32 = 100;
    pub const GeneralCouncilMaxMembers: u32 = 100;
}

type GeneralCouncilCollective = pallet_collective::Instance1;
impl pallet_collective::Config<GeneralCouncilCollective> for Runtime {
    type Origin = Origin;
    type Proposal = Call;
    type Event = Event;
    type MotionDuration = GeneralCouncilMotionDuration;
    type MaxProposals = GeneralCouncilMaxProposals;
    type MaxMembers = GeneralCouncilMaxMembers;
    type DefaultVote = pallet_collective::PrimeDefaultVote;
    type WeightInfo = pallet_collective::weights::SubstrateWeight<Runtime>;
}

type GeneralCouncilMembershipInstance = pallet_membership::Instance1;
impl pallet_membership::Config<GeneralCouncilMembershipInstance> for Runtime {
    type Event = Event;
    type AddOrigin = EnsureRootOrMoreThanHalfGeneralCouncil;
    type RemoveOrigin = EnsureRootOrMoreThanHalfGeneralCouncil;
    type SwapOrigin = EnsureRootOrMoreThanHalfGeneralCouncil;
    type ResetOrigin = EnsureRootOrMoreThanHalfGeneralCouncil;
    type PrimeOrigin = EnsureRootOrMoreThanHalfGeneralCouncil;
    type MembershipInitialized = GeneralCouncil;
    type MembershipChanged = GeneralCouncil;
    type MaxMembers = GeneralCouncilMaxMembers;
    type WeightInfo = pallet_membership::weights::SubstrateWeight<Runtime>;
}

parameter_types! {
    pub const TechnicalMotionDuration: BlockNumber = 2 * MINUTES;
    pub const TechnicalMaxProposals: u32 = 100;
    pub const TechnicalMaxMembers: u32 = 100;
}

type TechnicalCollective = pallet_collective::Instance2;
impl pallet_collective::Config<TechnicalCollective> for Runtime {
    type Origin = Origin;
    type Proposal = Call;
    type Event = Event;
    type MotionDuration = TechnicalMotionDuration;
    type MaxProposals = TechnicalMaxProposals;
    type MaxMembers = TechnicalMaxMembers;
    type DefaultVote = pallet_collective::PrimeDefaultVote;
    type WeightInfo = pallet_collective::weights::SubstrateWeight<Runtime>;
}

type TechnicalCommitteeMembershipInstance = pallet_membership::Instance2;
impl pallet_membership::Config<TechnicalCommitteeMembershipInstance> for Runtime {
    type Event = Event;
    type AddOrigin = EnsureRootOrMoreThanHalfGeneralCouncil;
    type RemoveOrigin = EnsureRootOrMoreThanHalfGeneralCouncil;
    type SwapOrigin = EnsureRootOrMoreThanHalfGeneralCouncil;
    type ResetOrigin = EnsureRootOrMoreThanHalfGeneralCouncil;
    type PrimeOrigin = EnsureRootOrMoreThanHalfGeneralCouncil;
    type MembershipInitialized = TechnicalCommittee;
    type MembershipChanged = TechnicalCommittee;
    type MaxMembers = TechnicalMaxMembers;
    type WeightInfo = pallet_membership::weights::SubstrateWeight<Runtime>;
}

parameter_types! {
    pub const PreimageMaxSize: u32 = 4096 * 1024;
    pub const PreimageBaseDeposit: Balance = deposit(2, 64);
    pub const PreimageByteDeposit: Balance = deposit(0, 1);
}

impl pallet_preimage::Config for Runtime {
    type WeightInfo = pallet_preimage::weights::SubstrateWeight<Runtime>;
    type Event = Event;
    type Currency = Balances;
    type ManagerOrigin = EnsureRootOrMoreThanHalfGeneralCouncil;
    type MaxSize = PreimageMaxSize;
    type BaseDeposit = PreimageBaseDeposit;
    type ByteDeposit = PreimageByteDeposit;
}

parameter_types! {
    pub MaximumSchedulerWeight: Weight = Perbill::from_percent(80) *
        RuntimeBlockWeights::get().max_block;
    pub const MaxScheduledPerBlock: u32 = 50;
    pub const NoPreimagePostponement: Option<u32> = Some(10);
}

impl pallet_scheduler::Config for Runtime {
    type Event = Event;
    type Origin = Origin;
    type PalletsOrigin = OriginCaller;
    type Call = Call;
    type MaximumWeight = MaximumSchedulerWeight;
    type ScheduleOrigin = EnsureRootOrMoreThanHalfGeneralCouncil;
    type MaxScheduledPerBlock = MaxScheduledPerBlock;
    type OriginPrivilegeCmp = EqualPrivilegeOnly;
    type WeightInfo = pallet_scheduler::weights::SubstrateWeight<Runtime>;
    type PreimageProvider = Preimage;
    type NoPreimagePostponement = NoPreimagePostponement;
}

parameter_types! {
    pub const ProposalBond: Permill = Permill::from_percent(5);
    pub const ProposalBondMinimum: Balance = 1 * DOLLARS;
    pub const ProposalBondMaximum: Balance = 5 * DOLLARS;
    pub const SpendPeriod: BlockNumber = 1 * DAYS;
    pub const Burn: Permill = Permill::from_percent(0);
    pub const TreasuryPalletId: PalletId = PalletId(*b"par/trsy");
    pub const MaxApprovals: u32 = 100;
}

impl pallet_treasury::Config for Runtime {
    type PalletId = TreasuryPalletId;
    type Currency = Balances;
    type ApproveOrigin = EnsureRootOrAtLeastThreeFifthsGeneralCouncil;
    type RejectOrigin = EnsureRootOrMoreThanHalfGeneralCouncil;
    type Event = Event;
    type OnSlash = ();
    type ProposalBond = ProposalBond;
    type ProposalBondMinimum = ProposalBondMinimum;
    type ProposalBondMaximum = ProposalBondMaximum;
    type SpendPeriod = SpendPeriod;
    type Burn = Burn;
    type BurnDestination = ();
    type SpendFunds = ();
    type WeightInfo = pallet_treasury::weights::SubstrateWeight<Runtime>;
    type MaxApprovals = MaxApprovals;
}

parameter_types! {
    pub const OracleMaxMembers: u32 = 100;
}

type OracleMembershipInstance = pallet_membership::Instance3;
impl pallet_membership::Config<OracleMembershipInstance> for Runtime {
    type Event = Event;
    type AddOrigin = EnsureRootOrMoreThanHalfGeneralCouncil;
    type RemoveOrigin = EnsureRootOrMoreThanHalfGeneralCouncil;
    type SwapOrigin = EnsureRootOrMoreThanHalfGeneralCouncil;
    type ResetOrigin = EnsureRootOrMoreThanHalfGeneralCouncil;
    type PrimeOrigin = EnsureRootOrMoreThanHalfGeneralCouncil;
    type MembershipInitialized = ();
    type MembershipChanged = ();
    type MaxMembers = OracleMaxMembers;
    type WeightInfo = weights::pallet_membership::WeightInfo<Runtime>;
}

parameter_types! {
    pub const BridgeMaxMembers: u32 = 100;
}

pub struct ChangeBridgeMembers;
impl ChangeMembers<AccountId> for ChangeBridgeMembers {
    fn change_members_sorted(_incoming: &[AccountId], _outgoing: &[AccountId], new: &[AccountId]) {
        if let Err(e) = Bridge::change_vote_threshold() {
            log::error!(
                target: "bridge::change_members_sorted",
                "Failed to set vote threshold: {:?}",
                e,
            );
        } else {
            log::info!(
                target: "bridge::change_members_sorted",
                "Succeeded to set vote threshold, total members: {:?}",
                new.len(),
            );
        };
    }
}

type BridgeMembershipInstance = pallet_membership::Instance6;
impl pallet_membership::Config<BridgeMembershipInstance> for Runtime {
    type Event = Event;
    type AddOrigin = EnsureRootOrMoreThanHalfGeneralCouncil;
    type RemoveOrigin = EnsureRootOrMoreThanHalfGeneralCouncil;
    type SwapOrigin = EnsureRootOrMoreThanHalfGeneralCouncil;
    type ResetOrigin = EnsureRootOrMoreThanHalfGeneralCouncil;
    type PrimeOrigin = EnsureRootOrMoreThanHalfGeneralCouncil;
    type MembershipInitialized = ();
    type MembershipChanged = ChangeBridgeMembers;
    type MaxMembers = BridgeMaxMembers;
    type WeightInfo = weights::pallet_membership::WeightInfo<Runtime>;
}

parameter_types! {
    pub const ParallelKerria: ChainId = 1;
    pub const BridgePalletId: PalletId = PalletId(*b"par/brid");
    // Set a short lifetime for development
    pub const ProposalLifetime: BlockNumber = 200;
    pub const ThresholdPercentage: u32 = 80;
}

impl pallet_bridge::Config for Runtime {
    type Event = Event;
    type RelayMembers = BridgeMembership;
    type RootOperatorAccountId = OneAccount;
    type UpdateChainOrigin = EnsureRootOrMoreThanHalfGeneralCouncil;
    type UpdateTokenOrigin = EnsureRootOrMoreThanHalfGeneralCouncil;
    type CapOrigin = EnsureRootOrMoreThanHalfGeneralCouncil;
    type ChainId = ParallelKerria;
    type PalletId = BridgePalletId;
    type Assets = CurrencyAdapter;
    type GiftAccount = GiftAccount;
    type GiftConvert = GiftConvert;
    type NativeCurrencyId = NativeCurrencyId;
    type ExistentialDeposit = ExistentialDeposit;
    type ProposalLifetime = ProposalLifetime;
    type ThresholdPercentage = ThresholdPercentage;
    type WeightInfo = pallet_bridge::weights::SubstrateWeight<Runtime>;
}

parameter_types! {
    pub MinVestedTransfer: Balance = 0;
    pub const MaxVestingSchedules: u32 = 100;
}

impl orml_vesting::Config for Runtime {
    type Event = Event;
    type Currency = Balances;
    type MinVestedTransfer = MinVestedTransfer;
    type VestedTransferOrigin = frame_system::EnsureSigned<AccountId>;
    type WeightInfo = ();
    type MaxVestingSchedules = MaxVestingSchedules;
    type BlockNumberProvider = frame_system::Pallet<Runtime>;
}

parameter_types! {
    pub const AMMPalletId: PalletId = PalletId(*b"par/ammp");
    pub DefaultLpFee: Ratio = Ratio::from_rational(25u32, 10000u32);        // 0.25%
    pub DefaultProtocolFee: Ratio = Ratio::from_rational(5u32, 10000u32);   // 0.05%
    pub DefaultProtocolFeeReceiver: AccountId = TreasuryPalletId::get().into_account();
    pub const MinimumLiquidity: u128 = 1_000u128;
}

impl pallet_amm::Config for Runtime {
    type Event = Event;
    type Assets = CurrencyAdapter;
    type PalletId = AMMPalletId;
    type LockAccountId = OneAccount;
    type CreatePoolOrigin = EnsureRootOrMoreThanHalfGeneralCouncil;
    type AMMWeightInfo = pallet_amm::weights::SubstrateWeight<Runtime>;
    type LpFee = DefaultLpFee;
    type ProtocolFee = DefaultProtocolFee;
    type MinimumLiquidity = MinimumLiquidity;
    type ProtocolFeeReceiver = DefaultProtocolFeeReceiver;
    type MaxLengthRoute = MaxLengthRoute;
}

parameter_types! {
    pub const CrowdloansPalletId: PalletId = PalletId(*b"crwloans");
    pub const MinContribution: Balance = 50_000_000_000;
    pub const MigrateKeysLimit: u32 = 10;
    pub const RemoveKeysLimit: u32 = 1000;
    pub RefundLocation: AccountId = Utility::derivative_account_id(ParachainInfo::parachain_id().into_account(), u16::MAX);
}

pub struct RelayChainValidationDataProvider<T>(sp_std::marker::PhantomData<T>);

impl<T: cumulus_pallet_parachain_system::Config> BlockNumberProvider
    for RelayChainValidationDataProvider<T>
{
    type BlockNumber = primitives::BlockNumber;

    fn current_block_number() -> Self::BlockNumber {
        cumulus_pallet_parachain_system::Pallet::<T>::validation_data()
            .map(|d| d.relay_parent_number)
            .unwrap_or_default()
    }
}

impl<T: cumulus_pallet_parachain_system::Config> ValidationDataProvider
    for RelayChainValidationDataProvider<T>
{
    fn validation_data() -> Option<PersistedValidationData> {
        cumulus_pallet_parachain_system::Pallet::<T>::validation_data()
    }
}

impl pallet_crowdloans::Config for Runtime {
    type Event = Event;
    type Origin = Origin;
    type Call = Call;
    type PalletId = CrowdloansPalletId;
    type SelfParaId = ParachainInfo;
    type Assets = Assets;
    type RelayCurrency = RelayCurrency;
    type MinContribution = MinContribution;
    type MigrateKeysLimit = MigrateKeysLimit;
    type RemoveKeysLimit = RemoveKeysLimit;
    type MigrateOrigin = EnsureRootOrMoreThanHalfGeneralCouncil;
    type VrfOrigin = EnsureRootOrMoreThanHalfGeneralCouncil;
    type CreateVaultOrigin = EnsureRootOrMoreThanHalfGeneralCouncil;
    type DissolveVaultOrigin = EnsureRootOrMoreThanHalfGeneralCouncil;
    type RefundOrigin = EnsureRootOrMoreThanHalfGeneralCouncil;
    type UpdateVaultOrigin = EnsureRootOrMoreThanHalfGeneralCouncil;
    type OpenCloseOrigin = EnsureRootOrMoreThanHalfGeneralCouncil;
    type AuctionSucceededFailedOrigin = EnsureRootOrMoreThanHalfGeneralCouncil;
    type SlotExpiredOrigin = EnsureRootOrMoreThanHalfGeneralCouncil;
    type WeightInfo = pallet_crowdloans::weights::SubstrateWeight<Runtime>;
    type XCM = XcmHelper;
    type RelayChainBlockNumberProvider = RelayChainValidationDataProvider<Runtime>;
    type Members = CrowdloansAutomatorsMembership;
}

parameter_types! {
    pub const StreamPalletId: PalletId = PalletId(*b"par/strm");
}

impl pallet_streaming::Config for Runtime {
    type Event = Event;
    type Assets = CurrencyAdapter;
    type PalletId = StreamPalletId;
    type UnixTime = Timestamp;
    type WeightInfo = pallet_streaming::weights::SubstrateWeight<Runtime>;
}

parameter_types! {
    pub const XcmHelperPalletId: PalletId = PalletId(*b"par/fees");
    pub const NotifyTimeout: BlockNumber = 100;
}

impl pallet_xcm_helper::Config for Runtime {
    type Event = Event;
    type UpdateOrigin = EnsureRootOrMoreThanHalfGeneralCouncil;
    type Assets = Assets;
    type XcmSender = XcmRouter;
    type RelayNetwork = RelayNetwork;
    type PalletId = XcmHelperPalletId;
    type NotifyTimeout = NotifyTimeout;
    type AccountIdToMultiLocation = AccountIdToMultiLocation<AccountId>;
    type RefundLocation = RefundLocation;
    type BlockNumberProvider = frame_system::Pallet<Runtime>;
    type XcmOrigin = EnsureRootOrMoreThanHalfGeneralCouncil;
    type WeightInfo = pallet_xcm_helper::weights::SubstrateWeight<Runtime>;
}

parameter_types! {
    pub const MaxLengthRoute: u8 = 10;
    pub const RouterPalletId: PalletId = PalletId(*b"ammroute");
}

impl pallet_router::Config for Runtime {
    type Event = Event;
    type PalletId = RouterPalletId;
    type AMM = AMM;
    type AMMRouterWeightInfo = pallet_router::weights::SubstrateWeight<Runtime>;
    type MaxLengthRoute = MaxLengthRoute;
    type Assets = CurrencyAdapter;
}

impl pallet_currency_adapter::Config for Runtime {
    type Assets = Assets;
    type Balances = Balances;
    type GetNativeCurrencyId = NativeCurrencyId;
}

parameter_types! {
    pub const FarmingPalletId: PalletId = PalletId(*b"par/farm");
    pub const MaxRewardTokens: u32 = 1000;
    pub const MaxUserLockItemsCount: u32 = 100;
    pub const LockPoolMaxDuration: u32 = 2628000;
    pub const CoolDownMaxDuration: u32 = 50400;
}

impl pallet_farming::Config for Runtime {
    type Event = Event;
    type Assets = CurrencyAdapter;
    type PalletId = FarmingPalletId;
    type UpdateOrigin = EnsureRootOrMoreThanHalfGeneralCouncil;
    type WeightInfo = pallet_farming::weights::SubstrateWeight<Runtime>;
    type MaxUserLockItemsCount = MaxUserLockItemsCount;
    type LockPoolMaxDuration = LockPoolMaxDuration;
    type CoolDownMaxDuration = CoolDownMaxDuration;
    type Decimal = Decimal;
}

pub struct WhiteListFilter;
impl Contains<Call> for WhiteListFilter {
    fn contains(call: &Call) -> bool {
        matches!(
            call,
            // System, Currencies
            Call::System(_) |
            Call::Timestamp(_) |
            Call::Balances(_) |
            Call::Assets(pallet_assets::Call::mint { .. }) |
            Call::Assets(pallet_assets::Call::transfer { .. }) |
            Call::Assets(pallet_assets::Call::burn { .. }) |
            Call::Assets(pallet_assets::Call::destroy { .. }) |
            Call::Assets(pallet_assets::Call::force_create { .. }) |
            Call::Assets(pallet_assets::Call::force_set_metadata { .. }) |
            Call::Assets(pallet_assets::Call::force_asset_status { .. }) |
            // Governance
            Call::Sudo(_) |
            Call::Democracy(_) |
            Call::GeneralCouncil(_) |
            Call::TechnicalCommittee(_) |
            Call::Treasury(_) |
            Call::Scheduler(_) |
            // Parachain
            Call::ParachainSystem(_) |
            Call::XcmpQueue(_) |
            Call::DmpQueue(_) |
            Call::PolkadotXcm(_) |
            Call::CumulusXcm(_) |
            // Consensus
            Call::Authorship(_) |
            Call::CollatorSelection(_) |
            Call::Session(_) |
            // Utility
            Call::Multisig(_)  |
            Call::Utility(_) |
            Call::Proxy(_) |
            Call::Identity(_) |
            // 3rd Party
            Call::Oracle(_) |
            Call::XTokens(_) |
            Call::OrmlXcm(_) |
            Call::Vesting(_) |
            // Loans
            // Call::Loans(_) |
            Call::Prices(_) |
            // LiquidStaking
            // Call::LiquidStaking(_) |
            // Membership
            Call::GeneralCouncilMembership(_) |
            Call::TechnicalCommitteeMembership(_) |
            Call::OracleMembership(_) |
            Call::BridgeMembership(_) |
            Call::CrowdloansAutomatorsMembership(_) |
            Call::LiquidStakingAgentsMembership(_)
        )
    }
}

impl pallet_emergency_shutdown::Config for Runtime {
    type Event = Event;
    type Whitelist = WhiteListFilter;
    type ShutdownOrigin = EnsureRootOrMoreThanHalfGeneralCouncil;
    type Call = Call;
}

// Create the runtime by composing the FRAME pallets that were previously configured.
construct_runtime!(
    pub enum Runtime where
        Block = Block,
        NodeBlock = opaque::Block,
        UncheckedExtrinsic = UncheckedExtrinsic,
    {
        // System, Utility, Currencies
        System: frame_system::{Pallet, Call, Storage, Config, Event<T>} = 0,
        Timestamp: pallet_timestamp::{Pallet, Call, Storage, Inherent} = 1,
        Utility: pallet_utility::{Pallet, Call, Event} = 2,
        Multisig: pallet_multisig::{Pallet, Call, Storage, Event<T>} = 3,
        Balances: pallet_balances::{Pallet, Call, Storage, Config<T>, Event<T>} = 4,
        TransactionPayment: pallet_transaction_payment::{Pallet, Storage} = 5,
        Assets: pallet_assets::{Pallet, Call, Storage, Event<T>} = 6,
        Proxy: pallet_proxy::{Pallet, Call, Storage, Event<T>} = 7,
        Identity: pallet_identity::{Pallet, Call, Storage, Event<T>} = 8,

        // Governance
        Sudo: pallet_sudo::{Pallet, Call, Storage, Config<T>, Event<T>} = 10,
        Democracy: pallet_democracy::{Pallet, Call, Storage, Config<T>, Event<T>} = 11,
        GeneralCouncil: pallet_collective::<Instance1>::{Pallet, Call, Storage, Origin<T>, Event<T>, Config<T>} = 12,
        TechnicalCommittee: pallet_collective::<Instance2>::{Pallet, Call, Storage, Origin<T>, Event<T>, Config<T>} = 13,
        Treasury: pallet_treasury::{Pallet, Call, Storage, Config, Event<T>} = 14,
        Scheduler: pallet_scheduler::{Pallet, Call, Storage, Event<T>} = 15,
        Preimage: pallet_preimage::{Pallet, Call, Storage, Event<T>} = 16,

        // Parachain
        ParachainInfo: parachain_info::{Pallet, Storage, Config} = 21,
        XcmpQueue: cumulus_pallet_xcmp_queue::{Pallet, Call, Storage, Event<T>} = 22,
        DmpQueue: cumulus_pallet_dmp_queue::{Pallet, Call, Storage, Event<T>} = 23,
        PolkadotXcm: pallet_xcm::{Pallet, Call, Storage, Event<T>, Origin, Config} = 24,
        CumulusXcm: cumulus_pallet_xcm::{Pallet, Call, Event<T>, Origin} = 25,

        // Consensus
        Authorship: pallet_authorship::{Pallet, Call, Storage} = 30,
        CollatorSelection: pallet_collator_selection::{Pallet, Call, Storage, Event<T>, Config<T>} = 31,
        Session: pallet_session::{Pallet, Call, Storage, Event, Config<T>} = 32,
        Aura: pallet_aura::{Pallet, Config<T>, Storage} = 33,
        AuraExt: cumulus_pallet_aura_ext::{Pallet, Config, Storage} = 34,

        // 3rd Party
        Oracle: orml_oracle::<Instance1>::{Pallet, Storage, Call, Event<T>} = 42,
        XTokens: orml_xtokens::{Pallet, Storage, Call, Event<T>} = 43,
        OrmlXcm: orml_xcm::{Pallet, Call, Event<T>} = 45,
        Vesting: orml_vesting::{Pallet, Storage, Call, Event<T>, Config<T>} = 46,

        // Asset Management
        AssetRegistry: pallet_asset_registry::{Pallet, Call, Storage, Event<T>} = 48,

        // Loans
        Loans: pallet_loans::{Pallet, Call, Storage, Event<T>} = 50,
        Prices: pallet_prices::{Pallet, Storage, Call, Event<T>} = 51,
        Crowdloans: pallet_crowdloans::{Pallet, Call, Storage, Event<T>} = 52,

        // LiquidStaking
        LiquidStaking: pallet_liquid_staking::{Pallet, Call, Storage, Event<T>, Config} = 60,

        // Membership
        GeneralCouncilMembership: pallet_membership::<Instance1>::{Pallet, Call, Storage, Event<T>, Config<T>} = 70,
        TechnicalCommitteeMembership: pallet_membership::<Instance2>::{Pallet, Call, Storage, Event<T>, Config<T>} = 71,
        OracleMembership: pallet_membership::<Instance3>::{Pallet, Call, Storage, Event<T>, Config<T>} = 72,
        LiquidStakingAgentsMembership: pallet_membership::<Instance5>::{Pallet, Call, Storage, Event<T>, Config<T>} = 73,
        BridgeMembership: pallet_membership::<Instance6>::{Pallet, Call, Storage, Event<T>, Config<T>} = 74,
        CrowdloansAutomatorsMembership: pallet_membership::<Instance7>::{Pallet, Call, Storage, Event<T>, Config<T>} = 75,

        // AMM
        AMM: pallet_amm::{Pallet, Call, Storage, Event<T>} = 80,
        AMMRoute: pallet_router::{Pallet, Call, Event<T>} = 81,
        CurrencyAdapter: pallet_currency_adapter::{Pallet, Call} = 82,

        // Others
        Bridge: pallet_bridge::{Pallet, Call, Storage, Event<T>} = 90,
        EmergencyShutdown: pallet_emergency_shutdown::{Pallet, Call, Storage, Event<T>} = 91,
        Farming: pallet_farming::{Pallet, Call, Storage, Event<T>} = 92,
        XcmHelper: pallet_xcm_helper::{Pallet, Call, Storage, Event<T>} = 93,
        Streaming: pallet_streaming::{Pallet, Call, Storage, Event<T>} = 94,

        // Parachain System, always put it at the end
        ParachainSystem: cumulus_pallet_parachain_system::{Pallet, Call, Config, Storage, Inherent, Event<T>, ValidateUnsigned} = 20,
    }
);

/// The address format for describing accounts.
pub type Address = sp_runtime::MultiAddress<AccountId, ()>;
/// Block header type as expected by this runtime.
pub type Header = generic::Header<BlockNumber, BlakeTwo256>;
/// Block type as expected by this runtime.
pub type Block = generic::Block<Header, UncheckedExtrinsic>;
/// A Block signed with a Justification
pub type SignedBlock = generic::SignedBlock<Block>;
/// BlockId type as expected by this runtime.
pub type BlockId = generic::BlockId<Block>;
/// The SignedExtension to the basic transaction logic.
pub type SignedExtra = (
    frame_system::CheckNonZeroSender<Runtime>,
    frame_system::CheckSpecVersion<Runtime>,
    frame_system::CheckTxVersion<Runtime>,
    frame_system::CheckGenesis<Runtime>,
    frame_system::CheckEra<Runtime>,
    frame_system::CheckNonce<Runtime>,
    frame_system::CheckWeight<Runtime>,
    pallet_transaction_payment::ChargeTransactionPayment<Runtime>,
);
/// Unchecked extrinsic type as expected by this runtime.
pub type UncheckedExtrinsic = generic::UncheckedExtrinsic<Address, Call, Signature, SignedExtra>;
/// The payload being signed in transactions.
pub type SignedPayload = generic::SignedPayload<Call, SignedExtra>;
/// Extrinsic type that has already been checked.
pub type CheckedExtrinsic = generic::CheckedExtrinsic<AccountId, Call, SignedExtra>;
/// Executive: handles dispatch to the various modules.
pub type Executive = frame_executive::Executive<
    Runtime,
    Block,
    frame_system::ChainContext<Runtime>,
    Runtime,
    AllPalletsWithSystem,
    (),
>;

impl_runtime_apis! {
    impl sp_consensus_aura::AuraApi<Block, AuraId> for Runtime {
        fn slot_duration() -> sp_consensus_aura::SlotDuration {
            sp_consensus_aura::SlotDuration::from_millis(Aura::slot_duration())
        }

        fn authorities() -> Vec<AuraId> {
            Aura::authorities().into_inner()
        }
    }

    impl sp_session::SessionKeys<Block> for Runtime {
        fn generate_session_keys(seed: Option<Vec<u8>>) -> Vec<u8> {
            opaque::SessionKeys::generate(seed)
        }

        fn decode_session_keys(
            encoded: Vec<u8>,
        ) -> Option<Vec<(Vec<u8>, KeyTypeId)>> {
            opaque::SessionKeys::decode_into_raw_public_keys(&encoded)
        }
    }

    impl sp_api::Core<Block> for Runtime {
        fn version() -> RuntimeVersion {
            VERSION
        }

        fn execute_block(block: Block) {
            Executive::execute_block(block)
        }

        fn initialize_block(header: &<Block as BlockT>::Header) {
            Executive::initialize_block(header)
        }
    }

    impl sp_api::Metadata<Block> for Runtime {
        fn metadata() -> OpaqueMetadata {
            OpaqueMetadata::new(Runtime::metadata().into())
        }
    }

    impl sp_block_builder::BlockBuilder<Block> for Runtime {
        fn apply_extrinsic(extrinsic: <Block as BlockT>::Extrinsic) -> ApplyExtrinsicResult {
            Executive::apply_extrinsic(extrinsic)
        }

        fn finalize_block() -> <Block as BlockT>::Header {
            Executive::finalize_block()
        }

        fn inherent_extrinsics(data: sp_inherents::InherentData) -> Vec<<Block as BlockT>::Extrinsic> {
            data.create_extrinsics()
        }

        fn check_inherents(
            block: Block,
            data: sp_inherents::InherentData,
        ) -> sp_inherents::CheckInherentsResult {
            data.check_extrinsics(&block)
        }
    }

    impl sp_transaction_pool::runtime_api::TaggedTransactionQueue<Block> for Runtime {
        fn validate_transaction(
            source: TransactionSource,
            tx: <Block as BlockT>::Extrinsic,
            block_hash: <Block as BlockT>::Hash,
        ) -> TransactionValidity {
            Executive::validate_transaction(source, tx, block_hash)
        }
    }

    impl sp_offchain::OffchainWorkerApi<Block> for Runtime {
        fn offchain_worker(header: &<Block as BlockT>::Header) {
            Executive::offchain_worker(header)
        }
    }

    impl frame_system_rpc_runtime_api::AccountNonceApi<Block, AccountId, Index> for Runtime {
        fn account_nonce(account: AccountId) -> Index {
            System::account_nonce(account)
        }
    }

    impl pallet_transaction_payment_rpc_runtime_api::TransactionPaymentApi<Block, Balance> for Runtime {
        fn query_info(
            uxt: <Block as BlockT>::Extrinsic,
            len: u32,
        ) -> pallet_transaction_payment_rpc_runtime_api::RuntimeDispatchInfo<Balance> {
            TransactionPayment::query_info(uxt, len)
        }
        fn query_fee_details(
            uxt: <Block as BlockT>::Extrinsic,
            len: u32,
        ) -> pallet_transaction_payment::FeeDetails<Balance> {
            TransactionPayment::query_fee_details(uxt, len)
        }
    }

    impl orml_oracle_rpc_runtime_api::OracleApi<
        Block,
        DataProviderId,
        CurrencyId,
        TimeStampedPrice,
    > for Runtime {
        fn get_value(provider_id: DataProviderId, key: CurrencyId) -> Option<TimeStampedPrice> {
            match provider_id {
                DataProviderId::Aggregated => Prices::get_no_op(&key)
            }
        }

        fn get_all_values(provider_id: DataProviderId) -> Vec<(CurrencyId, Option<TimeStampedPrice>)> {
            match provider_id {
                DataProviderId::Aggregated => Prices::get_all_values()
            }
        }
    }

    impl cumulus_primitives_core::CollectCollationInfo<Block> for Runtime {
        fn collect_collation_info(header: &<Block as BlockT>::Header) -> cumulus_primitives_core::CollationInfo {
            ParachainSystem::collect_collation_info(header)
        }
    }

    impl pallet_loans_rpc_runtime_api::LoansApi<Block, AccountId> for Runtime {
        fn get_account_liquidity(account: AccountId) -> Result<(Liquidity, Shortfall), DispatchError> {
            Loans::get_account_liquidity(&account)
        }
    }

    impl pallet_router_rpc_runtime_api::RouterApi<Block, Balance> for Runtime {
        fn get_best_route(amount_in: Balance, token_in: CurrencyId, token_out: CurrencyId) -> Result<(Vec<CurrencyId>, Balance), DispatchError> {
            let (route, amount) = AMMRoute::get_best_route(amount_in, token_in, token_out)?;
            Ok((route, amount))
        }
    }

    #[cfg(feature = "runtime-benchmarks")]
    impl frame_benchmarking::Benchmark<Block> for Runtime {
        fn benchmark_metadata(extra: bool) -> (
            Vec<frame_benchmarking::BenchmarkList>,
            Vec<frame_support::traits::StorageInfo>,
        ) {
            use frame_benchmarking::{list_benchmark, Benchmarking, BenchmarkList};
            use frame_support::traits::StorageInfoTrait;

            // Trying to add benchmarks directly to the Session Pallet caused cyclic dependency
            // issues. To get around that, we separated the Session benchmarks into its own crate,
            // which is why we need these two lines below.
            // use pallet_loans_benchmarking::Pallet as LoansBench;
            use frame_system_benchmarking::Pallet as SystemBench;

            let mut list = Vec::<BenchmarkList>::new();

            list_benchmark!(list, extra, pallet_balances, Balances);
            list_benchmark!(list, extra, pallet_membership, TechnicalCommitteeMembership);
            list_benchmark!(list, extra, pallet_multisig, Multisig);
            list_benchmark!(list, extra, pallet_bridge, Bridge);
            list_benchmark!(list, extra, pallet_loans, Loans);
            list_benchmark!(list, extra, frame_system, SystemBench::<Runtime>);
            list_benchmark!(list, extra, pallet_timestamp, Timestamp);
            list_benchmark!(list, extra, pallet_amm, AMM);
            list_benchmark!(list, extra, pallet_liquid_staking, LiquidStaking);
            list_benchmark!(list, extra, pallet_router, AMMRoute);
            list_benchmark!(list, extra, pallet_crowdloans, Crowdloans);
            list_benchmark!(list, extra, pallet_xcm_helper, XcmHelper);
            list_benchmark!(list, extra, pallet_farming, Farming);

            let storage_info = AllPalletsWithSystem::storage_info();

            (list, storage_info)
        }

        fn dispatch_benchmark(
            config: frame_benchmarking::BenchmarkConfig
        ) -> Result<Vec<frame_benchmarking::BenchmarkBatch>, sp_runtime::RuntimeString> {
            use frame_benchmarking::{Benchmarking, BenchmarkBatch, add_benchmark, TrackedStorageKey};

            // use pallet_loans_benchmarking::Pallet as LoansBench;
            use frame_system_benchmarking::Pallet as SystemBench;

            // impl pallet_loans_benchmarking::Config for Runtime {}
            impl frame_system_benchmarking::Config for Runtime {}

            let whitelist: Vec<TrackedStorageKey> = vec![
                // Block Number
                hex_literal::hex!("26aa394eea5630e07c48ae0c9558cef702a5c1b19ab7a04f536c519aca4983ac").to_vec().into(),
                // Total Issuance
                hex_literal::hex!("c2261276cc9d1f8598ea4b6a74b15c2f57c875e4cff74148e4628f264b974c80").to_vec().into(),
                // Execution Phase
                hex_literal::hex!("26aa394eea5630e07c48ae0c9558cef7ff553b5a9862a516939d82b3d3d8661a").to_vec().into(),
                // Event Count
                hex_literal::hex!("26aa394eea5630e07c48ae0c9558cef70a98fdbe9ce6c55837576c60c7af3850").to_vec().into(),
                // System Events
                hex_literal::hex!("26aa394eea5630e07c48ae0c9558cef780d41e5e16056765bc8461851072c9d7").to_vec().into(),
            ];

            let mut batches = Vec::<BenchmarkBatch>::new();
            let params = (&config, &whitelist);

            add_benchmark!(params, batches, frame_system, SystemBench::<Runtime>);
            add_benchmark!(params, batches, pallet_balances, Balances);
            add_benchmark!(params, batches, pallet_timestamp, Timestamp);
            add_benchmark!(params, batches, pallet_bridge, Bridge);
            add_benchmark!(params, batches, pallet_loans, Loans);
            add_benchmark!(params, batches, pallet_multisig, Multisig);
            add_benchmark!(params, batches, pallet_membership, TechnicalCommitteeMembership);
            add_benchmark!(params, batches, pallet_amm, AMM);
            add_benchmark!(params, batches, pallet_liquid_staking, LiquidStaking);
            add_benchmark!(params, batches, pallet_router, AMMRoute);
            add_benchmark!(params, batches, pallet_crowdloans, Crowdloans);
            add_benchmark!(params, batches, pallet_xcm_helper, XcmHelper);
            add_benchmark!(params, batches, pallet_farming, Farming);

            if batches.is_empty() { return Err("Benchmark not found for this pallet.".into()) }
            Ok(batches)
        }
    }

    #[cfg(feature = "try-runtime")]
    impl frame_try_runtime::TryRuntime<Block> for Runtime {
        fn on_runtime_upgrade() -> (Weight, Weight) {
            log::info!("try-runtime::on_runtime_upgrade.");
            let weight = Executive::try_runtime_upgrade().unwrap();
            (weight, RuntimeBlockWeights::get().max_block)
        }

        fn execute_block_no_check(block: Block) -> Weight {
            Executive::execute_block_no_check(block)
        }
    }
}

struct CheckInherents;

impl cumulus_pallet_parachain_system::CheckInherents<Block> for CheckInherents {
    fn check_inherents(
        block: &Block,
        relay_state_proof: &cumulus_pallet_parachain_system::RelayChainStateProof,
    ) -> sp_inherents::CheckInherentsResult {
        let relay_chain_slot = relay_state_proof
            .read_slot()
            .expect("Could not read the relay chain slot from the proof");

        let inherent_data =
            cumulus_primitives_timestamp::InherentDataProvider::from_relay_chain_slot_and_duration(
                relay_chain_slot,
                sp_std::time::Duration::from_secs(6),
            )
            .create_inherent_data()
            .expect("Could not create the timestamp inherent data");

        inherent_data.check_extrinsics(block)
    }
}

cumulus_pallet_parachain_system::register_validate_block!(
    Runtime = Runtime,
    BlockExecutor = cumulus_pallet_aura_ext::BlockExecutor::<Runtime, Executive>,
    CheckInherents = CheckInherents,
);<|MERGE_RESOLUTION|>--- conflicted
+++ resolved
@@ -71,14 +71,8 @@
         AccountIdToMultiLocation, AsAssetType, AssetType, CurrencyIdtoMultiLocation,
         FirstAssetTrader,
     },
-<<<<<<< HEAD
-    AccountId, AuraId, Balance, BlockNumber, ChainId, CurrencyId, DataProviderId, DecimalProvider,
-    EraIndex, Hash, Index, Liquidity, Moment, ParaId, PersistedValidationData, Price, Ratio,
-    Shortfall, Signature, ValidationDataProvider,
-=======
     AccountId, AuraId, Balance, BlockNumber, ChainId, CurrencyId, DataProviderId, EraIndex, Hash,
     Index, Liquidity, Moment, ParaId, PersistedValidationData, Price, Ratio, Shortfall, Signature,
->>>>>>> 67da4266
 };
 
 use xcm::latest::prelude::*;
