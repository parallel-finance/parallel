// Copyright 2021 Parallel Finance Developer.
// This file is part of Parallel Finance.

// Licensed under the Apache License, Version 2.0 (the "License");
// you may not use this file except in compliance with the License.
// You may obtain a copy of the License at
// http://www.apache.org/licenses/LICENSE-2.0

// Unless required by applicable law or agreed to in writing, software
// distributed under the License is distributed on an "AS IS" BASIS,
// WITHOUT WARRANTIES OR CONDITIONS OF ANY KIND, either express or implied.
// See the License for the specific language governing permissions and
// limitations under the License.

#![cfg_attr(not(feature = "std"), no_std)]
// `construct_runtime!` does a lot of recursion and requires us to increase the limit to 256.
#![recursion_limit = "256"]

use codec::{Decode, Encode, MaxEncodedLen};
use frame_support::{
    construct_runtime,
    dispatch::{DispatchResult, Weight},
    log, match_types, parameter_types,
    traits::{
        fungibles::{InspectMetadata, Mutate},
        tokens::BalanceConversion,
        ChangeMembers, Contains, EnsureOneOf, EqualPrivilegeOnly, Everything, InstanceFilter,
        Nothing,
    },
    weights::{
        constants::{BlockExecutionWeight, ExtrinsicBaseWeight, RocksDbWeight, WEIGHT_PER_SECOND},
        ConstantMultiplier, DispatchClass,
    },
    PalletId,
};
use frame_system::{
    limits::{BlockLength, BlockWeights},
    EnsureRoot,
};
use orml_traits::{
    location::AbsoluteReserveProvider, parameter_type_with_key, DataFeeder, DataProvider,
    DataProviderExtended,
};
use orml_xcm_support::{IsNativeConcrete, MultiNativeAsset};
use pallet_xcm::XcmPassthrough;
use polkadot_parachain::primitives::Sibling;
use polkadot_runtime_common::SlowAdjustingFeeUpdate;
use scale_info::TypeInfo;
use sp_api::impl_runtime_apis;
use sp_core::OpaqueMetadata;
#[cfg(any(feature = "std", test))]
pub use sp_runtime::BuildStorage;
use sp_runtime::{
    create_runtime_str, generic, impl_opaque_keys,
    traits::{
        self, AccountIdConversion, AccountIdLookup, BlakeTwo256, Block as BlockT,
        BlockNumberProvider, Convert, Zero,
    },
    transaction_validity::{TransactionSource, TransactionValidity},
    ApplyExtrinsicResult, DispatchError, KeyTypeId, Perbill, Permill, RuntimeDebug,
    SaturatedConversion,
};
use sp_std::prelude::*;
#[cfg(feature = "std")]
use sp_version::NativeVersion;
use sp_version::RuntimeVersion;
use xcm::latest::prelude::*;
use xcm_builder::{
    AccountId32Aliases, AllowKnownQueryResponses, AllowSubscriptionsFrom,
    AllowTopLevelPaidExecutionFrom, ConvertedConcreteAssetId, EnsureXcmOrigin, FixedRateOfFungible,
    FixedWeightBounds, FungiblesAdapter, LocationInverter, ParentAsSuperuser, ParentIsPreset,
    RelayChainAsNative, SiblingParachainAsNative, SiblingParachainConvertsVia,
    SignedAccountId32AsNative, SignedToAccountId32, SovereignSignedViaLocation, TakeRevenue,
    TakeWeightCredit,
};
use xcm_executor::{traits::JustTry, Config, XcmExecutor};

// A few exports that help ease life for downstream crates.
// re-exports
mod weights;

pub mod constants;
pub mod impls;

use constants::{currency, fee, paras, time};
use currency::*;
use fee::*;
use impls::*;
use time::*;

pub use pallet_amm;
pub use pallet_asset_registry;
pub use pallet_bridge;
pub use pallet_crowdloans;
pub use pallet_farming;
pub use pallet_liquid_staking;
pub use pallet_loans;
pub use pallet_prices;
pub use pallet_router;
pub use pallet_streaming;

use pallet_traits::{
    xcm::{
        AccountIdToMultiLocation, AsAssetType, AssetType, CurrencyIdtoMultiLocation,
        FirstAssetTrader, MultiCurrencyAdapter,
    },
    DecimalProvider, EmergencyCallFilter, ValidationDataProvider,
<<<<<<< HEAD
};
use primitives::{
    network::PARALLEL_PREFIX,
    tokens::{ACA, AUSD, DOT, EUSDC, EUSDT, LC_DOT, LDOT, PARA, SDOT},
    AccountId, AuraId, Balance, BlockNumber, ChainId, CurrencyId, DataProviderId, EraIndex, Hash,
    Index, Liquidity, Moment, ParaId, PersistedValidationData, Price, Ratio, Shortfall, Signature,
};
=======
};
use primitives::{
    network::PARALLEL_PREFIX,
    tokens::{ACA, AUSD, DOT, EUSDC, EUSDT, LC_DOT, LDOT, PARA, SDOT},
    AccountId, AuraId, Balance, BlockNumber, ChainId, CurrencyId, DataProviderId, EraIndex, Hash,
    Index, Liquidity, Moment, ParaId, PersistedValidationData, Price, Ratio, Shortfall, Signature,
};
>>>>>>> 2e1dd0bd

// Make the WASM binary available.
#[cfg(feature = "std")]
include!(concat!(env!("OUT_DIR"), "/wasm_binary.rs"));

/// Opaque types. These are used by the CLI to instantiate machinery that don't need to know
/// the specifics of the runtime. They can then be made to be agnostic over specific formats
/// of data like extrinsics, allowing for them to continue syncing the network through upgrades
/// to even the core data structures.
pub mod opaque {
    pub use sp_runtime::OpaqueExtrinsic as UncheckedExtrinsic;

    use super::*;

    /// Opaque block type.
    pub type Block = generic::Block<Header, UncheckedExtrinsic>;

    pub type SessionHandlers = ();

    impl_opaque_keys! {
        pub struct SessionKeys {
            pub aura: Aura,
        }
    }
}

#[sp_version::runtime_version]
pub const VERSION: RuntimeVersion = RuntimeVersion {
    spec_name: create_runtime_str!("kerria"),
    impl_name: create_runtime_str!("kerria"),
    authoring_version: 1,
    spec_version: 184,
    impl_version: 29,
    apis: RUNTIME_API_VERSIONS,
    transaction_version: 13,
    state_version: 0,
};

// 1 in 4 blocks (on average, not counting collisions) will be primary babe blocks.
pub const PRIMARY_PROBABILITY: (u64, u64) = (1, 4);

pub const NATIVE_ASSET_ID: u32 = PARA;

#[derive(codec::Encode, codec::Decode)]
pub enum XCMPMessage<XAccountId, XBalance> {
    /// Transfer tokens to the given account from the Parachain account.
    TransferToken(XAccountId, XBalance),
}

/// The version information used to identify this runtime when compiled natively.
#[cfg(feature = "std")]
pub fn native_version() -> NativeVersion {
    NativeVersion {
        runtime_version: VERSION,
        can_author_with: Default::default(),
    }
}

/// We assume that ~10% of the block weight is consumed by `on_initalize` handlers.
/// This is used to limit the maximal weight of a single extrinsic.
const AVERAGE_ON_INITIALIZE_RATIO: Perbill = Perbill::from_percent(10);
/// We allow `Normal` extrinsics to fill up the block up to 75%, the rest can be used
/// by  Operational  extrinsics.
const NORMAL_DISPATCH_RATIO: Perbill = Perbill::from_percent(75);
/// We allow for 2 seconds of compute with a 6 second average block time.
const MAXIMUM_BLOCK_WEIGHT: Weight = 2 * WEIGHT_PER_SECOND;

parameter_types! {
    pub const BlockHashCount: BlockNumber = 250;
    pub const Version: RuntimeVersion = VERSION;
    pub RuntimeBlockLength: BlockLength =
        BlockLength::max_with_normal_ratio(5 * 1024 * 1024, NORMAL_DISPATCH_RATIO);
    pub RuntimeBlockWeights: BlockWeights = BlockWeights::builder()
        .base_block(BlockExecutionWeight::get())
        .for_class(DispatchClass::all(), |weights| {
            weights.base_extrinsic = ExtrinsicBaseWeight::get();
        })
        .for_class(DispatchClass::Normal, |weights| {
            weights.max_total = Some(NORMAL_DISPATCH_RATIO * MAXIMUM_BLOCK_WEIGHT);
        })
        .for_class(DispatchClass::Operational, |weights| {
            weights.max_total = Some(MAXIMUM_BLOCK_WEIGHT);
            // Operational transactions have some extra reserved space, so that they
            // are included even if block reached `MAXIMUM_BLOCK_WEIGHT`.
            weights.reserved = Some(
                MAXIMUM_BLOCK_WEIGHT - NORMAL_DISPATCH_RATIO * MAXIMUM_BLOCK_WEIGHT
            );
        })
        .avg_block_initialization(AVERAGE_ON_INITIALIZE_RATIO)
        .build_or_panic();
    pub const SS58Prefix: u8 = PARALLEL_PREFIX;
}

pub struct WhiteListFilter;
impl Contains<Call> for WhiteListFilter {
    fn contains(call: &Call) -> bool {
        matches!(
            call,
            // System, Currencies
            Call::System(_) |
            Call::Timestamp(_) |
            Call::Balances(_) |
            Call::Assets(pallet_assets::Call::mint { .. }) |
            Call::Assets(pallet_assets::Call::transfer { .. }) |
            Call::Assets(pallet_assets::Call::burn { .. }) |
            Call::Assets(pallet_assets::Call::destroy { .. }) |
            Call::Assets(pallet_assets::Call::force_create { .. }) |
            Call::Assets(pallet_assets::Call::force_set_metadata { .. }) |
            Call::Assets(pallet_assets::Call::force_asset_status { .. }) |
            // Governance
            Call::Sudo(_) |
            Call::Democracy(_) |
            Call::GeneralCouncil(_) |
            Call::TechnicalCommittee(_) |
            Call::Treasury(_) |
            Call::Scheduler(_) |
            Call::Preimage(_) |
            // Parachain
            Call::ParachainSystem(_) |
            Call::XcmpQueue(_) |
            Call::DmpQueue(_) |
            Call::PolkadotXcm(pallet_xcm::Call::force_xcm_version { .. }) |
            Call::PolkadotXcm(pallet_xcm::Call::force_default_xcm_version { .. }) |
            Call::PolkadotXcm(pallet_xcm::Call::force_subscribe_version_notify { .. }) |
            Call::PolkadotXcm(pallet_xcm::Call::force_unsubscribe_version_notify { .. }) |
            Call::CumulusXcm(_) |
            // Consensus
            Call::Authorship(_) |
            Call::CollatorSelection(_) |
            Call::Session(_) |
            // Utility
            Call::Multisig(_)  |
            Call::Utility(_) |
            Call::Proxy(_) |
            Call::Identity(_) |
            // 3rd Party
            Call::Oracle(_) |
            Call::XTokens(_) |
            Call::OrmlXcm(_) |
            Call::Vesting(_) |
            // Membership
            Call::GeneralCouncilMembership(_) |
            Call::TechnicalCommitteeMembership(_) |
            Call::OracleMembership(_) |
            Call::BridgeMembership(_) |
            Call::CrowdloansAutomatorsMembership(_) |
            Call::LiquidStakingAgentsMembership(_)
        )
    }
}

pub struct BaseCallFilter;
impl Contains<Call> for BaseCallFilter {
    fn contains(call: &Call) -> bool {
        (WhiteListFilter::contains(call)
            || matches!(
                call,
                // Loans
                Call::Loans(_) |
                Call::Prices(_) |
                // LiquidStaking
                Call::LiquidStaking(_) |
                // AMM
                Call::AMM(_) |
                Call::AMMRoute(_) |
                // Crowdloans
                Call::Crowdloans(_) |
                // Bridge
                Call::Bridge(_) |
                // Farming
                Call::Farming(_) |
                // Streaming
                Call::Streaming(_) |
                // Asset Management
                Call::AssetRegistry(_)
            ))
            && EmergencyShutdown::contains(call)
    }
}

impl frame_system::Config for Runtime {
    /// The basic call filter to use in dispatchable.
    type BaseCallFilter = BaseCallFilter;
    /// Block & extrinsics weights: base values and limits.
    type BlockWeights = RuntimeBlockWeights;
    /// The maximum length of a block (in bytes).
    type BlockLength = RuntimeBlockLength;
    /// The identifier used to distinguish between accounts.
    type AccountId = AccountId;
    /// The aggregated dispatch type that is available for extrinsics.
    type Call = Call;
    /// The lookup mechanism to get account ID from whatever is passed in dispatchers.
    type Lookup = AccountIdLookup<AccountId, ()>;
    /// The index type for storing how many extrinsics an account has signed.
    type Index = Index;
    /// The index type for blocks.
    type BlockNumber = BlockNumber;
    /// The type for hashing blocks and tries.
    type Hash = Hash;
    /// The hashing algorithm used.
    type Hashing = BlakeTwo256;
    /// The header type.
    type Header = generic::Header<BlockNumber, BlakeTwo256>;
    /// The ubiquitous event type.
    type Event = Event;
    /// The ubiquitous origin type.
    type Origin = Origin;
    /// Maximum number of block number to block hash mappings to keep (oldest pruned first).
    type BlockHashCount = BlockHashCount;
    /// The weight of database operations that the runtime can invoke.
    type DbWeight = RocksDbWeight;
    /// Version of the runtime.
    type Version = Version;
    /// Converts a module to the index of the module in `construct_runtime!`.
    ///
    /// This type is being generated by `construct_runtime!`.
    type PalletInfo = PalletInfo;
    /// What to do if a new account is created.
    type OnNewAccount = ();
    /// What to do if an account is fully reaped from the system.
    type OnKilledAccount = ();
    /// The data to be stored in an account.
    type AccountData = pallet_balances::AccountData<Balance>;
    /// Weight information for the extrinsics of this pallet.
    type SystemWeightInfo = weights::frame_system::WeightInfo<Runtime>;
    /// This is used as an identifier of the chain. 42 is the generic substrate prefix.
    type SS58Prefix = SS58Prefix;
    /// The set code logic.
    type OnSetCode = cumulus_pallet_parachain_system::ParachainSetCode<Self>;
    type MaxConsumers = frame_support::traits::ConstU32<16>;
}

parameter_types! {
   pub TreasuryAccount: AccountId = TreasuryPalletId::get().into_account();
}

impl orml_xcm::Config for Runtime {
    type Event = Event;
    type SovereignOrigin = EnsureRootOrMoreThanHalfGeneralCouncil;
}

parameter_types! {
    pub const LoansPalletId: PalletId = PalletId(*b"par/loan");
}

pub struct CurrencyIdConvert;
impl Convert<CurrencyId, Option<MultiLocation>> for CurrencyIdConvert {
    fn convert(id: CurrencyId) -> Option<MultiLocation> {
        match id {
            DOT => Some(MultiLocation::parent()),
            SDOT => Some(MultiLocation::new(
                1,
                X2(
                    Parachain(ParachainInfo::parachain_id().into()),
                    GeneralKey(b"sDOT".to_vec()),
                ),
            )),
            PARA => Some(MultiLocation::new(
                1,
                X2(
                    Parachain(ParachainInfo::parachain_id().into()),
                    GeneralKey(b"PARA".to_vec()),
                ),
            )),
            ACA => Some(MultiLocation::new(
                1,
                X2(
                    Parachain(paras::acala::ID),
                    GeneralKey(paras::acala::ACA_KEY.to_vec()),
                ),
            )),
            AUSD => Some(MultiLocation::new(
                1,
                X2(
                    Parachain(paras::acala::ID),
                    GeneralKey(paras::acala::AUSD_KEY.to_vec()),
                ),
            )),
            LDOT => Some(MultiLocation::new(
                1,
                X2(
                    Parachain(paras::acala::ID),
                    GeneralKey(paras::acala::LDOT_KEY.to_vec()),
                ),
            )),
            LC_DOT => Some(MultiLocation::new(
                1,
                X2(
                    Parachain(paras::acala::ID),
                    GeneralKey(paras::acala::LCDOT_KEY.to_vec()),
                ),
            )),
            _ => None,
        }
    }
}

impl Convert<MultiLocation, Option<CurrencyId>> for CurrencyIdConvert {
    fn convert(location: MultiLocation) -> Option<CurrencyId> {
        match location {
            MultiLocation {
                parents: 1,
                interior: Here,
            } => Some(DOT),
            MultiLocation {
                parents: 1,
                interior: X2(Parachain(id), GeneralKey(key)),
            } if ParaId::from(id) == ParachainInfo::parachain_id() && key == b"sDOT".to_vec() => {
                Some(SDOT)
            }
            MultiLocation {
                parents: 0,
                interior: X1(GeneralKey(key)),
            } if key == b"sDOT".to_vec() => Some(SDOT),
            MultiLocation {
                parents: 1,
                interior: X2(Parachain(id), GeneralKey(key)),
            } if ParaId::from(id) == ParachainInfo::parachain_id() && key == b"PARA".to_vec() => {
                Some(PARA)
            }
            MultiLocation {
                parents: 0,
                interior: X1(GeneralKey(key)),
            } if key == b"PARA".to_vec() => Some(PARA),
            MultiLocation {
                parents: 1,
                interior: X2(Parachain(id), GeneralKey(key)),
            } if id == paras::acala::ID && key == paras::acala::ACA_KEY.to_vec() => Some(ACA),
            MultiLocation {
                parents: 1,
                interior: X2(Parachain(id), GeneralKey(key)),
            } if id == paras::acala::ID && key == paras::acala::AUSD_KEY.to_vec() => Some(AUSD),
            MultiLocation {
                parents: 1,
                interior: X2(Parachain(id), GeneralKey(key)),
            } if id == paras::acala::ID && key == paras::acala::LDOT_KEY.to_vec() => Some(LDOT),
            MultiLocation {
                parents: 1,
                interior: X2(Parachain(id), GeneralKey(key)),
            } if id == paras::acala::ID && key == paras::acala::LCDOT_KEY.to_vec() => Some(LC_DOT),
            _ => None,
        }
    }
}

impl Convert<MultiAsset, Option<CurrencyId>> for CurrencyIdConvert {
    fn convert(a: MultiAsset) -> Option<CurrencyId> {
        if let MultiAsset {
            id: AssetId::Concrete(id),
            fun: _,
        } = a
        {
            Self::convert(id)
        } else {
            None
        }
    }
}

parameter_types! {
    pub SelfLocation: MultiLocation = MultiLocation::new(1, X1(Parachain(ParachainInfo::parachain_id().into())));
    pub const BaseXcmWeight: Weight = 150_000_000;
    pub const MaxInstructions: u32 = 100;
    pub const MaxAssetsForTransfer: usize = 2;
}

impl orml_xtokens::Config for Runtime {
    type Event = Event;
    type Balance = Balance;
    type CurrencyId = CurrencyId;
    type CurrencyIdConvert = CurrencyIdtoMultiLocation<
        CurrencyIdConvert,
        AsAssetType<CurrencyId, AssetType, AssetRegistry>,
    >;
    type AccountIdToMultiLocation = AccountIdToMultiLocation<AccountId>;
    type SelfLocation = SelfLocation;
    type XcmExecutor = XcmExecutor<XcmConfig>;
    type Weigher = FixedWeightBounds<BaseXcmWeight, Call, MaxInstructions>;
    type BaseXcmWeight = BaseXcmWeight;
    type LocationInverter = LocationInverter<Ancestry>;
    type MaxAssetsForTransfer = MaxAssetsForTransfer;
    type MinXcmFee = ParachainMinFee;
    type MultiLocationsFilter = Everything;
    type ReserveProvider = AbsoluteReserveProvider;
}

parameter_types! {
    pub const AssetDeposit: Balance = DOLLARS; // 1 UNIT deposit to create asset
    pub const ApprovalDeposit: Balance = EXISTENTIAL_DEPOSIT;
    pub const AssetsStringLimit: u32 = 50;
    pub const AssetAccountDeposit: Balance = deposit(1, 16);
    /// Key = 32 bytes, Value = 36 bytes (32+1+1+1+1)
    // https://github.com/paritytech/substrate/blob/069917b/frame/assets/src/lib.rs#L257L271
    pub const MetadataDepositBase: Balance = deposit(1, 68);
    pub const MetadataDepositPerByte: Balance = deposit(0, 1);
}

impl pallet_assets::Config for Runtime {
    type Event = Event;
    type Balance = Balance;
    type AssetId = CurrencyId;
    type Currency = Balances;
    type ForceOrigin = EnsureRootOrMoreThanHalfGeneralCouncil;
    type AssetDeposit = AssetDeposit;
    type MetadataDepositBase = MetadataDepositBase;
    type MetadataDepositPerByte = MetadataDepositPerByte;
    type AssetAccountDeposit = AssetAccountDeposit;
    type ApprovalDeposit = ApprovalDeposit;
    type StringLimit = AssetsStringLimit;
    type Freezer = ();
    type WeightInfo = ();
    type Extra = ();
}

parameter_types! {
    pub const RewardAssetId: CurrencyId = PARA;
}

impl pallet_loans::Config for Runtime {
    type Event = Event;
    type PalletId = LoansPalletId;
    type PriceFeeder = Prices;
    type ReserveOrigin = EnsureRootOrMoreThanHalfGeneralCouncil;
    type UpdateOrigin = EnsureRootOrMoreThanHalfGeneralCouncil;
    type WeightInfo = pallet_loans::weights::SubstrateWeight<Runtime>;
    type UnixTime = Timestamp;
    type Assets = CurrencyAdapter;
    type RewardAssetId = RewardAssetId;
}

parameter_types! {
    pub const StakingPalletId: PalletId = PalletId(*b"par/lqsk");
    pub const EraLength: BlockNumber = 1 * 3 * 60 / 6;
    pub const MinStake: Balance = 10_000_000_000; // 1DOT
    pub const MinUnstake: Balance = 5_000_000_000; // 0.5sDOT
    pub const StakingCurrency: CurrencyId = DOT;
    pub const LiquidCurrency: CurrencyId = SDOT;
    pub const XcmFees: Balance = 500_000_000; // 0.05DOT
    pub const BondingDuration: EraIndex = 3; // 9Minutes
    pub const MinNominatorBond: Balance = 100_000_000_000; // 10DOT
    pub const NumSlashingSpans: u32 = 0;
    pub DerivativeIndexList: Vec<u16> = vec![0, 1];
}

impl pallet_liquid_staking::Config for Runtime {
    type Event = Event;
    type Origin = Origin;
    type Call = Call;
    type PalletId = StakingPalletId;
    type WeightInfo = ();
    type SelfParaId = ParachainInfo;
    type Assets = Assets;
    type RelayOrigin = EnsureRootOrMoreThanHalfGeneralCouncil;
    type UpdateOrigin = EnsureRootOrMoreThanHalfGeneralCouncil;
    type DerivativeIndexList = DerivativeIndexList;
    type XcmFees = XcmFees;
    type DistributionStrategy = pallet_liquid_staking::distribution::AverageDistribution;
    type StakingCurrency = StakingCurrency;
    type LiquidCurrency = LiquidCurrency;
    type EraLength = EraLength;
    type MinStake = MinStake;
    type MinUnstake = MinUnstake;
    type XCM = XcmHelper;
    type BondingDuration = BondingDuration;
    type MinNominatorBond = MinNominatorBond;
    type RelayChainValidationDataProvider = RelayChainValidationDataProvider<Runtime>;
    type Members = LiquidStakingAgentsMembership;
    type NumSlashingSpans = NumSlashingSpans;
}

parameter_types! {
    pub const LiquidStakingAgentsMembershipMaxMembers: u32 = 3;
}

type LiquidStakingAgentsMembershipInstance = pallet_membership::Instance5;
impl pallet_membership::Config<LiquidStakingAgentsMembershipInstance> for Runtime {
    type Event = Event;
    type AddOrigin = EnsureRootOrMoreThanHalfGeneralCouncil;
    type RemoveOrigin = EnsureRootOrMoreThanHalfGeneralCouncil;
    type SwapOrigin = EnsureRootOrMoreThanHalfGeneralCouncil;
    type ResetOrigin = EnsureRootOrMoreThanHalfGeneralCouncil;
    type PrimeOrigin = EnsureRootOrMoreThanHalfGeneralCouncil;
    type MembershipInitialized = ();
    type MembershipChanged = ();
    type MaxMembers = LiquidStakingAgentsMembershipMaxMembers;
    type WeightInfo = weights::pallet_membership::WeightInfo<Runtime>;
}

parameter_types! {
    pub const CrowdloansAutomatorsMembershipMaxMembers: u32 = 3;
}

type CrowdloansAutomatorsMembershipInstance = pallet_membership::Instance7;
impl pallet_membership::Config<CrowdloansAutomatorsMembershipInstance> for Runtime {
    type Event = Event;
    type AddOrigin = EnsureRootOrMoreThanHalfGeneralCouncil;
    type RemoveOrigin = EnsureRootOrMoreThanHalfGeneralCouncil;
    type SwapOrigin = EnsureRootOrMoreThanHalfGeneralCouncil;
    type ResetOrigin = EnsureRootOrMoreThanHalfGeneralCouncil;
    type PrimeOrigin = EnsureRootOrMoreThanHalfGeneralCouncil;
    type MembershipInitialized = ();
    type MembershipChanged = ();
    type MaxMembers = CrowdloansAutomatorsMembershipMaxMembers;
    type WeightInfo = weights::pallet_membership::WeightInfo<Runtime>;
}

impl<LocalCall> frame_system::offchain::CreateSignedTransaction<LocalCall> for Runtime
where
    Call: From<LocalCall>,
{
    fn create_transaction<C: frame_system::offchain::AppCrypto<Self::Public, Self::Signature>>(
        call: Call,
        public: <Signature as traits::Verify>::Signer,
        account: AccountId,
        index: Index,
    ) -> Option<(
        Call,
        <UncheckedExtrinsic as traits::Extrinsic>::SignaturePayload,
    )> {
        let period = BlockHashCount::get() as u64;
        let current_block = System::block_number()
            .saturated_into::<u64>()
            .saturating_sub(1);
        let tip = 0;
        let extra: SignedExtra = (
            frame_system::CheckNonZeroSender::<Runtime>::new(),
            frame_system::CheckSpecVersion::<Runtime>::new(),
            frame_system::CheckTxVersion::<Runtime>::new(),
            frame_system::CheckGenesis::<Runtime>::new(),
            frame_system::CheckEra::<Runtime>::from(generic::Era::mortal(period, current_block)),
            frame_system::CheckNonce::<Runtime>::from(index),
            frame_system::CheckWeight::<Runtime>::new(),
            pallet_transaction_payment::ChargeTransactionPayment::<Runtime>::from(tip),
        );

        let raw_payload = SignedPayload::new(call, extra)
            .map_err(|e| {
                log::error!("SignedPayload error: {:?}", e);
            })
            .ok()?;
        let signature = raw_payload.using_encoded(|payload| C::sign(payload, public))?;
        let address = account;
        let (call, extra, _) = raw_payload.deconstruct();
        Some((
            call,
            (sp_runtime::MultiAddress::Id(address), signature, extra),
        ))
    }
}

impl frame_system::offchain::SigningTypes for Runtime {
    type Public = <Signature as traits::Verify>::Signer;
    type Signature = Signature;
}

impl<C> frame_system::offchain::SendTransactionTypes<C> for Runtime
where
    Call: From<C>,
{
    type OverarchingCall = Call;
    type Extrinsic = UncheckedExtrinsic;
}

parameter_types! {
    pub const MinimumPeriod: u64 = SLOT_DURATION / 2;
}

impl pallet_timestamp::Config for Runtime {
    /// A timestamp: milliseconds since the unix epoch.
    type Moment = u64;
    type OnTimestampSet = ();
    type MinimumPeriod = MinimumPeriod;
    type WeightInfo = weights::pallet_timestamp::WeightInfo<Runtime>;
}

parameter_types! {
    pub const UncleGenerations: u32 = 0;
}

impl pallet_authorship::Config for Runtime {
    type FindAuthor = pallet_session::FindAccountFromAuthorIndex<Self, Aura>;
    type UncleGenerations = UncleGenerations;
    type FilterUncle = ();
    type EventHandler = (CollatorSelection,);
}

parameter_types! {
    pub const Period: u32 = 3 * MINUTES;
    pub const Offset: u32 = 0;
}

impl pallet_session::Config for Runtime {
    type Event = Event;
    type ValidatorId = <Self as frame_system::Config>::AccountId;
    // we don't have stash and controller, thus we don't need the convert as well.
    type ValidatorIdOf = pallet_collator_selection::IdentityCollator;
    type ShouldEndSession = pallet_session::PeriodicSessions<Period, Offset>;
    type NextSessionRotation = pallet_session::PeriodicSessions<Period, Offset>;
    type SessionManager = CollatorSelection;
    // Essentially just Aura, but lets be pedantic.
    type SessionHandler =
        <opaque::SessionKeys as sp_runtime::traits::OpaqueKeys>::KeyTypeIdProviders;
    type Keys = opaque::SessionKeys;
    type WeightInfo = ();
}

parameter_types! {
    pub const PotId: PalletId = PalletId(*b"par/pstk");
    pub const MaxCandidates: u32 = 1000;
    pub const MinCandidates: u32 = 1;
    pub const MaxInvulnerables: u32 = 100;
}

impl pallet_collator_selection::Config for Runtime {
    type Event = Event;
    type Currency = Balances;
    type UpdateOrigin = EnsureRootOrMoreThanHalfGeneralCouncil;
    type PotId = PotId;
    type MaxCandidates = MaxCandidates;
    type MinCandidates = MinCandidates;
    type MaxInvulnerables = MaxInvulnerables;
    // should be a multiple of session or things will get inconsistent
    type KickThreshold = Period;
    type ValidatorId = <Self as frame_system::Config>::AccountId;
    type ValidatorIdOf = pallet_collator_selection::IdentityCollator;
    type ValidatorRegistration = Session;
    type WeightInfo = ();
}

parameter_types! {
    pub const MaxAuthorities: u32 = 100_000;
}

impl pallet_aura::Config for Runtime {
    type AuthorityId = AuraId;
    type DisabledValidators = ();
    type MaxAuthorities = MaxAuthorities;
}

impl cumulus_pallet_aura_ext::Config for Runtime {}

parameter_types! {
    pub const ExistentialDeposit: u128 = currency::EXISTENTIAL_DEPOSIT;
    pub const MaxLocks: u32 = 50;
}

impl pallet_balances::Config for Runtime {
    type MaxLocks = MaxLocks;
    /// The type for recording an account's balance.
    type Balance = Balance;
    /// The ubiquitous event type.
    type Event = Event;
    type DustRemoval = ();
    type MaxReserves = ();
    type ReserveIdentifier = [u8; 8];
    type ExistentialDeposit = ExistentialDeposit;
    type AccountStore = System;
    type WeightInfo = weights::pallet_balances::WeightInfo<Runtime>;
}

parameter_types! {
    pub const TransactionByteFee: Balance = 1 * MILLICENTS;
    pub const OperationalFeeMultiplier: u8 = 5;
}

impl pallet_transaction_payment::Config for Runtime {
    type OnChargeTransaction =
        pallet_transaction_payment::CurrencyAdapter<Balances, DealWithFees<Runtime>>;
    type WeightToFee = WeightToFee;
    type FeeMultiplierUpdate = SlowAdjustingFeeUpdate<Self>;
    type OperationalFeeMultiplier = OperationalFeeMultiplier;
    type LengthToFee = ConstantMultiplier<Balance, TransactionByteFee>;
}

impl pallet_sudo::Config for Runtime {
    type Event = Event;
    type Call = Call;
}

#[derive(
    Copy,
    Clone,
    Eq,
    PartialEq,
    Ord,
    PartialOrd,
    Encode,
    Decode,
    RuntimeDebug,
    MaxEncodedLen,
    TypeInfo,
)]
pub enum ProxyType {
    Any,
    Loans,
    Staking,
    Crowdloans,
    Farming,
}
impl Default for ProxyType {
    fn default() -> Self {
        Self::Any
    }
}

impl InstanceFilter<Call> for ProxyType {
    fn filter(&self, c: &Call) -> bool {
        match self {
            ProxyType::Any => true,
            ProxyType::Loans => {
                matches!(
                    c,
                    Call::Loans(pallet_loans::Call::mint { .. })
                        | Call::Loans(pallet_loans::Call::redeem { .. })
                        | Call::Loans(pallet_loans::Call::redeem_all { .. })
                        | Call::Loans(pallet_loans::Call::borrow { .. })
                        | Call::Loans(pallet_loans::Call::repay_borrow { .. })
                        | Call::Loans(pallet_loans::Call::repay_borrow_all { .. })
                        | Call::Loans(pallet_loans::Call::collateral_asset { .. })
                        | Call::Loans(pallet_loans::Call::liquidate_borrow { .. })
                )
            }
            ProxyType::Staking => {
                matches!(
                    c,
                    Call::LiquidStaking(pallet_liquid_staking::Call::stake { .. })
                        | Call::LiquidStaking(pallet_liquid_staking::Call::unstake { .. })
                )
            }
            ProxyType::Crowdloans => {
                matches!(
                    c,
                    Call::Crowdloans(pallet_crowdloans::Call::contribute { .. },)
                        | Call::Crowdloans(pallet_crowdloans::Call::withdraw { .. })
                        | Call::Crowdloans(pallet_crowdloans::Call::claim { .. })
                        | Call::Crowdloans(pallet_crowdloans::Call::redeem { .. })
                        | Call::Crowdloans(pallet_crowdloans::Call::withdraw_for { .. })
                        | Call::Crowdloans(pallet_crowdloans::Call::claim_for { .. })
                )
            }
            ProxyType::Farming => {
                matches!(
                    c,
                    Call::Farming(pallet_farming::Call::deposit { .. })
                        | Call::Farming(pallet_farming::Call::claim { .. })
                        | Call::Farming(pallet_farming::Call::withdraw { .. })
                        | Call::Farming(pallet_farming::Call::redeem { .. })
                )
            }
        }
    }
    fn is_superset(&self, o: &Self) -> bool {
        match (self, o) {
            (ProxyType::Any, _) => true,
            (_, ProxyType::Any) => false,
            _ => false,
        }
    }
}

parameter_types! {
    // One storage item; key size 32, value size 8; .
    pub const ProxyDepositBase: Balance = deposit(1, 40);
    // Additional storage item size of 33 bytes.
    pub const ProxyDepositFactor: Balance = deposit(0, 33);
    pub const MaxProxies: u16 = 32;
    // One storage item; key size 32, value size 16
    pub const AnnouncementDepositBase: Balance = deposit(1, 48);
    pub const AnnouncementDepositFactor: Balance = deposit(0, 66);
    pub const MaxPending: u16 = 32;
}

impl pallet_proxy::Config for Runtime {
    type Event = Event;
    type Call = Call;
    type Currency = Balances;
    type ProxyType = ProxyType;
    type ProxyDepositBase = ProxyDepositBase;
    type ProxyDepositFactor = ProxyDepositFactor;
    type MaxProxies = MaxProxies;
    type WeightInfo = pallet_proxy::weights::SubstrateWeight<Runtime>;
    type MaxPending = MaxPending;
    type CallHasher = BlakeTwo256;
    type AnnouncementDepositBase = AnnouncementDepositBase;
    type AnnouncementDepositFactor = AnnouncementDepositFactor;
}

impl pallet_utility::Config for Runtime {
    type Event = Event;
    type Call = Call;
    type PalletsOrigin = OriginCaller;
    type WeightInfo = pallet_utility::weights::SubstrateWeight<Runtime>;
}

/// Local origins on this chain are allowed to dispatch XCM sends/executions. However, we later
/// block this via `ExecuteXcmOrigin`.
pub type LocalOriginToLocation = SignedToAccountId32<Origin, AccountId, RelayNetwork>;

/// The means for routing XCM messages which are not for local execution into the right message
/// queues.
pub type XcmRouter = (
    // Two routers - use UMP to communicate with the relay chain:
    cumulus_primitives_utility::ParentAsUmp<ParachainSystem, PolkadotXcm>,
    // ..and XCMP to communicate with the sibling chains.
    XcmpQueue,
);

impl pallet_xcm::Config for Runtime {
    const VERSION_DISCOVERY_QUEUE_SIZE: u32 = 100;

    type Origin = Origin;
    type Call = Call;
    type Event = Event;
    type SendXcmOrigin = EnsureXcmOrigin<Origin, LocalOriginToLocation>;
    type XcmRouter = XcmRouter;
    type ExecuteXcmOrigin = EnsureXcmOrigin<Origin, LocalOriginToLocation>;
    type XcmExecuteFilter = Nothing;
    type XcmReserveTransferFilter = Everything;
    type XcmExecutor = XcmExecutor<XcmConfig>;
    // Teleporting is disabled.
    type XcmTeleportFilter = Nothing;
    type Weigher = FixedWeightBounds<BaseXcmWeight, Call, MaxInstructions>;
    type LocationInverter = LocationInverter<Ancestry>;
    type AdvertisedXcmVersion = pallet_xcm::CurrentXcmVersion;
}

impl cumulus_pallet_xcm::Config for Runtime {
    type Event = Event;
    type XcmExecutor = XcmExecutor<XcmConfig>;
}

impl cumulus_pallet_xcmp_queue::Config for Runtime {
    type Event = Event;
    type XcmExecutor = XcmExecutor<XcmConfig>;
    type ExecuteOverweightOrigin = EnsureRootOrMoreThanHalfGeneralCouncil;
    type ChannelInfo = ParachainSystem;
    type VersionWrapper = PolkadotXcm;
    type ControllerOrigin = EnsureRootOrMoreThanHalfGeneralCouncil;
    type ControllerOriginConverter = XcmOriginToTransactDispatchOrigin;
    type WeightInfo = cumulus_pallet_xcmp_queue::weights::SubstrateWeight<Runtime>;
}

impl cumulus_pallet_dmp_queue::Config for Runtime {
    type Event = Event;
    type XcmExecutor = XcmExecutor<XcmConfig>;
    type ExecuteOverweightOrigin = EnsureRootOrMoreThanHalfGeneralCouncil;
}

parameter_types! {
    pub const ReservedXcmpWeight: Weight = MAXIMUM_BLOCK_WEIGHT / 4;
    pub const ReservedDmpWeight: Weight =  MAXIMUM_BLOCK_WEIGHT / 4;
}

impl cumulus_pallet_parachain_system::Config for Runtime {
    type Event = Event;
    type OnSystemEvent = ();
    type SelfParaId = ParachainInfo;
    type DmpMessageHandler = DmpQueue;
    type OutboundXcmpMessageSource = XcmpQueue;
    type XcmpMessageHandler = XcmpQueue;
    type ReservedXcmpWeight = ReservedXcmpWeight;
    type ReservedDmpWeight = ReservedDmpWeight;
}

impl parachain_info::Config for Runtime {}

parameter_types! {
    pub RelayLocation: MultiLocation = MultiLocation::parent();
    pub const RelayNetwork: NetworkId = NetworkId::Polkadot;
    pub RelayCurrency: CurrencyId = DOT;
    pub KerriaNetwork: NetworkId = NetworkId::Named("kerria".into());
    pub RelayChainOrigin: Origin = cumulus_pallet_xcm::Origin::Relay.into();
    pub Ancestry: MultiLocation = MultiLocation::new(0, X1(Parachain(ParachainInfo::parachain_id().into())));
}

/// Type for specifying how a `MultiLocation` can be converted into an `AccountId`. This is used
/// when determining ownership of accounts for asset transacting and when attempting to use XCM
/// `Transact` in order to determine the dispatch Origin.
pub type LocationToAccountId = (
    // The parent (Relay-chain) origin converts to the default `AccountId`.
    ParentIsPreset<AccountId>,
    // Sibling parachain origins convert to AccountId via the `ParaId::into`.
    SiblingParachainConvertsVia<Sibling, AccountId>,
    // Straight up local `AccountId32` origins just alias directly to `AccountId`.
    AccountId32Aliases<RelayNetwork, AccountId>,
);

parameter_types! {
    pub const NativeCurrencyId: CurrencyId = NATIVE_ASSET_ID;
    pub GiftAccount: AccountId = PalletId(*b"par/gift").into_account();
}

pub struct GiftConvert;
impl BalanceConversion<Balance, CurrencyId, Balance> for GiftConvert {
    type Error = DispatchError;
    fn to_asset_balance(balance: Balance, asset_id: CurrencyId) -> Result<Balance, Self::Error> {
        let decimal = <Assets as InspectMetadata<AccountId>>::decimals(&asset_id);
        if decimal.is_zero() {
            return Ok(Zero::zero());
        }

        let default_gift_amount = 125 * DOLLARS / 100; // 1.25PARA
        Ok(match asset_id {
            DOT if balance >= 5 * 10_u128.pow(decimal.into()) => default_gift_amount,
            EUSDT | EUSDC if balance >= 300 * 10_u128.pow(decimal.into()) => default_gift_amount,
            _ => Zero::zero(),
        })
    }
}

/// Means for transacting assets on this chain.
pub type LocalAssetTransactor = MultiCurrencyAdapter<
    // Use this currency:
    CurrencyAdapter,
    // Use this currency when it is a fungible asset matching the given location or name:
    IsNativeConcrete<CurrencyId, CurrencyIdConvert>,
    // Our chain's account ID type (we can't get away without mentioning it explicitly):
    AccountId,
    Balance,
    // Do a simple punn to convert an AccountId32 MultiLocation into a native chain account ID:
    LocationToAccountId,
    CurrencyIdConvert,
    NativeCurrencyId,
    ExistentialDeposit,
    GiftAccount,
    GiftConvert,
>;

/// This is the type we use to convert an (incoming) XCM origin into a local `Origin` instance,
/// ready for dispatching a transaction with Xcm's `Transact`. There is an `OriginKind` which can
/// biases the kind of local `Origin` it will become.
pub type XcmOriginToTransactDispatchOrigin = (
    // Sovereign account converter; this attempts to derive an `AccountId` from the origin location
    // using `LocationToAccountId` and then turn that into the usual `Signed` origin. Useful for
    // foreign chains who want to have a local sovereign account on this chain which they control.
    SovereignSignedViaLocation<LocationToAccountId, Origin>,
    // Native converter for Relay-chain (Parent) location; will converts to a `Relay` origin when
    // recognised.
    RelayChainAsNative<RelayChainOrigin, Origin>,
    // Native converter for sibling Parachains; will convert to a `SiblingPara` origin when
    // recognised.
    SiblingParachainAsNative<cumulus_pallet_xcm::Origin, Origin>,
    // Superuser converter for the Relay-chain (Parent) location. This will allow it to issue a
    // transaction from the Root origin.
    ParentAsSuperuser<Origin>,
    // Native signed account converter; this just converts an `AccountId32` origin into a normal
    // `Origin::Signed` origin of the same 32-byte value.
    SignedAccountId32AsNative<RelayNetwork, Origin>,
    // Xcm origins can be represented natively under the Xcm pallet's Xcm origin.
    XcmPassthrough<Origin>,
);

parameter_types! {
    pub DotPerSecond: (AssetId, u128) = (AssetId::Concrete(MultiLocation::parent()), dot_per_second());
    pub SDOTPerSecond: (AssetId, u128) = (
        MultiLocation::new(
            1,
            X2(Parachain(ParachainInfo::parachain_id().into()), GeneralKey(b"sDOT".to_vec())),
        ).into(),
        dot_per_second()
    );
    pub SDOTPerSecondOfCanonicalLocation: (AssetId, u128) = (
        MultiLocation::new(
            0,
            X1(GeneralKey(b"sDOT".to_vec())),
        ).into(),
        dot_per_second()
    );
    pub ParaPerSecond: (AssetId, u128) = (
        MultiLocation::new(
            1,
            X2(Parachain(ParachainInfo::parachain_id().into()), GeneralKey(b"PARA".to_vec())),
        ).into(),
        dot_per_second() * 100
    );
    pub ParaPerSecondOfCanonicalLocation: (AssetId, u128) = (
        MultiLocation::new(
            0,
            X1(GeneralKey(b"PARA".to_vec())),
        ).into(),
        dot_per_second() * 100
    );
    pub AusdPerSecond: (AssetId, u128) = (
        MultiLocation::new(
            1,
            X2(Parachain(paras::acala::ID), GeneralKey(paras::acala::AUSD_KEY.to_vec()))
        ).into(),
        dot_per_second() * 30
    );
    pub AcaPerSecond: (AssetId, u128) = (
        MultiLocation::new(
            1,
            X2(Parachain(paras::acala::ID), GeneralKey(paras::acala::ACA_KEY.to_vec()))
        ).into(),
        dot_per_second() * 20
    );
    pub LDOTPerSecond: (AssetId, u128) = (
        MultiLocation::new(
            1,
            X2(Parachain(paras::acala::ID), GeneralKey(paras::acala::LDOT_KEY.to_vec()))
        ).into(),
        dot_per_second()
    );
    pub LCDOTPerSecond: (AssetId, u128) = (
        MultiLocation::new(
            1,
            X2(Parachain(paras::acala::ID), GeneralKey(paras::acala::LCDOT_KEY.to_vec()))
        ).into(),
        dot_per_second()
    );
}

match_types! {
    pub type ParentOrSiblings: impl Contains<MultiLocation> = {
        MultiLocation { parents: 1, interior: Here } |
        MultiLocation { parents: 1, interior: X1(_) }
    };
}

pub type Barrier = (
    TakeWeightCredit,
    AllowKnownQueryResponses<PolkadotXcm>,
    AllowSubscriptionsFrom<ParentOrSiblings>,
    AllowTopLevelPaidExecutionFrom<Everything>,
);

pub struct ToTreasury;
impl TakeRevenue for ToTreasury {
    fn take_revenue(revenue: MultiAsset) {
        if let MultiAsset {
            id: AssetId::Concrete(id),
            fun: Fungibility::Fungible(amount),
        } = revenue
        {
            if let Some(currency_id) = CurrencyIdConvert::convert(id) {
                let _ = Assets::mint_into(currency_id, &TreasuryAccount::get(), amount);
            }
        }
    }
}

pub type Trader = (
    FixedRateOfFungible<DotPerSecond, ToTreasury>,
    FixedRateOfFungible<SDOTPerSecond, ToTreasury>,
    FixedRateOfFungible<SDOTPerSecondOfCanonicalLocation, ToTreasury>,
    FixedRateOfFungible<ParaPerSecond, ToTreasury>,
    FixedRateOfFungible<ParaPerSecondOfCanonicalLocation, ToTreasury>,
    FixedRateOfFungible<AusdPerSecond, ToTreasury>,
    FixedRateOfFungible<AcaPerSecond, ToTreasury>,
    FixedRateOfFungible<LDOTPerSecond, ToTreasury>,
    FixedRateOfFungible<LCDOTPerSecond, ToTreasury>,
    FirstAssetTrader<AssetType, AssetRegistry, XcmFeesToAccount>,
);

// Min fee required when transfering non-reserve asset back to sibling chain
// It will use aother asset(e.g Relaychain's asset) as fee
parameter_type_with_key! {
    pub ParachainMinFee: |location: MultiLocation| -> u128 {
        #[allow(clippy::match_ref_pats)] // false positive
        match (location.parents, location.first_interior()) {
            (1, Some(Parachain(paras::statemint::ID))) => XcmHelper::get_xcm_weight_fee_to_sibling(location.clone()).fee,//default fee should be enough even if not configured
            _ => u128::MAX,
        }
    };
}

parameter_types! {
    pub CheckingAccount: AccountId = PolkadotXcm::check_account();
}

/// The non-reserve fungible transactor type
/// It will use pallet-assets, and the Id will be matched against AsAssetType
pub type ForeignFungiblesTransactor = FungiblesAdapter<
    // Use this fungibles implementation:
    Assets,
    // Use this currency when it is a fungible asset matching the given location or name:
    (
        ConvertedConcreteAssetId<
            CurrencyId,
            Balance,
            AsAssetType<CurrencyId, AssetType, AssetRegistry>,
            JustTry,
        >,
    ),
    // Do a simple punn to convert an AccountId20 MultiLocation into a native chain account ID:
    LocationToAccountId,
    // Our chain's account ID type (we can't get away without mentioning it explicitly):
    AccountId,
    // We dont allow teleports.
    Nothing,
    // We dont track any teleports
    CheckingAccount,
>;

/// How to withdraw and deposit an asset, try LocalAssetTransactor first
/// and if AssetNotFound then with ForeignFungiblesTransactor as fallback
pub type AssetTransactors = (LocalAssetTransactor, ForeignFungiblesTransactor);

/// This is the struct that will handle the revenue from xcm fees
/// We do not burn anything because we want to mimic exactly what
/// the sovereign account has
pub type XcmFeesToAccount = pallet_traits::xcm::XcmFeesToAccount<
    Assets,
    (
        ConvertedConcreteAssetId<
            CurrencyId,
            Balance,
            AsAssetType<CurrencyId, AssetType, AssetRegistry>,
            JustTry,
        >,
    ),
    AccountId,
    TreasuryAccount,
>;

pub struct XcmConfig;
impl Config for XcmConfig {
    type Call = Call;
    type XcmSender = XcmRouter;
    // How to withdraw and deposit an asset.
    type AssetTransactor = AssetTransactors;
    type OriginConverter = XcmOriginToTransactDispatchOrigin;
    type IsReserve = MultiNativeAsset<AbsoluteReserveProvider>;
    // Teleporting is disabled.
    type IsTeleporter = ();
    type LocationInverter = LocationInverter<Ancestry>;
    type Barrier = Barrier;
    type Weigher = FixedWeightBounds<BaseXcmWeight, Call, MaxInstructions>;
    type Trader = Trader;
    type ResponseHandler = PolkadotXcm;
    type SubscriptionService = PolkadotXcm;
    type AssetTrap = PolkadotXcm;
    type AssetClaims = PolkadotXcm;
}

impl pallet_asset_registry::Config for Runtime {
    type Event = Event;
    type Balance = Balance;
    type AssetId = CurrencyId;
    type AssetType = AssetType;
    type UpdateOrigin = EnsureRootOrMoreThanHalfGeneralCouncil;
    type WeightInfo = pallet_asset_registry::weights::SubstrateWeight<Runtime>;
}

parameter_types! {
      pub const MinimumCount: u32 = 1;
      pub const ExpiresIn: Moment = 1000 * 60 * 60; // 60 mins
      pub const MaxHasDispatchedSize: u32 = 100;
      pub OneAccount: AccountId = AccountId::from([1u8; 32]);
}

type ParallelDataProvider = orml_oracle::Instance1;
impl orml_oracle::Config<ParallelDataProvider> for Runtime {
    type Event = Event;
    type OnNewData = ();
    type CombineData =
        orml_oracle::DefaultCombineData<Runtime, MinimumCount, ExpiresIn, ParallelDataProvider>;
    type Time = Timestamp;
    type OracleKey = CurrencyId;
    type OracleValue = Price;
    type RootOperatorAccountId = OneAccount;
    type MaxHasDispatchedSize = MaxHasDispatchedSize;
    type WeightInfo = ();
    type Members = OracleMembership;
}

pub type TimeStampedPrice = orml_oracle::TimestampedValue<Price, Moment>;
pub struct AggregatedDataProvider;
impl DataProvider<CurrencyId, TimeStampedPrice> for AggregatedDataProvider {
    fn get(key: &CurrencyId) -> Option<TimeStampedPrice> {
        Oracle::get(key)
    }
}

impl DataProviderExtended<CurrencyId, TimeStampedPrice> for AggregatedDataProvider {
    fn get_no_op(key: &CurrencyId) -> Option<TimeStampedPrice> {
        Oracle::get_no_op(key)
    }

    fn get_all_values() -> Vec<(CurrencyId, Option<TimeStampedPrice>)> {
        Oracle::get_all_values()
    }
}

impl DataFeeder<CurrencyId, TimeStampedPrice, AccountId> for AggregatedDataProvider {
    fn feed_value(_: AccountId, _: CurrencyId, _: TimeStampedPrice) -> DispatchResult {
        Err("Not supported".into())
    }
}

pub struct Decimal;
impl DecimalProvider<CurrencyId> for Decimal {
    fn get_decimal(asset_id: &CurrencyId) -> Option<u8> {
        match *asset_id {
            NATIVE_ASSET_ID => Some(12_u8),
            _ => {
                let decimal = <Assets as InspectMetadata<AccountId>>::decimals(asset_id);
                if decimal.is_zero() {
                    None
                } else {
                    Some(decimal)
                }
            }
        }
    }
}

impl pallet_prices::Config for Runtime {
    type Event = Event;
    type Source = AggregatedDataProvider;
    type FeederOrigin = EnsureRoot<AccountId>;
    type LiquidStakingExchangeRateProvider = LiquidStaking;
    type LiquidStakingCurrenciesProvider = LiquidStaking;
    type Decimal = Decimal;
    type WeightInfo = pallet_prices::weights::SubstrateWeight<Runtime>;
}

parameter_types! {
    // One storage item; key size is 32; value is size 4+4+16+32 bytes = 56 bytes.
    pub const DepositBase: Balance = deposit(1, 88);
    // Additional storage item size of 32 bytes.
    pub const DepositFactor: Balance = deposit(0, 32);
    pub const MaxSignatories: u16 = 100;
}

impl pallet_multisig::Config for Runtime {
    type Event = Event;
    type Call = Call;
    type Currency = Balances;
    type DepositBase = DepositBase;
    type DepositFactor = DepositFactor;
    type MaxSignatories = MaxSignatories;
    type WeightInfo = weights::pallet_multisig::WeightInfo<Runtime>;
}

parameter_types! {
    pub const BasicDeposit: Balance = deposit(1, 258);
    pub const FieldDeposit: Balance = deposit(1, 66);
    pub const SubAccountDeposit: Balance  = deposit(1, 53);
    pub const MaxSubAccounts: u32 = 100;
    pub const MaxAdditionalFields: u32 = 100;
    pub const MaxRegistrars: u32 = 20;
}

impl pallet_identity::Config for Runtime {
    type Event = Event;
    type Currency = Balances;
    type BasicDeposit = BasicDeposit;
    type FieldDeposit = FieldDeposit;
    type SubAccountDeposit = SubAccountDeposit;
    type MaxSubAccounts = MaxSubAccounts;
    type MaxAdditionalFields = MaxAdditionalFields;
    type MaxRegistrars = MaxRegistrars;
    type Slashed = Treasury;
    type ForceOrigin = EnsureRootOrMoreThanHalfGeneralCouncil;
    type RegistrarOrigin = EnsureRootOrMoreThanHalfGeneralCouncil;
    type WeightInfo = pallet_identity::weights::SubstrateWeight<Runtime>;
}

type EnsureRootOrMoreThanHalfGeneralCouncil = EnsureOneOf<
    EnsureRoot<AccountId>,
    pallet_collective::EnsureProportionMoreThan<AccountId, GeneralCouncilCollective, 1, 2>,
>;
type EnsureRootOrAtLeastThreeFifthsGeneralCouncil = EnsureOneOf<
    EnsureRoot<AccountId>,
    pallet_collective::EnsureProportionAtLeast<AccountId, GeneralCouncilCollective, 3, 5>,
>;

type EnsureRootOrAllTechnicalComittee = EnsureOneOf<
    EnsureRoot<AccountId>,
    pallet_collective::EnsureProportionAtLeast<AccountId, TechnicalCollective, 1, 1>,
>;

parameter_types! {
    pub const LaunchPeriod: BlockNumber = 1;
    pub const VotingPeriod: BlockNumber = 1 * MINUTES;
    pub const FastTrackVotingPeriod: BlockNumber = 1 * MINUTES;
    pub const InstantAllowed: bool = true;
    pub const MinimumDeposit: Balance = 100 * DOLLARS;
    pub const EnactmentPeriod: BlockNumber = 1;
    pub const CooloffPeriod: BlockNumber = 1 * MINUTES;
    // One cent: $10,000 / MB
    pub const MaxVotes: u32 = 100;
    pub const MaxProposals: u32 = 100;
}

impl pallet_democracy::Config for Runtime {
    type Proposal = Call;
    type Event = Event;
    type Currency = Balances;
    type EnactmentPeriod = EnactmentPeriod;
    type LaunchPeriod = LaunchPeriod;
    type VotingPeriod = VotingPeriod;
    type MinimumDeposit = MinimumDeposit;
    /// A straight majority of the council can decide what their next motion is.
    type ExternalOrigin =
        pallet_collective::EnsureProportionAtLeast<AccountId, GeneralCouncilCollective, 1, 2>;
    /// A super-majority can have the next scheduled referendum be a straight majority-carries vote.
    type ExternalMajorityOrigin =
        pallet_collective::EnsureProportionAtLeast<AccountId, GeneralCouncilCollective, 3, 4>;
    /// A unanimous council can have the next scheduled referendum be a straight default-carries
    /// (NTB) vote.
    type ExternalDefaultOrigin =
        pallet_collective::EnsureProportionAtLeast<AccountId, GeneralCouncilCollective, 1, 1>;
    /// Two thirds of the technical committee can have an ExternalMajority/ExternalDefault vote
    /// be tabled immediately and with a shorter voting/enactment period.
    type FastTrackOrigin =
        pallet_collective::EnsureProportionAtLeast<AccountId, TechnicalCollective, 2, 3>;
    type InstantOrigin =
        pallet_collective::EnsureProportionAtLeast<AccountId, TechnicalCollective, 1, 1>;
    type InstantAllowed = InstantAllowed;
    type FastTrackVotingPeriod = FastTrackVotingPeriod;
    // To cancel a proposal which has been passed, 2/3 of the council must agree to it.
    type CancellationOrigin =
        pallet_collective::EnsureProportionAtLeast<AccountId, GeneralCouncilCollective, 2, 3>;
    // To cancel a proposal before it has been passed, the technical committee must be unanimous or
    // Root must agree.
    type CancelProposalOrigin = EnsureRootOrAllTechnicalComittee;
    type BlacklistOrigin = EnsureRoot<AccountId>;
    // Any single technical committee member may veto a coming council proposal, however they can
    // only do it once and it lasts only for the cool-off period.
    type VetoOrigin = pallet_collective::EnsureMember<AccountId, TechnicalCollective>;
    type CooloffPeriod = CooloffPeriod;
    type PreimageByteDeposit = PreimageByteDeposit;
    type OperationalPreimageOrigin =
        pallet_collective::EnsureMember<AccountId, GeneralCouncilCollective>;
    type Slash = Treasury;
    type Scheduler = Scheduler;
    type PalletsOrigin = OriginCaller;
    type MaxVotes = MaxVotes;
    type WeightInfo = pallet_democracy::weights::SubstrateWeight<Runtime>;
    type MaxProposals = MaxProposals;
    type VoteLockingPeriod = EnactmentPeriod;
}

parameter_types! {
    pub const GeneralCouncilMotionDuration: BlockNumber = 2 * MINUTES;
    pub const GeneralCouncilMaxProposals: u32 = 100;
    pub const GeneralCouncilMaxMembers: u32 = 100;
}

type GeneralCouncilCollective = pallet_collective::Instance1;
impl pallet_collective::Config<GeneralCouncilCollective> for Runtime {
    type Origin = Origin;
    type Proposal = Call;
    type Event = Event;
    type MotionDuration = GeneralCouncilMotionDuration;
    type MaxProposals = GeneralCouncilMaxProposals;
    type MaxMembers = GeneralCouncilMaxMembers;
    type DefaultVote = pallet_collective::PrimeDefaultVote;
    type WeightInfo = pallet_collective::weights::SubstrateWeight<Runtime>;
}

type GeneralCouncilMembershipInstance = pallet_membership::Instance1;
impl pallet_membership::Config<GeneralCouncilMembershipInstance> for Runtime {
    type Event = Event;
    type AddOrigin = EnsureRootOrMoreThanHalfGeneralCouncil;
    type RemoveOrigin = EnsureRootOrMoreThanHalfGeneralCouncil;
    type SwapOrigin = EnsureRootOrMoreThanHalfGeneralCouncil;
    type ResetOrigin = EnsureRootOrMoreThanHalfGeneralCouncil;
    type PrimeOrigin = EnsureRootOrMoreThanHalfGeneralCouncil;
    type MembershipInitialized = GeneralCouncil;
    type MembershipChanged = GeneralCouncil;
    type MaxMembers = GeneralCouncilMaxMembers;
    type WeightInfo = pallet_membership::weights::SubstrateWeight<Runtime>;
}

parameter_types! {
    pub const TechnicalMotionDuration: BlockNumber = 2 * MINUTES;
    pub const TechnicalMaxProposals: u32 = 100;
    pub const TechnicalMaxMembers: u32 = 100;
}

type TechnicalCollective = pallet_collective::Instance2;
impl pallet_collective::Config<TechnicalCollective> for Runtime {
    type Origin = Origin;
    type Proposal = Call;
    type Event = Event;
    type MotionDuration = TechnicalMotionDuration;
    type MaxProposals = TechnicalMaxProposals;
    type MaxMembers = TechnicalMaxMembers;
    type DefaultVote = pallet_collective::PrimeDefaultVote;
    type WeightInfo = pallet_collective::weights::SubstrateWeight<Runtime>;
}

type TechnicalCommitteeMembershipInstance = pallet_membership::Instance2;
impl pallet_membership::Config<TechnicalCommitteeMembershipInstance> for Runtime {
    type Event = Event;
    type AddOrigin = EnsureRootOrMoreThanHalfGeneralCouncil;
    type RemoveOrigin = EnsureRootOrMoreThanHalfGeneralCouncil;
    type SwapOrigin = EnsureRootOrMoreThanHalfGeneralCouncil;
    type ResetOrigin = EnsureRootOrMoreThanHalfGeneralCouncil;
    type PrimeOrigin = EnsureRootOrMoreThanHalfGeneralCouncil;
    type MembershipInitialized = TechnicalCommittee;
    type MembershipChanged = TechnicalCommittee;
    type MaxMembers = TechnicalMaxMembers;
    type WeightInfo = pallet_membership::weights::SubstrateWeight<Runtime>;
}

parameter_types! {
    pub const PreimageMaxSize: u32 = 4096 * 1024;
    pub const PreimageBaseDeposit: Balance = deposit(2, 64);
    pub const PreimageByteDeposit: Balance = deposit(0, 1);
}

impl pallet_preimage::Config for Runtime {
    type WeightInfo = pallet_preimage::weights::SubstrateWeight<Runtime>;
    type Event = Event;
    type Currency = Balances;
    type ManagerOrigin = EnsureRootOrMoreThanHalfGeneralCouncil;
    type MaxSize = PreimageMaxSize;
    type BaseDeposit = PreimageBaseDeposit;
    type ByteDeposit = PreimageByteDeposit;
}

parameter_types! {
    pub MaximumSchedulerWeight: Weight = Perbill::from_percent(80) *
        RuntimeBlockWeights::get().max_block;
    pub const MaxScheduledPerBlock: u32 = 50;
    pub const NoPreimagePostponement: Option<u32> = Some(10);
}

impl pallet_scheduler::Config for Runtime {
    type Event = Event;
    type Origin = Origin;
    type PalletsOrigin = OriginCaller;
    type Call = Call;
    type MaximumWeight = MaximumSchedulerWeight;
    type ScheduleOrigin = EnsureRootOrMoreThanHalfGeneralCouncil;
    type MaxScheduledPerBlock = MaxScheduledPerBlock;
    type OriginPrivilegeCmp = EqualPrivilegeOnly;
    type WeightInfo = pallet_scheduler::weights::SubstrateWeight<Runtime>;
    type PreimageProvider = Preimage;
    type NoPreimagePostponement = NoPreimagePostponement;
}

parameter_types! {
    pub const ProposalBond: Permill = Permill::from_percent(5);
    pub const ProposalBondMinimum: Balance = 1 * DOLLARS;
    pub const ProposalBondMaximum: Balance = 5 * DOLLARS;
    pub const SpendPeriod: BlockNumber = 1 * DAYS;
    pub const Burn: Permill = Permill::from_percent(0);
    pub const TreasuryPalletId: PalletId = PalletId(*b"par/trsy");
    pub const MaxApprovals: u32 = 100;
}

impl pallet_treasury::Config for Runtime {
    type PalletId = TreasuryPalletId;
    type Currency = Balances;
    type ApproveOrigin = EnsureRootOrAtLeastThreeFifthsGeneralCouncil;
    type RejectOrigin = EnsureRootOrMoreThanHalfGeneralCouncil;
    type Event = Event;
    type OnSlash = ();
    type ProposalBond = ProposalBond;
    type ProposalBondMinimum = ProposalBondMinimum;
    type ProposalBondMaximum = ProposalBondMaximum;
    type SpendPeriod = SpendPeriod;
    type Burn = Burn;
    type BurnDestination = ();
    type SpendFunds = ();
    type WeightInfo = pallet_treasury::weights::SubstrateWeight<Runtime>;
    type MaxApprovals = MaxApprovals;
}

parameter_types! {
    pub const OracleMaxMembers: u32 = 100;
}

type OracleMembershipInstance = pallet_membership::Instance3;
impl pallet_membership::Config<OracleMembershipInstance> for Runtime {
    type Event = Event;
    type AddOrigin = EnsureRootOrMoreThanHalfGeneralCouncil;
    type RemoveOrigin = EnsureRootOrMoreThanHalfGeneralCouncil;
    type SwapOrigin = EnsureRootOrMoreThanHalfGeneralCouncil;
    type ResetOrigin = EnsureRootOrMoreThanHalfGeneralCouncil;
    type PrimeOrigin = EnsureRootOrMoreThanHalfGeneralCouncil;
    type MembershipInitialized = ();
    type MembershipChanged = ();
    type MaxMembers = OracleMaxMembers;
    type WeightInfo = weights::pallet_membership::WeightInfo<Runtime>;
}

parameter_types! {
    pub const BridgeMaxMembers: u32 = 100;
}

pub struct ChangeBridgeMembers;
impl ChangeMembers<AccountId> for ChangeBridgeMembers {
    fn change_members_sorted(_incoming: &[AccountId], _outgoing: &[AccountId], new: &[AccountId]) {
        if let Err(e) = Bridge::change_vote_threshold() {
            log::error!(
                target: "bridge::change_members_sorted",
                "Failed to set vote threshold: {:?}",
                e,
            );
        } else {
            log::info!(
                target: "bridge::change_members_sorted",
                "Succeeded to set vote threshold, total members: {:?}",
                new.len(),
            );
        };
    }
}

type BridgeMembershipInstance = pallet_membership::Instance6;
impl pallet_membership::Config<BridgeMembershipInstance> for Runtime {
    type Event = Event;
    type AddOrigin = EnsureRootOrMoreThanHalfGeneralCouncil;
    type RemoveOrigin = EnsureRootOrMoreThanHalfGeneralCouncil;
    type SwapOrigin = EnsureRootOrMoreThanHalfGeneralCouncil;
    type ResetOrigin = EnsureRootOrMoreThanHalfGeneralCouncil;
    type PrimeOrigin = EnsureRootOrMoreThanHalfGeneralCouncil;
    type MembershipInitialized = ();
    type MembershipChanged = ChangeBridgeMembers;
    type MaxMembers = BridgeMaxMembers;
    type WeightInfo = weights::pallet_membership::WeightInfo<Runtime>;
}

parameter_types! {
    pub const ParallelKerria: ChainId = 1;
    pub const BridgePalletId: PalletId = PalletId(*b"par/brid");
    // Set a short lifetime for development
    pub const ProposalLifetime: BlockNumber = 200;
    pub const ThresholdPercentage: u32 = 80;
}

impl pallet_bridge::Config for Runtime {
    type Event = Event;
    type RelayMembers = BridgeMembership;
    type RootOperatorAccountId = OneAccount;
    type UpdateChainOrigin = EnsureRootOrMoreThanHalfGeneralCouncil;
    type UpdateTokenOrigin = EnsureRootOrMoreThanHalfGeneralCouncil;
    type CapOrigin = EnsureRootOrMoreThanHalfGeneralCouncil;
    type ChainId = ParallelKerria;
    type PalletId = BridgePalletId;
    type Assets = CurrencyAdapter;
    type GiftAccount = GiftAccount;
    type GiftConvert = GiftConvert;
    type NativeCurrencyId = NativeCurrencyId;
    type ExistentialDeposit = ExistentialDeposit;
    type ProposalLifetime = ProposalLifetime;
    type ThresholdPercentage = ThresholdPercentage;
    type WeightInfo = pallet_bridge::weights::SubstrateWeight<Runtime>;
}

parameter_types! {
    pub MinVestedTransfer: Balance = 0;
    pub const MaxVestingSchedules: u32 = 100;
}

impl orml_vesting::Config for Runtime {
    type Event = Event;
    type Currency = Balances;
    type MinVestedTransfer = MinVestedTransfer;
    type VestedTransferOrigin = frame_system::EnsureSigned<AccountId>;
    type WeightInfo = ();
    type MaxVestingSchedules = MaxVestingSchedules;
    type BlockNumberProvider = frame_system::Pallet<Runtime>;
}

parameter_types! {
    pub const AMMPalletId: PalletId = PalletId(*b"par/ammp");
    pub DefaultLpFee: Ratio = Ratio::from_rational(25u32, 10000u32);        // 0.25%
    pub DefaultProtocolFee: Ratio = Ratio::from_rational(5u32, 10000u32);   // 0.05%
    pub DefaultProtocolFeeReceiver: AccountId = TreasuryPalletId::get().into_account();
    pub const MinimumLiquidity: u128 = 1_000u128;
}

impl pallet_amm::Config for Runtime {
    type Event = Event;
    type Assets = CurrencyAdapter;
    type PalletId = AMMPalletId;
    type LockAccountId = OneAccount;
    type CreatePoolOrigin = EnsureRootOrMoreThanHalfGeneralCouncil;
    type AMMWeightInfo = pallet_amm::weights::SubstrateWeight<Runtime>;
    type LpFee = DefaultLpFee;
    type ProtocolFee = DefaultProtocolFee;
    type MinimumLiquidity = MinimumLiquidity;
    type ProtocolFeeReceiver = DefaultProtocolFeeReceiver;
    type MaxLengthRoute = MaxLengthRoute;
    type GetNativeCurrencyId = NativeCurrencyId;
}

parameter_types! {
    pub const CrowdloansPalletId: PalletId = PalletId(*b"crwloans");
    pub const MinContribution: Balance = 50_000_000_000;
    pub const MigrateKeysLimit: u32 = 5;
    pub const RemoveKeysLimit: u32 = 1000;
    pub RefundLocation: AccountId = Utility::derivative_account_id(ParachainInfo::parachain_id().into_account(), u16::MAX);
}

pub struct RelayChainValidationDataProvider<T>(sp_std::marker::PhantomData<T>);

impl<T: cumulus_pallet_parachain_system::Config> BlockNumberProvider
    for RelayChainValidationDataProvider<T>
{
    type BlockNumber = primitives::BlockNumber;

    fn current_block_number() -> Self::BlockNumber {
        cumulus_pallet_parachain_system::Pallet::<T>::validation_data()
            .map(|d| d.relay_parent_number)
            .unwrap_or_default()
    }
}

impl<T: cumulus_pallet_parachain_system::Config> ValidationDataProvider
    for RelayChainValidationDataProvider<T>
{
    fn validation_data() -> Option<PersistedValidationData> {
        cumulus_pallet_parachain_system::Pallet::<T>::validation_data()
    }
}

impl pallet_crowdloans::Config for Runtime {
    type Event = Event;
    type Origin = Origin;
    type Call = Call;
    type PalletId = CrowdloansPalletId;
    type SelfParaId = ParachainInfo;
    type Assets = Assets;
    type RelayCurrency = RelayCurrency;
    type MinContribution = MinContribution;
    type MigrateKeysLimit = MigrateKeysLimit;
    type RemoveKeysLimit = RemoveKeysLimit;
    type MigrateOrigin = EnsureRootOrMoreThanHalfGeneralCouncil;
    type VrfOrigin = EnsureRootOrMoreThanHalfGeneralCouncil;
    type CreateVaultOrigin = EnsureRootOrMoreThanHalfGeneralCouncil;
    type DissolveVaultOrigin = EnsureRootOrMoreThanHalfGeneralCouncil;
    type RefundOrigin = EnsureRootOrMoreThanHalfGeneralCouncil;
    type UpdateVaultOrigin = EnsureRootOrMoreThanHalfGeneralCouncil;
    type OpenCloseOrigin = EnsureRootOrMoreThanHalfGeneralCouncil;
    type AuctionSucceededFailedOrigin = EnsureRootOrMoreThanHalfGeneralCouncil;
    type SlotExpiredOrigin = EnsureRootOrMoreThanHalfGeneralCouncil;
    type WeightInfo = pallet_crowdloans::weights::SubstrateWeight<Runtime>;
    type XCM = XcmHelper;
    type RelayChainBlockNumberProvider = RelayChainValidationDataProvider<Runtime>;
    type Members = CrowdloansAutomatorsMembership;
}

parameter_types! {
    pub const StreamPalletId: PalletId = PalletId(*b"par/strm");
}

impl pallet_streaming::Config for Runtime {
    type Event = Event;
    type Assets = CurrencyAdapter;
    type PalletId = StreamPalletId;
    type UnixTime = Timestamp;
    type WeightInfo = pallet_streaming::weights::SubstrateWeight<Runtime>;
}

parameter_types! {
    pub const XcmHelperPalletId: PalletId = PalletId(*b"par/fees");
    pub const NotifyTimeout: BlockNumber = 100;
}

impl pallet_xcm_helper::Config for Runtime {
    type Event = Event;
    type UpdateOrigin = EnsureRootOrMoreThanHalfGeneralCouncil;
    type Assets = Assets;
    type XcmSender = XcmRouter;
    type RelayNetwork = RelayNetwork;
    type PalletId = XcmHelperPalletId;
    type NotifyTimeout = NotifyTimeout;
    type AccountIdToMultiLocation = AccountIdToMultiLocation<AccountId>;
    type RefundLocation = RefundLocation;
    type BlockNumberProvider = frame_system::Pallet<Runtime>;
    type XcmOrigin = EnsureRootOrMoreThanHalfGeneralCouncil;
    type WeightInfo = pallet_xcm_helper::weights::SubstrateWeight<Runtime>;
}

parameter_types! {
    pub const MaxLengthRoute: u8 = 10;
    pub const RouterPalletId: PalletId = PalletId(*b"ammroute");
}

impl pallet_router::Config for Runtime {
    type Event = Event;
    type PalletId = RouterPalletId;
    type AMM = AMM;
    type AMMRouterWeightInfo = pallet_router::weights::SubstrateWeight<Runtime>;
    type MaxLengthRoute = MaxLengthRoute;
    type Assets = CurrencyAdapter;
}

impl pallet_currency_adapter::Config for Runtime {
    type Assets = Assets;
    type Balances = Balances;
    type GetNativeCurrencyId = NativeCurrencyId;
}

parameter_types! {
    pub const FarmingPalletId: PalletId = PalletId(*b"par/farm");
    pub const MaxRewardTokens: u32 = 1000;
    pub const MaxUserLockItemsCount: u32 = 100;
    pub const LockPoolMaxDuration: u32 = 2628000;
    pub const CoolDownMaxDuration: u32 = 50400;
}

impl pallet_farming::Config for Runtime {
    type Event = Event;
    type Assets = CurrencyAdapter;
    type PalletId = FarmingPalletId;
    type UpdateOrigin = EnsureRootOrMoreThanHalfGeneralCouncil;
    type WeightInfo = pallet_farming::weights::SubstrateWeight<Runtime>;
    type MaxUserLockItemsCount = MaxUserLockItemsCount;
    type LockPoolMaxDuration = LockPoolMaxDuration;
    type CoolDownMaxDuration = CoolDownMaxDuration;
    type Decimal = Decimal;
}

impl pallet_emergency_shutdown::Config for Runtime {
    type Event = Event;
    type Whitelist = WhiteListFilter;
    type ShutdownOrigin = EnsureRootOrMoreThanHalfGeneralCouncil;
    type Call = Call;
}

// Create the runtime by composing the FRAME pallets that were previously configured.
construct_runtime!(
    pub enum Runtime where
        Block = Block,
        NodeBlock = opaque::Block,
        UncheckedExtrinsic = UncheckedExtrinsic,
    {
        // System, Utility, Currencies
        System: frame_system::{Pallet, Call, Storage, Config, Event<T>} = 0,
        Timestamp: pallet_timestamp::{Pallet, Call, Storage, Inherent} = 1,
        Utility: pallet_utility::{Pallet, Call, Event} = 2,
        Multisig: pallet_multisig::{Pallet, Call, Storage, Event<T>} = 3,
        Balances: pallet_balances::{Pallet, Call, Storage, Config<T>, Event<T>} = 4,
        TransactionPayment: pallet_transaction_payment::{Pallet, Storage} = 5,
        Assets: pallet_assets::{Pallet, Call, Storage, Event<T>} = 6,
        Proxy: pallet_proxy::{Pallet, Call, Storage, Event<T>} = 7,
        Identity: pallet_identity::{Pallet, Call, Storage, Event<T>} = 8,

        // Governance
        Sudo: pallet_sudo::{Pallet, Call, Storage, Config<T>, Event<T>} = 10,
        Democracy: pallet_democracy::{Pallet, Call, Storage, Config<T>, Event<T>} = 11,
        GeneralCouncil: pallet_collective::<Instance1>::{Pallet, Call, Storage, Origin<T>, Event<T>, Config<T>} = 12,
        TechnicalCommittee: pallet_collective::<Instance2>::{Pallet, Call, Storage, Origin<T>, Event<T>, Config<T>} = 13,
        Treasury: pallet_treasury::{Pallet, Call, Storage, Config, Event<T>} = 14,
        Scheduler: pallet_scheduler::{Pallet, Call, Storage, Event<T>} = 15,
        Preimage: pallet_preimage::{Pallet, Call, Storage, Event<T>} = 16,

        // Parachain
        ParachainInfo: parachain_info::{Pallet, Storage, Config} = 21,
        XcmpQueue: cumulus_pallet_xcmp_queue::{Pallet, Call, Storage, Event<T>} = 22,
        DmpQueue: cumulus_pallet_dmp_queue::{Pallet, Call, Storage, Event<T>} = 23,
        PolkadotXcm: pallet_xcm::{Pallet, Call, Storage, Event<T>, Origin, Config} = 24,
        CumulusXcm: cumulus_pallet_xcm::{Pallet, Call, Event<T>, Origin} = 25,

        // Consensus
        Authorship: pallet_authorship::{Pallet, Call, Storage} = 30,
        CollatorSelection: pallet_collator_selection::{Pallet, Call, Storage, Event<T>, Config<T>} = 31,
        Session: pallet_session::{Pallet, Call, Storage, Event, Config<T>} = 32,
        Aura: pallet_aura::{Pallet, Config<T>, Storage} = 33,
        AuraExt: cumulus_pallet_aura_ext::{Pallet, Config, Storage} = 34,

        // 3rd Party
        Oracle: orml_oracle::<Instance1>::{Pallet, Storage, Call, Event<T>} = 42,
        XTokens: orml_xtokens::{Pallet, Storage, Call, Event<T>} = 43,
        OrmlXcm: orml_xcm::{Pallet, Call, Event<T>} = 45,
        Vesting: orml_vesting::{Pallet, Storage, Call, Event<T>, Config<T>} = 46,

        // Loans
        Loans: pallet_loans::{Pallet, Call, Storage, Event<T>} = 50,
        Prices: pallet_prices::{Pallet, Storage, Call, Event<T>} = 51,
        Crowdloans: pallet_crowdloans::{Pallet, Call, Storage, Event<T>} = 52,

        // LiquidStaking
        LiquidStaking: pallet_liquid_staking::{Pallet, Call, Storage, Event<T>, Config} = 60,

        // Membership
        GeneralCouncilMembership: pallet_membership::<Instance1>::{Pallet, Call, Storage, Event<T>, Config<T>} = 70,
        TechnicalCommitteeMembership: pallet_membership::<Instance2>::{Pallet, Call, Storage, Event<T>, Config<T>} = 71,
        OracleMembership: pallet_membership::<Instance3>::{Pallet, Call, Storage, Event<T>, Config<T>} = 72,
        LiquidStakingAgentsMembership: pallet_membership::<Instance5>::{Pallet, Call, Storage, Event<T>, Config<T>} = 73,
        BridgeMembership: pallet_membership::<Instance6>::{Pallet, Call, Storage, Event<T>, Config<T>} = 74,
        CrowdloansAutomatorsMembership: pallet_membership::<Instance7>::{Pallet, Call, Storage, Event<T>, Config<T>} = 75,

        // AMM
        AMM: pallet_amm::{Pallet, Call, Storage, Event<T>} = 80,
        AMMRoute: pallet_router::{Pallet, Call, Event<T>} = 81,
        CurrencyAdapter: pallet_currency_adapter::{Pallet, Call} = 82,

        // Others
        Bridge: pallet_bridge::{Pallet, Call, Storage, Event<T>} = 90,
        EmergencyShutdown: pallet_emergency_shutdown::{Pallet, Call, Storage, Event<T>} = 91,
        Farming: pallet_farming::{Pallet, Call, Storage, Event<T>} = 92,
        XcmHelper: pallet_xcm_helper::{Pallet, Call, Storage, Event<T>} = 93,
        Streaming: pallet_streaming::{Pallet, Call, Storage, Event<T>} = 94,
        AssetRegistry: pallet_asset_registry::{Pallet, Call, Storage, Event<T>} = 95,
<<<<<<< HEAD
=======

>>>>>>> 2e1dd0bd
        // Parachain System, always put it at the end
        ParachainSystem: cumulus_pallet_parachain_system::{Pallet, Call, Config, Storage, Inherent, Event<T>, ValidateUnsigned} = 20,
    }
);

/// The address format for describing accounts.
pub type Address = sp_runtime::MultiAddress<AccountId, ()>;
/// Block header type as expected by this runtime.
pub type Header = generic::Header<BlockNumber, BlakeTwo256>;
/// Block type as expected by this runtime.
pub type Block = generic::Block<Header, UncheckedExtrinsic>;
/// A Block signed with a Justification
pub type SignedBlock = generic::SignedBlock<Block>;
/// BlockId type as expected by this runtime.
pub type BlockId = generic::BlockId<Block>;
/// The SignedExtension to the basic transaction logic.
pub type SignedExtra = (
    frame_system::CheckNonZeroSender<Runtime>,
    frame_system::CheckSpecVersion<Runtime>,
    frame_system::CheckTxVersion<Runtime>,
    frame_system::CheckGenesis<Runtime>,
    frame_system::CheckEra<Runtime>,
    frame_system::CheckNonce<Runtime>,
    frame_system::CheckWeight<Runtime>,
    pallet_transaction_payment::ChargeTransactionPayment<Runtime>,
);
/// Unchecked extrinsic type as expected by this runtime.
pub type UncheckedExtrinsic = generic::UncheckedExtrinsic<Address, Call, Signature, SignedExtra>;
/// The payload being signed in transactions.
pub type SignedPayload = generic::SignedPayload<Call, SignedExtra>;
/// Extrinsic type that has already been checked.
pub type CheckedExtrinsic = generic::CheckedExtrinsic<AccountId, Call, SignedExtra>;
/// Executive: handles dispatch to the various modules.
pub type Executive = frame_executive::Executive<
    Runtime,
    Block,
    frame_system::ChainContext<Runtime>,
    Runtime,
    AllPalletsWithSystem,
    (),
>;

impl_runtime_apis! {
    impl sp_consensus_aura::AuraApi<Block, AuraId> for Runtime {
        fn slot_duration() -> sp_consensus_aura::SlotDuration {
            sp_consensus_aura::SlotDuration::from_millis(Aura::slot_duration())
        }

        fn authorities() -> Vec<AuraId> {
            Aura::authorities().into_inner()
        }
    }

    impl sp_session::SessionKeys<Block> for Runtime {
        fn generate_session_keys(seed: Option<Vec<u8>>) -> Vec<u8> {
            opaque::SessionKeys::generate(seed)
        }

        fn decode_session_keys(
            encoded: Vec<u8>,
        ) -> Option<Vec<(Vec<u8>, KeyTypeId)>> {
            opaque::SessionKeys::decode_into_raw_public_keys(&encoded)
        }
    }

    impl sp_api::Core<Block> for Runtime {
        fn version() -> RuntimeVersion {
            VERSION
        }

        fn execute_block(block: Block) {
            Executive::execute_block(block)
        }

        fn initialize_block(header: &<Block as BlockT>::Header) {
            Executive::initialize_block(header)
        }
    }

    impl sp_api::Metadata<Block> for Runtime {
        fn metadata() -> OpaqueMetadata {
            OpaqueMetadata::new(Runtime::metadata().into())
        }
    }

    impl sp_block_builder::BlockBuilder<Block> for Runtime {
        fn apply_extrinsic(extrinsic: <Block as BlockT>::Extrinsic) -> ApplyExtrinsicResult {
            Executive::apply_extrinsic(extrinsic)
        }

        fn finalize_block() -> <Block as BlockT>::Header {
            Executive::finalize_block()
        }

        fn inherent_extrinsics(data: sp_inherents::InherentData) -> Vec<<Block as BlockT>::Extrinsic> {
            data.create_extrinsics()
        }

        fn check_inherents(
            block: Block,
            data: sp_inherents::InherentData,
        ) -> sp_inherents::CheckInherentsResult {
            data.check_extrinsics(&block)
        }
    }

    impl sp_transaction_pool::runtime_api::TaggedTransactionQueue<Block> for Runtime {
        fn validate_transaction(
            source: TransactionSource,
            tx: <Block as BlockT>::Extrinsic,
            block_hash: <Block as BlockT>::Hash,
        ) -> TransactionValidity {
            Executive::validate_transaction(source, tx, block_hash)
        }
    }

    impl sp_offchain::OffchainWorkerApi<Block> for Runtime {
        fn offchain_worker(header: &<Block as BlockT>::Header) {
            Executive::offchain_worker(header)
        }
    }

    impl frame_system_rpc_runtime_api::AccountNonceApi<Block, AccountId, Index> for Runtime {
        fn account_nonce(account: AccountId) -> Index {
            System::account_nonce(account)
        }
    }

    impl pallet_transaction_payment_rpc_runtime_api::TransactionPaymentApi<Block, Balance> for Runtime {
        fn query_info(
            uxt: <Block as BlockT>::Extrinsic,
            len: u32,
        ) -> pallet_transaction_payment_rpc_runtime_api::RuntimeDispatchInfo<Balance> {
            TransactionPayment::query_info(uxt, len)
        }
        fn query_fee_details(
            uxt: <Block as BlockT>::Extrinsic,
            len: u32,
        ) -> pallet_transaction_payment::FeeDetails<Balance> {
            TransactionPayment::query_fee_details(uxt, len)
        }
    }

    impl orml_oracle_rpc_runtime_api::OracleApi<
        Block,
        DataProviderId,
        CurrencyId,
        TimeStampedPrice,
    > for Runtime {
        fn get_value(provider_id: DataProviderId, key: CurrencyId) -> Option<TimeStampedPrice> {
            match provider_id {
                DataProviderId::Aggregated => Prices::get_no_op(&key)
            }
        }

        fn get_all_values(provider_id: DataProviderId) -> Vec<(CurrencyId, Option<TimeStampedPrice>)> {
            match provider_id {
                DataProviderId::Aggregated => Prices::get_all_values()
            }
        }
    }

    impl cumulus_primitives_core::CollectCollationInfo<Block> for Runtime {
        fn collect_collation_info(header: &<Block as BlockT>::Header) -> cumulus_primitives_core::CollationInfo {
            ParachainSystem::collect_collation_info(header)
        }
    }

    impl pallet_loans_rpc_runtime_api::LoansApi<Block, AccountId> for Runtime {
        fn get_account_liquidity(account: AccountId) -> Result<(Liquidity, Shortfall), DispatchError> {
            Loans::get_account_liquidity(&account)
        }
    }

    impl pallet_router_rpc_runtime_api::RouterApi<Block, Balance> for Runtime {
        fn get_best_route(amount_in: Balance, token_in: CurrencyId, token_out: CurrencyId) -> Result<(Vec<CurrencyId>, Balance), DispatchError> {
            let (route, amount) = AMMRoute::get_best_route(amount_in, token_in, token_out)?;
            Ok((route, amount))
        }
    }

    #[cfg(feature = "runtime-benchmarks")]
    impl frame_benchmarking::Benchmark<Block> for Runtime {
        fn benchmark_metadata(extra: bool) -> (
            Vec<frame_benchmarking::BenchmarkList>,
            Vec<frame_support::traits::StorageInfo>,
        ) {
            use frame_benchmarking::{list_benchmark, Benchmarking, BenchmarkList};
            use frame_support::traits::StorageInfoTrait;

            // Trying to add benchmarks directly to the Session Pallet caused cyclic dependency
            // issues. To get around that, we separated the Session benchmarks into its own crate,
            // which is why we need these two lines below.
            // use pallet_loans_benchmarking::Pallet as LoansBench;
            use frame_system_benchmarking::Pallet as SystemBench;

            let mut list = Vec::<BenchmarkList>::new();

            list_benchmark!(list, extra, pallet_balances, Balances);
            list_benchmark!(list, extra, pallet_membership, TechnicalCommitteeMembership);
            list_benchmark!(list, extra, pallet_multisig, Multisig);
            list_benchmark!(list, extra, pallet_bridge, Bridge);
            list_benchmark!(list, extra, pallet_loans, Loans);
            list_benchmark!(list, extra, frame_system, SystemBench::<Runtime>);
            list_benchmark!(list, extra, pallet_timestamp, Timestamp);
            list_benchmark!(list, extra, pallet_amm, AMM);
            list_benchmark!(list, extra, pallet_liquid_staking, LiquidStaking);
            list_benchmark!(list, extra, pallet_router, AMMRoute);
            list_benchmark!(list, extra, pallet_crowdloans, Crowdloans);
            list_benchmark!(list, extra, pallet_xcm_helper, XcmHelper);
            list_benchmark!(list, extra, pallet_farming, Farming);
            let storage_info = AllPalletsWithSystem::storage_info();

            (list, storage_info)
        }

        fn dispatch_benchmark(
            config: frame_benchmarking::BenchmarkConfig
        ) -> Result<Vec<frame_benchmarking::BenchmarkBatch>, sp_runtime::RuntimeString> {
            use frame_benchmarking::{Benchmarking, BenchmarkBatch, add_benchmark, TrackedStorageKey};

            // use pallet_loans_benchmarking::Pallet as LoansBench;
            use frame_system_benchmarking::Pallet as SystemBench;

            // impl pallet_loans_benchmarking::Config for Runtime {}
            impl frame_system_benchmarking::Config for Runtime {}

            let whitelist: Vec<TrackedStorageKey> = vec![
                // Block Number
                hex_literal::hex!("26aa394eea5630e07c48ae0c9558cef702a5c1b19ab7a04f536c519aca4983ac").to_vec().into(),
                // Total Issuance
                hex_literal::hex!("c2261276cc9d1f8598ea4b6a74b15c2f57c875e4cff74148e4628f264b974c80").to_vec().into(),
                // Execution Phase
                hex_literal::hex!("26aa394eea5630e07c48ae0c9558cef7ff553b5a9862a516939d82b3d3d8661a").to_vec().into(),
                // Event Count
                hex_literal::hex!("26aa394eea5630e07c48ae0c9558cef70a98fdbe9ce6c55837576c60c7af3850").to_vec().into(),
                // System Events
                hex_literal::hex!("26aa394eea5630e07c48ae0c9558cef780d41e5e16056765bc8461851072c9d7").to_vec().into(),
            ];

            let mut batches = Vec::<BenchmarkBatch>::new();
            let params = (&config, &whitelist);

            add_benchmark!(params, batches, frame_system, SystemBench::<Runtime>);
            add_benchmark!(params, batches, pallet_balances, Balances);
            add_benchmark!(params, batches, pallet_timestamp, Timestamp);
            add_benchmark!(params, batches, pallet_bridge, Bridge);
            add_benchmark!(params, batches, pallet_loans, Loans);
            add_benchmark!(params, batches, pallet_multisig, Multisig);
            add_benchmark!(params, batches, pallet_membership, TechnicalCommitteeMembership);
            add_benchmark!(params, batches, pallet_amm, AMM);
            add_benchmark!(params, batches, pallet_liquid_staking, LiquidStaking);
            add_benchmark!(params, batches, pallet_router, AMMRoute);
            add_benchmark!(params, batches, pallet_crowdloans, Crowdloans);
            add_benchmark!(params, batches, pallet_xcm_helper, XcmHelper);
            add_benchmark!(params, batches, pallet_farming, Farming);

            if batches.is_empty() { return Err("Benchmark not found for this pallet.".into()) }
            Ok(batches)
        }
    }

    #[cfg(feature = "try-runtime")]
    impl frame_try_runtime::TryRuntime<Block> for Runtime {
        fn on_runtime_upgrade() -> (Weight, Weight) {
            log::info!("try-runtime::on_runtime_upgrade.");
            let weight = Executive::try_runtime_upgrade().unwrap();
            (weight, RuntimeBlockWeights::get().max_block)
        }

        fn execute_block_no_check(block: Block) -> Weight {
            Executive::execute_block_no_check(block)
        }
    }
}

struct CheckInherents;

impl cumulus_pallet_parachain_system::CheckInherents<Block> for CheckInherents {
    fn check_inherents(
        block: &Block,
        relay_state_proof: &cumulus_pallet_parachain_system::RelayChainStateProof,
    ) -> sp_inherents::CheckInherentsResult {
        let relay_chain_slot = relay_state_proof
            .read_slot()
            .expect("Could not read the relay chain slot from the proof");

        let inherent_data =
            cumulus_primitives_timestamp::InherentDataProvider::from_relay_chain_slot_and_duration(
                relay_chain_slot,
                sp_std::time::Duration::from_secs(6),
            )
            .create_inherent_data()
            .expect("Could not create the timestamp inherent data");

        inherent_data.check_extrinsics(block)
    }
}

cumulus_pallet_parachain_system::register_validate_block!(
    Runtime = Runtime,
    BlockExecutor = cumulus_pallet_aura_ext::BlockExecutor::<Runtime, Executive>,
    CheckInherents = CheckInherents,
);<|MERGE_RESOLUTION|>--- conflicted
+++ resolved
@@ -105,7 +105,6 @@
         FirstAssetTrader, MultiCurrencyAdapter,
     },
     DecimalProvider, EmergencyCallFilter, ValidationDataProvider,
-<<<<<<< HEAD
 };
 use primitives::{
     network::PARALLEL_PREFIX,
@@ -113,15 +112,6 @@
     AccountId, AuraId, Balance, BlockNumber, ChainId, CurrencyId, DataProviderId, EraIndex, Hash,
     Index, Liquidity, Moment, ParaId, PersistedValidationData, Price, Ratio, Shortfall, Signature,
 };
-=======
-};
-use primitives::{
-    network::PARALLEL_PREFIX,
-    tokens::{ACA, AUSD, DOT, EUSDC, EUSDT, LC_DOT, LDOT, PARA, SDOT},
-    AccountId, AuraId, Balance, BlockNumber, ChainId, CurrencyId, DataProviderId, EraIndex, Hash,
-    Index, Liquidity, Moment, ParaId, PersistedValidationData, Price, Ratio, Shortfall, Signature,
-};
->>>>>>> 2e1dd0bd
 
 // Make the WASM binary available.
 #[cfg(feature = "std")]
@@ -1916,10 +1906,7 @@
         XcmHelper: pallet_xcm_helper::{Pallet, Call, Storage, Event<T>} = 93,
         Streaming: pallet_streaming::{Pallet, Call, Storage, Event<T>} = 94,
         AssetRegistry: pallet_asset_registry::{Pallet, Call, Storage, Event<T>} = 95,
-<<<<<<< HEAD
-=======
-
->>>>>>> 2e1dd0bd
+
         // Parachain System, always put it at the end
         ParachainSystem: cumulus_pallet_parachain_system::{Pallet, Call, Config, Storage, Inherent, Event<T>, ValidateUnsigned} = 20,
     }
