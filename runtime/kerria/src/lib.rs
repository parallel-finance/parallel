--- conflicted
+++ resolved
@@ -49,13 +49,8 @@
         BlockNumberProvider, Convert, Zero,
     },
     transaction_validity::{TransactionSource, TransactionValidity},
-<<<<<<< HEAD
-    ApplyExtrinsicResult, DispatchError, KeyTypeId, Perbill, Permill, RuntimeDebug,
+    ApplyExtrinsicResult, DispatchError, DispatchResult, KeyTypeId, Perbill, Permill, RuntimeDebug,
     SaturatedConversion,
-=======
-    ApplyExtrinsicResult, DispatchError, DispatchResult, FixedU128, KeyTypeId, Perbill, Permill,
-    RuntimeDebug, SaturatedConversion,
->>>>>>> f779877e
 };
 use sp_std::prelude::*;
 #[cfg(feature = "std")]
