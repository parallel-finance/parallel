[package]
authors     = ['Parallel Team']
build       = 'build.rs'
description = 'A decentralized lending protocol which allow users to earn "double interests" from staking and lending'
edition     = '2021'
homepage    = 'https://parallel.fi'
license     = 'Apache'
name        = 'kerria-runtime'
repository  = 'https://github.com/parallel-finance/parallel'
version     = '1.8.2'

[package.metadata.docs.rs]
targets = ['x86_64-unknown-linux-gnu']

[dependencies]
codec             = { package = 'parity-scale-codec', version = '2.3.1', default-features = false, features = ['derive'] }
hex-literal       = '0.3.3'
serde             = { version = '1.0.136', features = ['derive'], optional = true }
smallvec          = '1.6.1'
static_assertions = '1.1.0'

# Substrate dependencies
frame-benchmarking                         = { git = 'https://github.com/paritytech/substrate.git', branch = 'polkadot-v0.9.17', default-features = false, optional = true }
frame-executive                            = { git = 'https://github.com/paritytech/substrate.git', branch = 'polkadot-v0.9.17', default-features = false }
frame-support                              = { git = 'https://github.com/paritytech/substrate.git', branch = 'polkadot-v0.9.17', default-features = false }
frame-system                               = { git = 'https://github.com/paritytech/substrate.git', branch = 'polkadot-v0.9.17', default-features = false }
frame-system-benchmarking                  = { git = 'https://github.com/paritytech/substrate.git', branch = 'polkadot-v0.9.17', default-features = false, optional = true }
frame-system-rpc-runtime-api               = { git = 'https://github.com/paritytech/substrate.git', branch = 'polkadot-v0.9.17', default-features = false }
frame-try-runtime                          = { git = 'https://github.com/paritytech/substrate.git', branch = 'polkadot-v0.9.17', default-features = false, optional = true }
pallet-assets                              = { git = 'https://github.com/paritytech/substrate.git', branch = 'polkadot-v0.9.17', default-features = false }
pallet-aura                                = { git = 'https://github.com/paritytech/substrate.git', branch = 'polkadot-v0.9.17', default-features = false }
pallet-authorship                          = { git = 'https://github.com/paritytech/substrate.git', branch = 'polkadot-v0.9.17', default-features = false }
pallet-balances                            = { git = 'https://github.com/paritytech/substrate.git', branch = 'polkadot-v0.9.17', default-features = false }
pallet-collective                          = { git = 'https://github.com/paritytech/substrate.git', branch = 'polkadot-v0.9.17', default-features = false }
pallet-democracy                           = { git = 'https://github.com/paritytech/substrate.git', branch = 'polkadot-v0.9.17', default-features = false }
pallet-identity                            = { git = 'https://github.com/paritytech/substrate.git', branch = 'polkadot-v0.9.17', default-features = false }
pallet-membership                          = { git = 'https://github.com/paritytech/substrate.git', branch = 'polkadot-v0.9.17', default-features = false }
pallet-multisig                            = { git = 'https://github.com/paritytech/substrate.git', branch = 'polkadot-v0.9.17', default-features = false }
pallet-preimage                            = { git = 'https://github.com/paritytech/substrate.git', branch = 'polkadot-v0.9.17', default-features = false }
pallet-proxy                               = { git = 'https://github.com/paritytech/substrate.git', branch = 'polkadot-v0.9.17', default-features = false }
pallet-scheduler                           = { git = 'https://github.com/paritytech/substrate.git', branch = 'polkadot-v0.9.17', default-features = false }
pallet-session                             = { git = 'https://github.com/paritytech/substrate.git', branch = 'polkadot-v0.9.17', default-features = false }
pallet-sudo                                = { git = 'https://github.com/paritytech/substrate.git', branch = 'polkadot-v0.9.17', default-features = false }
pallet-timestamp                           = { git = 'https://github.com/paritytech/substrate.git', branch = 'polkadot-v0.9.17', default-features = false }
pallet-transaction-payment                 = { git = 'https://github.com/paritytech/substrate.git', branch = 'polkadot-v0.9.17', default-features = false }
pallet-transaction-payment-rpc-runtime-api = { git = 'https://github.com/paritytech/substrate.git', branch = 'polkadot-v0.9.17', default-features = false }
pallet-treasury                            = { git = 'https://github.com/paritytech/substrate.git', branch = 'polkadot-v0.9.17', default-features = false }
pallet-utility                             = { git = 'https://github.com/paritytech/substrate.git', branch = 'polkadot-v0.9.17', default-features = false }
scale-info                                 = { version = '1.0', default-features = false, features = ['derive'] }
sp-api                                     = { git = 'https://github.com/paritytech/substrate.git', branch = 'polkadot-v0.9.17', default-features = false }
sp-block-builder                           = { git = 'https://github.com/paritytech/substrate.git', branch = 'polkadot-v0.9.17', default-features = false }
sp-consensus-aura                          = { git = 'https://github.com/paritytech/substrate.git', branch = 'polkadot-v0.9.17', default-features = false }
sp-core                                    = { git = 'https://github.com/paritytech/substrate.git', branch = 'polkadot-v0.9.17', default-features = false }
sp-inherents                               = { git = 'https://github.com/paritytech/substrate.git', branch = 'polkadot-v0.9.17', default-features = false }
sp-offchain                                = { git = 'https://github.com/paritytech/substrate.git', branch = 'polkadot-v0.9.17', default-features = false }
sp-runtime                                 = { git = 'https://github.com/paritytech/substrate.git', branch = 'polkadot-v0.9.17', default-features = false }
sp-session                                 = { git = 'https://github.com/paritytech/substrate.git', branch = 'polkadot-v0.9.17', default-features = false }
sp-std                                     = { git = 'https://github.com/paritytech/substrate.git', branch = 'polkadot-v0.9.17', default-features = false }
sp-transaction-pool                        = { git = 'https://github.com/paritytech/substrate.git', branch = 'polkadot-v0.9.17', default-features = false }
sp-version                                 = { git = 'https://github.com/paritytech/substrate.git', branch = 'polkadot-v0.9.17', default-features = false }

# Polkadot dependencies
pallet-xcm              = { git = 'https://github.com/paritytech/polkadot.git', branch = 'release-v0.9.17', default-features = false }
polkadot-parachain      = { git = 'https://github.com/paritytech/polkadot.git', branch = 'release-v0.9.17', default-features = false }
polkadot-runtime-common = { git = 'https://github.com/paritytech/polkadot.git', branch = 'release-v0.9.17', default-features = false }
xcm                     = { git = 'https://github.com/paritytech/polkadot.git', branch = 'release-v0.9.17', default-features = false }
xcm-builder             = { git = 'https://github.com/paritytech/polkadot.git', branch = 'release-v0.9.17', default-features = false }
xcm-executor            = { git = 'https://github.com/paritytech/polkadot.git', branch = 'release-v0.9.17', default-features = false }

# Cumulus dependencies
cumulus-pallet-aura-ext         = { git = 'https://github.com/paritytech/cumulus.git', branch = 'polkadot-v0.9.17', default-features = false }
cumulus-pallet-dmp-queue        = { git = 'https://github.com/paritytech/cumulus.git', branch = 'polkadot-v0.9.17', default-features = false }
cumulus-pallet-parachain-system = { git = 'https://github.com/paritytech/cumulus.git', branch = 'polkadot-v0.9.17', default-features = false }
cumulus-pallet-xcm              = { git = 'https://github.com/paritytech/cumulus.git', branch = 'polkadot-v0.9.17', default-features = false }
cumulus-pallet-xcmp-queue       = { git = 'https://github.com/paritytech/cumulus.git', branch = 'polkadot-v0.9.17', default-features = false }
cumulus-primitives-core         = { git = 'https://github.com/paritytech/cumulus.git', branch = 'polkadot-v0.9.17', default-features = false }
cumulus-primitives-timestamp    = { git = 'https://github.com/paritytech/cumulus.git', branch = 'polkadot-v0.9.17', default-features = false }
cumulus-primitives-utility      = { git = 'https://github.com/paritytech/cumulus.git', branch = 'polkadot-v0.9.17', default-features = false }
pallet-collator-selection       = { git = 'https://github.com/paritytech/cumulus.git', branch = 'polkadot-v0.9.17', default-features = false }
parachain-info                  = { git = 'https://github.com/paritytech/cumulus.git', branch = 'polkadot-v0.9.17', default-features = false }

# ORML dependencies
orml-oracle                 = { git = 'https://github.com/open-web3-stack/open-runtime-module-library.git', default-features = false }
orml-oracle-rpc-runtime-api = { git = 'https://github.com/open-web3-stack/open-runtime-module-library.git', default-features = false }
orml-traits                 = { git = 'https://github.com/open-web3-stack/open-runtime-module-library.git', default-features = false }
orml-vesting                = { git = 'https://github.com/open-web3-stack/open-runtime-module-library.git', default-features = false }
orml-xcm                    = { git = 'https://github.com/open-web3-stack/open-runtime-module-library.git', default-features = false }
orml-xcm-support            = { git = 'https://github.com/open-web3-stack/open-runtime-module-library.git', default-features = false }
orml-xtokens                = { git = 'https://github.com/open-web3-stack/open-runtime-module-library.git', default-features = false }

# Parallel dependencies
pallet-asset-registry          = { path = '../../pallets/asset-registry', default-features = false }
pallet-amm                    = { path = '../../pallets/amm', default-features = false }
pallet-bridge                 = { path = '../../pallets/bridge', default-features = false }
pallet-crowdloans             = { path = '../../pallets/crowdloans', default-features = false }
pallet-currency-adapter       = { path = '../../pallets/currency-adapter', default-features = false }
pallet-emergency-shutdown     = { path = '../../pallets/emergency-shutdown', default-features = false }
pallet-farming                = { path = '../../pallets/farming', default-features = false }
pallet-liquid-staking         = { path = '../../pallets/liquid-staking', default-features = false }
pallet-loans                  = { path = '../../pallets/loans', default-features = false }
pallet-loans-rpc-runtime-api  = { path = '../../pallets/loans/rpc/runtime-api', default-features = false }
pallet-streaming              = { path = '../../pallets/streaming', default-features = false }
pallet-traits 				  = { path = '../../pallets/traits', default-features = false }
pallet-prices                 = { path = '../../pallets/prices', default-features = false }
pallet-router                 = { path = '../../pallets/router', default-features = false }
pallet-router-rpc-runtime-api = { path = '../../pallets/router/rpc/runtime-api', default-features = false }
pallet-xcm-helper             = { path = '../../pallets/xcm-helper', default-features = false }
primitives                    = { package = 'parallel-primitives', path = '../../primitives', default-features = false }

[build-dependencies.substrate-wasm-builder]
branch = 'polkadot-v0.9.17'
git    = 'https://github.com/paritytech/substrate.git'

[dev-dependencies]
sp-io = { git = 'https://github.com/paritytech/substrate.git', branch = 'polkadot-v0.9.17', default-features = false }

[features]
default            = ['std']
runtime-benchmarks = [
  'sp-runtime/runtime-benchmarks',
  'frame-benchmarking',
  'frame-support/runtime-benchmarks',
  'frame-system-benchmarking',
  'frame-system/runtime-benchmarks',
  'pallet-balances/runtime-benchmarks',
  'pallet-bridge/runtime-benchmarks',
  'pallet-timestamp/runtime-benchmarks',
  'pallet-loans/runtime-benchmarks',
  'pallet-liquid-staking/runtime-benchmarks',
  'pallet-collective/runtime-benchmarks',
  'pallet-xcm/runtime-benchmarks',
  'xcm-builder/runtime-benchmarks',
  'pallet-multisig/runtime-benchmarks',
  'pallet-membership/runtime-benchmarks',
  'pallet-amm/runtime-benchmarks',
  'pallet-router/runtime-benchmarks',
  'pallet-crowdloans/runtime-benchmarks',
  'pallet-xcm-helper/runtime-benchmarks',
  'pallet-farming/runtime-benchmarks',
  'pallet-asset-registry/runtime-benchmarks',
]
std                = [
  'codec/std',
  'serde',
  'scale-info/std',
  'sp-api/std',
  'sp-std/std',
  'sp-core/std',
  'sp-runtime/std',
  'sp-version/std',
  'sp-offchain/std',
  'sp-session/std',
  'sp-block-builder/std',
  'sp-transaction-pool/std',
  'sp-inherents/std',
  'sp-consensus-aura/std',
  'frame-support/std',
  'frame-executive/std',
  'frame-system/std',
  'frame-benchmarking/std',
  'frame-system-rpc-runtime-api/std',
  'pallet-balances/std',
  'pallet-xcm/std',
  'pallet-timestamp/std',
  'pallet-sudo/std',
  'pallet-transaction-payment/std',
  'pallet-transaction-payment-rpc-runtime-api/std',
  'parachain-info/std',
  'polkadot-parachain/std',
  'cumulus-pallet-parachain-system/std',
  'cumulus-primitives-core/std',
  'cumulus-primitives-utility/std',
  'cumulus-pallet-xcmp-queue/std',
  'cumulus-pallet-dmp-queue/std',
  'cumulus-pallet-aura-ext/std',
  'cumulus-pallet-xcm/std',
  'xcm/std',
  'xcm-builder/std',
  'xcm-executor/std',
  'primitives/std',
  'pallet-bridge/std',
  'pallet-loans/std',
  'pallet-loans-rpc-runtime-api/std',
  'pallet-router-rpc-runtime-api/std',
  'pallet-liquid-staking/std',
  'pallet-streaming/std',
  'pallet-prices/std',
  'pallet-multisig/std',
  'pallet-utility/std',
  'pallet-proxy/std',
  'pallet-aura/std',
  'orml-oracle/std',
  'orml-oracle-rpc-runtime-api/std',
  'orml-traits/std',
  'pallet-treasury/std',
  'pallet-collective/std',
  'pallet-membership/std',
  'pallet-democracy/std',
  'pallet-identity/std',
  'pallet-scheduler/std',
  'pallet-preimage/std',
  'polkadot-runtime-common/std',
  'pallet-session/std',
  'pallet-authorship/std',
  'pallet-collator-selection/std',
  'cumulus-primitives-timestamp/std',
  'orml-xcm-support/std',
  'orml-xtokens/std',
  'orml-xcm/std',
  'orml-vesting/std',
  'pallet-amm/std',
  'pallet-router/std',
  'frame-try-runtime/std',
  'pallet-currency-adapter/std',
  'pallet-crowdloans/std',
  'pallet-emergency-shutdown/std',
  'pallet-xcm-helper/std',
  'pallet-farming/std',
<<<<<<< HEAD
  'pallet-asset-manager/std',
  'pallet-traits/std',
=======
  'pallet-asset-registry/std',
>>>>>>> 2596ca9a
]
try-runtime        = [
  'frame-support/try-runtime',
  'frame-executive/try-runtime',
  'frame-system/try-runtime',
  'pallet-balances/try-runtime',
  'pallet-timestamp/try-runtime',
  'pallet-sudo/try-runtime',
  'pallet-transaction-payment/try-runtime',
  'pallet-multisig/try-runtime',
  'pallet-utility/try-runtime',
  'pallet-aura/try-runtime',
  'orml-oracle/try-runtime',
  'pallet-treasury/try-runtime',
  'pallet-collective/try-runtime',
  'pallet-membership/try-runtime',
  'pallet-democracy/try-runtime',
  'pallet-identity/try-runtime',
  'pallet-scheduler/try-runtime',
  'pallet-preimage/try-runtime',
  'polkadot-runtime-common/try-runtime',
  'pallet-session/try-runtime',
  'pallet-assets/try-runtime',
  'pallet-authorship/try-runtime',
  'orml-xtokens/try-runtime',
  'orml-xcm/try-runtime',
  'orml-vesting/try-runtime',
  'frame-try-runtime',
  'pallet-bridge/try-runtime',
  'pallet-loans/try-runtime',
  'pallet-liquid-staking/try-runtime',
  'pallet-streaming/try-runtime',
  'pallet-prices/try-runtime',
  'pallet-crowdloans/try-runtime',
  'pallet-xcm-helper/try-runtime',
  'pallet-asset-registry/try-runtime',
]<|MERGE_RESOLUTION|>--- conflicted
+++ resolved
@@ -216,12 +216,8 @@
   'pallet-emergency-shutdown/std',
   'pallet-xcm-helper/std',
   'pallet-farming/std',
-<<<<<<< HEAD
-  'pallet-asset-manager/std',
+  'pallet-asset-registry/std',
   'pallet-traits/std',
-=======
-  'pallet-asset-registry/std',
->>>>>>> 2596ca9a
 ]
 try-runtime        = [
   'frame-support/try-runtime',
