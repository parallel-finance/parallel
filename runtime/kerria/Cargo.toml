[package]
authors     = ['Parallel Team']
build       = 'build.rs'
description = 'A decentralized lending protocol which allow users to earn "double interests" from staking and lending'
edition     = '2021'
homepage    = 'https://parallel.fi'
license     = 'Apache'
name        = 'kerria-runtime'
repository  = 'https://github.com/parallel-finance/parallel'
version     = '1.8.2'

[package.metadata.docs.rs]
targets = ['x86_64-unknown-linux-gnu']

[dependencies]
codec             = { package = 'parity-scale-codec', version = '2.3.1', default-features = false, features = ['derive'] }
hex-literal       = '0.3.3'
serde             = { version = '1.0.136', features = ['derive'], optional = true }
smallvec          = '1.6.1'
static_assertions = '1.1.0'

# Substrate dependencies
frame-benchmarking                         = { git = 'https://github.com/paritytech/substrate.git', branch = 'polkadot-v0.9.17', default-features = false, optional = true }
frame-executive                            = { git = 'https://github.com/paritytech/substrate.git', branch = 'polkadot-v0.9.17', default-features = false }
frame-support                              = { git = 'https://github.com/paritytech/substrate.git', branch = 'polkadot-v0.9.17', default-features = false }
frame-system                               = { git = 'https://github.com/paritytech/substrate.git', branch = 'polkadot-v0.9.17', default-features = false }
frame-system-benchmarking                  = { git = 'https://github.com/paritytech/substrate.git', branch = 'polkadot-v0.9.17', default-features = false, optional = true }
frame-system-rpc-runtime-api               = { git = 'https://github.com/paritytech/substrate.git', branch = 'polkadot-v0.9.17', default-features = false }
frame-try-runtime                          = { git = 'https://github.com/paritytech/substrate.git', branch = 'polkadot-v0.9.17', default-features = false, optional = true }
pallet-assets                              = { git = 'https://github.com/paritytech/substrate.git', branch = 'polkadot-v0.9.17', default-features = false }
pallet-aura                                = { git = 'https://github.com/paritytech/substrate.git', branch = 'polkadot-v0.9.17', default-features = false }
pallet-authorship                          = { git = 'https://github.com/paritytech/substrate.git', branch = 'polkadot-v0.9.17', default-features = false }
pallet-balances                            = { git = 'https://github.com/paritytech/substrate.git', branch = 'polkadot-v0.9.17', default-features = false }
pallet-collective                          = { git = 'https://github.com/paritytech/substrate.git', branch = 'polkadot-v0.9.17', default-features = false }
pallet-democracy                           = { git = 'https://github.com/paritytech/substrate.git', branch = 'polkadot-v0.9.17', default-features = false }
pallet-identity                            = { git = 'https://github.com/paritytech/substrate.git', branch = 'polkadot-v0.9.17', default-features = false }
pallet-membership                          = { git = 'https://github.com/paritytech/substrate.git', branch = 'polkadot-v0.9.17', default-features = false }
pallet-multisig                            = { git = 'https://github.com/paritytech/substrate.git', branch = 'polkadot-v0.9.17', default-features = false }
pallet-preimage                            = { git = 'https://github.com/paritytech/substrate.git', branch = 'polkadot-v0.9.17', default-features = false }
pallet-proxy                               = { git = 'https://github.com/paritytech/substrate.git', branch = 'polkadot-v0.9.17', default-features = false }
pallet-scheduler                           = { git = 'https://github.com/paritytech/substrate.git', branch = 'polkadot-v0.9.17', default-features = false }
pallet-session                             = { git = 'https://github.com/paritytech/substrate.git', branch = 'polkadot-v0.9.17', default-features = false }
pallet-sudo                                = { git = 'https://github.com/paritytech/substrate.git', branch = 'polkadot-v0.9.17', default-features = false }
pallet-timestamp                           = { git = 'https://github.com/paritytech/substrate.git', branch = 'polkadot-v0.9.17', default-features = false }
pallet-transaction-payment                 = { git = 'https://github.com/paritytech/substrate.git', branch = 'polkadot-v0.9.17', default-features = false }
pallet-transaction-payment-rpc-runtime-api = { git = 'https://github.com/paritytech/substrate.git', branch = 'polkadot-v0.9.17', default-features = false }
pallet-treasury                            = { git = 'https://github.com/paritytech/substrate.git', branch = 'polkadot-v0.9.17', default-features = false }
pallet-utility                             = { git = 'https://github.com/paritytech/substrate.git', branch = 'polkadot-v0.9.17', default-features = false }
scale-info                                 = { version = '1.0', default-features = false, features = ['derive'] }
sp-api                                     = { git = 'https://github.com/paritytech/substrate.git', branch = 'polkadot-v0.9.17', default-features = false }
sp-block-builder                           = { git = 'https://github.com/paritytech/substrate.git', branch = 'polkadot-v0.9.17', default-features = false }
sp-consensus-aura                          = { git = 'https://github.com/paritytech/substrate.git', branch = 'polkadot-v0.9.17', default-features = false }
sp-core                                    = { git = 'https://github.com/paritytech/substrate.git', branch = 'polkadot-v0.9.17', default-features = false }
sp-inherents                               = { git = 'https://github.com/paritytech/substrate.git', branch = 'polkadot-v0.9.17', default-features = false }
sp-offchain                                = { git = 'https://github.com/paritytech/substrate.git', branch = 'polkadot-v0.9.17', default-features = false }
sp-runtime                                 = { git = 'https://github.com/paritytech/substrate.git', branch = 'polkadot-v0.9.17', default-features = false }
sp-session                                 = { git = 'https://github.com/paritytech/substrate.git', branch = 'polkadot-v0.9.17', default-features = false }
sp-std                                     = { git = 'https://github.com/paritytech/substrate.git', branch = 'polkadot-v0.9.17', default-features = false }
sp-transaction-pool                        = { git = 'https://github.com/paritytech/substrate.git', branch = 'polkadot-v0.9.17', default-features = false }
sp-version                                 = { git = 'https://github.com/paritytech/substrate.git', branch = 'polkadot-v0.9.17', default-features = false }

# Polkadot dependencies
pallet-xcm              = { git = 'https://github.com/paritytech/polkadot.git', branch = 'release-v0.9.17', default-features = false }
polkadot-parachain      = { git = 'https://github.com/paritytech/polkadot.git', branch = 'release-v0.9.17', default-features = false }
polkadot-runtime-common = { git = 'https://github.com/paritytech/polkadot.git', branch = 'release-v0.9.17', default-features = false }
xcm                     = { git = 'https://github.com/paritytech/polkadot.git', branch = 'release-v0.9.17', default-features = false }
xcm-builder             = { git = 'https://github.com/paritytech/polkadot.git', branch = 'release-v0.9.17', default-features = false }
xcm-executor            = { git = 'https://github.com/paritytech/polkadot.git', branch = 'release-v0.9.17', default-features = false }

# Cumulus dependencies
cumulus-pallet-aura-ext         = { git = 'https://github.com/paritytech/cumulus.git', branch = 'polkadot-v0.9.17', default-features = false }
cumulus-pallet-dmp-queue        = { git = 'https://github.com/paritytech/cumulus.git', branch = 'polkadot-v0.9.17', default-features = false }
cumulus-pallet-parachain-system = { git = 'https://github.com/paritytech/cumulus.git', branch = 'polkadot-v0.9.17', default-features = false }
cumulus-pallet-xcm              = { git = 'https://github.com/paritytech/cumulus.git', branch = 'polkadot-v0.9.17', default-features = false }
cumulus-pallet-xcmp-queue       = { git = 'https://github.com/paritytech/cumulus.git', branch = 'polkadot-v0.9.17', default-features = false }
cumulus-primitives-core         = { git = 'https://github.com/paritytech/cumulus.git', branch = 'polkadot-v0.9.17', default-features = false }
cumulus-primitives-timestamp    = { git = 'https://github.com/paritytech/cumulus.git', branch = 'polkadot-v0.9.17', default-features = false }
cumulus-primitives-utility      = { git = 'https://github.com/paritytech/cumulus.git', branch = 'polkadot-v0.9.17', default-features = false }
pallet-collator-selection       = { git = 'https://github.com/paritytech/cumulus.git', branch = 'polkadot-v0.9.17', default-features = false }
parachain-info                  = { git = 'https://github.com/paritytech/cumulus.git', branch = 'polkadot-v0.9.17', default-features = false }

# ORML dependencies
orml-oracle                 = { git = 'https://github.com/open-web3-stack/open-runtime-module-library.git', default-features = false }
orml-oracle-rpc-runtime-api = { git = 'https://github.com/open-web3-stack/open-runtime-module-library.git', default-features = false }
orml-traits                 = { git = 'https://github.com/open-web3-stack/open-runtime-module-library.git', default-features = false }
orml-vesting                = { git = 'https://github.com/open-web3-stack/open-runtime-module-library.git', default-features = false }
orml-xcm                    = { git = 'https://github.com/open-web3-stack/open-runtime-module-library.git', default-features = false }
orml-xcm-support            = { git = 'https://github.com/open-web3-stack/open-runtime-module-library.git', default-features = false }
orml-xtokens                = { git = 'https://github.com/open-web3-stack/open-runtime-module-library.git', default-features = false }

# Parallel dependencies
pallet-asset-registry          = { path = '../../pallets/asset-registry', default-features = false }
pallet-amm                    = { path = '../../pallets/amm', default-features = false }
pallet-bridge                 = { path = '../../pallets/bridge', default-features = false }
pallet-crowdloans             = { path = '../../pallets/crowdloans', default-features = false }
pallet-currency-adapter       = { path = '../../pallets/currency-adapter', default-features = false }
pallet-emergency-shutdown     = { path = '../../pallets/emergency-shutdown', default-features = false }
pallet-farming                = { path = '../../pallets/farming', default-features = false }
pallet-liquid-staking         = { path = '../../pallets/liquid-staking', default-features = false }
pallet-loans                  = { path = '../../pallets/loans', default-features = false }
pallet-loans-rpc-runtime-api  = { path = '../../pallets/loans/rpc/runtime-api', default-features = false }
pallet-streaming              = { path = '../../pallets/streaming', default-features = false }
pallet-traits 				  = { path = '../../pallets/traits', default-features = false }
pallet-prices                 = { path = '../../pallets/prices', default-features = false }
pallet-router                 = { path = '../../pallets/router', default-features = false }
pallet-router-rpc-runtime-api = { path = '../../pallets/router/rpc/runtime-api', default-features = false }
pallet-xcm-helper             = { path = '../../pallets/xcm-helper', default-features = false }
primitives                    = { package = 'parallel-primitives', path = '../../primitives', default-features = false }

[build-dependencies.substrate-wasm-builder]
branch = 'polkadot-v0.9.17'
git    = 'https://github.com/paritytech/substrate.git'

[dev-dependencies]
sp-io = { git = 'https://github.com/paritytech/substrate.git', branch = 'polkadot-v0.9.17', default-features = false }

[features]
default            = ['std']
runtime-benchmarks = [
  'sp-runtime/runtime-benchmarks',
  'frame-benchmarking',
  'frame-support/runtime-benchmarks',
  'frame-system-benchmarking',
  'frame-system/runtime-benchmarks',
  'pallet-balances/runtime-benchmarks',
  'pallet-bridge/runtime-benchmarks',
  'pallet-timestamp/runtime-benchmarks',
  'pallet-loans/runtime-benchmarks',
  'pallet-liquid-staking/runtime-benchmarks',
  'pallet-collective/runtime-benchmarks',
  'pallet-xcm/runtime-benchmarks',
  'xcm-builder/runtime-benchmarks',
  'pallet-multisig/runtime-benchmarks',
  'pallet-membership/runtime-benchmarks',
  'pallet-amm/runtime-benchmarks',
  'pallet-router/runtime-benchmarks',
  'pallet-crowdloans/runtime-benchmarks',
  'pallet-xcm-helper/runtime-benchmarks',
  'pallet-farming/runtime-benchmarks',
  'pallet-asset-registry/runtime-benchmarks',
]
std                = [
  'codec/std',
  'serde',
  'scale-info/std',
  'sp-api/std',
  'sp-std/std',
  'sp-core/std',
  'sp-runtime/std',
  'sp-version/std',
  'sp-offchain/std',
  'sp-session/std',
  'sp-block-builder/std',
  'sp-transaction-pool/std',
  'sp-inherents/std',
  'sp-consensus-aura/std',
  'frame-support/std',
  'frame-executive/std',
  'frame-system/std',
  'frame-benchmarking/std',
  'frame-system-rpc-runtime-api/std',
  'pallet-balances/std',
  'pallet-xcm/std',
  'pallet-timestamp/std',
  'pallet-sudo/std',
  'pallet-transaction-payment/std',
  'pallet-transaction-payment-rpc-runtime-api/std',
  'parachain-info/std',
  'polkadot-parachain/std',
  'cumulus-pallet-parachain-system/std',
  'cumulus-primitives-core/std',
  'cumulus-primitives-utility/std',
  'cumulus-pallet-xcmp-queue/std',
  'cumulus-pallet-dmp-queue/std',
  'cumulus-pallet-aura-ext/std',
  'cumulus-pallet-xcm/std',
  'xcm/std',
  'xcm-builder/std',
  'xcm-executor/std',
  'primitives/std',
  'pallet-bridge/std',
  'pallet-loans/std',
  'pallet-loans-rpc-runtime-api/std',
  'pallet-router-rpc-runtime-api/std',
  'pallet-liquid-staking/std',
  'pallet-streaming/std',
  'pallet-prices/std',
  'pallet-multisig/std',
  'pallet-utility/std',
  'pallet-proxy/std',
  'pallet-aura/std',
  'orml-oracle/std',
  'orml-oracle-rpc-runtime-api/std',
  'orml-traits/std',
  'pallet-treasury/std',
  'pallet-collective/std',
  'pallet-membership/std',
  'pallet-democracy/std',
  'pallet-identity/std',
  'pallet-scheduler/std',
  'pallet-preimage/std',
  'polkadot-runtime-common/std',
  'pallet-session/std',
  'pallet-authorship/std',
  'pallet-collator-selection/std',
  'cumulus-primitives-timestamp/std',
  'orml-xcm-support/std',
  'orml-xtokens/std',
  'orml-xcm/std',
  'orml-vesting/std',
  'pallet-amm/std',
  'pallet-router/std',
  'frame-try-runtime/std',
  'pallet-currency-adapter/std',
  'pallet-crowdloans/std',
  'pallet-emergency-shutdown/std',
  'pallet-xcm-helper/std',
  'pallet-farming/std',
<<<<<<< HEAD
  'pallet-asset-manager/std',
  'pallet-traits/std',
=======
  'pallet-asset-registry/std',
>>>>>>> 2596ca9a
]
try-runtime        = [
  'frame-support/try-runtime',
  'frame-executive/try-runtime',
  'frame-system/try-runtime',
  'pallet-balances/try-runtime',
  'pallet-timestamp/try-runtime',
  'pallet-sudo/try-runtime',
  'pallet-transaction-payment/try-runtime',
  'pallet-multisig/try-runtime',
  'pallet-utility/try-runtime',
  'pallet-aura/try-runtime',
  'orml-oracle/try-runtime',
  'pallet-treasury/try-runtime',
  'pallet-collective/try-runtime',
  'pallet-membership/try-runtime',
  'pallet-democracy/try-runtime',
  'pallet-identity/try-runtime',
  'pallet-scheduler/try-runtime',
  'pallet-preimage/try-runtime',
  'polkadot-runtime-common/try-runtime',
  'pallet-session/try-runtime',
  'pallet-assets/try-runtime',
  'pallet-authorship/try-runtime',
  'orml-xtokens/try-runtime',
  'orml-xcm/try-runtime',
  'orml-vesting/try-runtime',
  'frame-try-runtime',
  'pallet-bridge/try-runtime',
  'pallet-loans/try-runtime',
  'pallet-liquid-staking/try-runtime',
  'pallet-streaming/try-runtime',
  'pallet-prices/try-runtime',
  'pallet-crowdloans/try-runtime',
  'pallet-xcm-helper/try-runtime',
  'pallet-asset-registry/try-runtime',
]<|MERGE_RESOLUTION|>--- conflicted
+++ resolved
@@ -89,8 +89,8 @@
 orml-xtokens                = { git = 'https://github.com/open-web3-stack/open-runtime-module-library.git', default-features = false }
 
 # Parallel dependencies
-pallet-asset-registry          = { path = '../../pallets/asset-registry', default-features = false }
 pallet-amm                    = { path = '../../pallets/amm', default-features = false }
+pallet-asset-registry         = { path = '../../pallets/asset-registry', default-features = false }
 pallet-bridge                 = { path = '../../pallets/bridge', default-features = false }
 pallet-crowdloans             = { path = '../../pallets/crowdloans', default-features = false }
 pallet-currency-adapter       = { path = '../../pallets/currency-adapter', default-features = false }
@@ -99,11 +99,11 @@
 pallet-liquid-staking         = { path = '../../pallets/liquid-staking', default-features = false }
 pallet-loans                  = { path = '../../pallets/loans', default-features = false }
 pallet-loans-rpc-runtime-api  = { path = '../../pallets/loans/rpc/runtime-api', default-features = false }
-pallet-streaming              = { path = '../../pallets/streaming', default-features = false }
-pallet-traits 				  = { path = '../../pallets/traits', default-features = false }
 pallet-prices                 = { path = '../../pallets/prices', default-features = false }
 pallet-router                 = { path = '../../pallets/router', default-features = false }
 pallet-router-rpc-runtime-api = { path = '../../pallets/router/rpc/runtime-api', default-features = false }
+pallet-streaming              = { path = '../../pallets/streaming', default-features = false }
+pallet-traits                 = { path = '../../pallets/traits', default-features = false }
 pallet-xcm-helper             = { path = '../../pallets/xcm-helper', default-features = false }
 primitives                    = { package = 'parallel-primitives', path = '../../primitives', default-features = false }
 
@@ -216,12 +216,8 @@
   'pallet-emergency-shutdown/std',
   'pallet-xcm-helper/std',
   'pallet-farming/std',
-<<<<<<< HEAD
-  'pallet-asset-manager/std',
+  'pallet-asset-registry/std',
   'pallet-traits/std',
-=======
-  'pallet-asset-registry/std',
->>>>>>> 2596ca9a
 ]
 try-runtime        = [
   'frame-support/try-runtime',
