#![cfg_attr(not(feature = "std"), no_std)]
// `construct_runtime!` does a lot of recursion and requires us to increase the limit to 256.
#![recursion_limit="256"]

// Make the WASM binary available.
#[cfg(feature = "std")]
include!(concat!(env!("OUT_DIR"), "/wasm_binary.rs"));

use codec::{Encode, Decode};
#[cfg(feature= "std")]
use serde::{Deserialize, Serialize};
use sp_std::prelude::*;
use sp_core::{crypto::KeyTypeId, OpaqueMetadata};
use sp_runtime::{
	ApplyExtrinsicResult, generic, create_runtime_str, impl_opaque_keys, MultiSignature, RuntimeDebug,
	transaction_validity::{TransactionValidity, TransactionSource}, ModuleId, SaturatedConversion,
};
use sp_runtime::traits::{
	self, AccountIdLookup, BlakeTwo256, Block as BlockT, Verify, IdentifyAccount, NumberFor,
};
use sp_api::impl_runtime_apis;
use sp_consensus_aura::sr25519::AuthorityId as AuraId;
use pallet_grandpa::{AuthorityId as GrandpaId, AuthorityList as GrandpaAuthorityList};
use pallet_grandpa::fg_primitives;
use sp_version::RuntimeVersion;
#[cfg(feature = "std")]
use sp_version::NativeVersion;
use orml_currencies::BasicCurrencyAdapter;
use orml_traits::{create_median_value_data_provider, parameter_type_with_key, DataFeeder, DataProviderExtended};
use primitives::{Amount, Balance, CurrencyId, Price};

// A few exports that help ease life for downstream crates.
#[cfg(any(feature = "std", test))]
pub use sp_runtime::BuildStorage;
pub use pallet_timestamp::Call as TimestampCall;
pub use pallet_balances::Call as BalancesCall;
pub use sp_runtime::{Permill, Perbill};
pub use frame_support::{
	construct_runtime, debug, parameter_types, StorageValue,
	traits::{KeyOwnerProofSystem, Randomness},
	weights::{
		Weight, IdentityFee,
		constants::{BlockExecutionWeight, ExtrinsicBaseWeight, RocksDbWeight, WEIGHT_PER_SECOND},
	},
};
use pallet_transaction_payment::CurrencyAdapter;

pub use pallet_template;

pub use orml_currencies;

pub use orml_tokens;

pub use pallet_price;

pub use pallet_loans;

pub use pallet_ocw_oracle;

<<<<<<< HEAD
pub use pallet_rate;

=======
>>>>>>> fee9911c
/// An index to a block.
pub type BlockNumber = u32;

/// Alias to 512-bit hash when used in the context of a transaction signature on the chain.
pub type Signature = MultiSignature;

/// Some way of identifying an account on the chain. We intentionally make it equivalent
/// to the public key of our transaction signing scheme.
pub type AccountId = <<Signature as Verify>::Signer as IdentifyAccount>::AccountId;

/// The type for looking up accounts. We don't expect more than 4 billion of them, but you
/// never know...
pub type AccountIndex = u32;

/// Balance of an account.
// pub type Balance = u128;

/// Index of a transaction in the chain.
pub type Index = u32;

/// A hash of some data used by the chain.
pub type Hash = sp_core::H256;

/// Digest item type.
pub type DigestItem = generic::DigestItem<Hash>;

/// Opaque types. These are used by the CLI to instantiate machinery that don't need to know
/// the specifics of the runtime. They can then be made to be agnostic over specific formats
/// of data like extrinsics, allowing for them to continue syncing the network through upgrades
/// to even the core data structures.
pub mod opaque {
	use super::*;

	pub use sp_runtime::OpaqueExtrinsic as UncheckedExtrinsic;

	/// Opaque block header type.
	pub type Header = generic::Header<BlockNumber, BlakeTwo256>;
	/// Opaque block type.
	pub type Block = generic::Block<Header, UncheckedExtrinsic>;
	/// Opaque block identifier type.
	pub type BlockId = generic::BlockId<Block>;

	impl_opaque_keys! {
		pub struct SessionKeys {
			pub aura: Aura,
			pub grandpa: Grandpa,
		}
	}
}

pub const VERSION: RuntimeVersion = RuntimeVersion {
	spec_name: create_runtime_str!("parallel"),
	impl_name: create_runtime_str!("parallel"),
	authoring_version: 1,
	spec_version: 100,
	impl_version: 1,
	apis: RUNTIME_API_VERSIONS,
	transaction_version: 1,
};


/// This determines the average expected block time that we are targeting.
/// Blocks will be produced at a minimum duration defined by `SLOT_DURATION`.
/// `SLOT_DURATION` is picked up by `pallet_timestamp` which is in turn picked
/// up by `pallet_aura` to implement `fn slot_duration()`.
///
/// Change this to adjust the block time.
pub const MILLISECS_PER_BLOCK: u64 = 6000;

pub const SLOT_DURATION: u64 = MILLISECS_PER_BLOCK;

// Time is measured by number of blocks.
pub const MINUTES: BlockNumber = 60_000 / (MILLISECS_PER_BLOCK as BlockNumber);
pub const HOURS: BlockNumber = MINUTES * 60;
pub const DAYS: BlockNumber = HOURS * 24;

/// The version information used to identify this runtime when compiled natively.
#[cfg(feature = "std")]
pub fn native_version() -> NativeVersion {
	NativeVersion {
		runtime_version: VERSION,
		can_author_with: Default::default(),
	}
}

const NORMAL_DISPATCH_RATIO: Perbill = Perbill::from_percent(75);

parameter_types! {
	pub const Version: RuntimeVersion = VERSION;
	pub const BlockHashCount: BlockNumber = 2400;
	/// We allow for 2 seconds of compute with a 6 second average block time.
	pub BlockWeights: frame_system::limits::BlockWeights = frame_system::limits::BlockWeights
		::with_sensible_defaults(2 * WEIGHT_PER_SECOND, NORMAL_DISPATCH_RATIO);
	pub BlockLength: frame_system::limits::BlockLength = frame_system::limits::BlockLength
		::max_with_normal_ratio(5 * 1024 * 1024, NORMAL_DISPATCH_RATIO);
	pub const SS58Prefix: u8 = 42;
}

// Configure FRAME pallets to include in runtime.

impl frame_system::Config for Runtime {
	/// The basic call filter to use in dispatchable.
	type BaseCallFilter = ();
	/// Block & extrinsics weights: base values and limits.
	type BlockWeights = BlockWeights;
	/// The maximum length of a block (in bytes).
	type BlockLength = BlockLength;
	/// The identifier used to distinguish between accounts.
	type AccountId = AccountId;
	/// The aggregated dispatch type that is available for extrinsics.
	type Call = Call;
	/// The lookup mechanism to get account ID from whatever is passed in dispatchers.
	type Lookup = AccountIdLookup<AccountId, ()>;
	/// The index type for storing how many extrinsics an account has signed.
	type Index = Index;
	/// The index type for blocks.
	type BlockNumber = BlockNumber;
	/// The type for hashing blocks and tries.
	type Hash = Hash;
	/// The hashing algorithm used.
	type Hashing = BlakeTwo256;
	/// The header type.
	type Header = generic::Header<BlockNumber, BlakeTwo256>;
	/// The ubiquitous event type.
	type Event = Event;
	/// The ubiquitous origin type.
	type Origin = Origin;
	/// Maximum number of block number to block hash mappings to keep (oldest pruned first).
	type BlockHashCount = BlockHashCount;
	/// The weight of database operations that the runtime can invoke.
	type DbWeight = RocksDbWeight;
	/// Version of the runtime.
	type Version = Version;
	/// Converts a module to the index of the module in `construct_runtime!`.
	///
	/// This type is being generated by `construct_runtime!`.
	type PalletInfo = PalletInfo;
	/// What to do if a new account is created.
	type OnNewAccount = ();
	/// What to do if an account is fully reaped from the system.
	type OnKilledAccount = ();
	/// The data to be stored in an account.
	type AccountData = pallet_balances::AccountData<Balance>;
	/// Weight information for the extrinsics of this pallet.
	type SystemWeightInfo = ();
	/// This is used as an identifier of the chain. 42 is the generic substrate prefix.
	type SS58Prefix = SS58Prefix;
}

impl pallet_aura::Config for Runtime {
	type AuthorityId = AuraId;
}

impl pallet_grandpa::Config for Runtime {
	type Event = Event;
	type Call = Call;

	type KeyOwnerProofSystem = ();

	type KeyOwnerProof =
		<Self::KeyOwnerProofSystem as KeyOwnerProofSystem<(KeyTypeId, GrandpaId)>>::Proof;

	type KeyOwnerIdentification = <Self::KeyOwnerProofSystem as KeyOwnerProofSystem<(
		KeyTypeId,
		GrandpaId,
	)>>::IdentificationTuple;

	type HandleEquivocation = ();

	type WeightInfo = ();
}

parameter_types! {
	pub const MinimumPeriod: u64 = SLOT_DURATION / 2;
}

impl pallet_timestamp::Config for Runtime {
	/// A timestamp: milliseconds since the unix epoch.
	type Moment = u64;
	type OnTimestampSet = Aura;
	type MinimumPeriod = MinimumPeriod;
	type WeightInfo = ();
}

parameter_types! {
	pub const ExistentialDeposit: u128 = 500;
	pub const MaxLocks: u32 = 50;
}

impl pallet_balances::Config for Runtime {
	type MaxLocks = MaxLocks;
	/// The type for recording an account's balance.
	type Balance = Balance;
	/// The ubiquitous event type.
	type Event = Event;
	type DustRemoval = ();
	type ExistentialDeposit = ExistentialDeposit;
	type AccountStore = System;
	type WeightInfo = pallet_balances::weights::SubstrateWeight<Runtime>;
}

parameter_types! {
	pub const TransactionByteFee: Balance = 1;
}

impl pallet_transaction_payment::Config for Runtime {
	type OnChargeTransaction = CurrencyAdapter<Balances, ()>;
	type TransactionByteFee = TransactionByteFee;
	type WeightToFee = IdentityFee<Balance>;
	type FeeMultiplierUpdate = ();
}

impl pallet_sudo::Config for Runtime {
	type Event = Event;
	type Call = Call;
}

impl pallet_template::Config for Runtime {
	type Event = Event;
}

parameter_type_with_key! {
	pub ExistentialDeposits: |currency_id: CurrencyId| -> Balance {
		Default::default()
	};
}

impl orml_tokens::Config for Runtime {
	type Event = Event;
	type Balance = Balance;
	type Amount = Amount;
	type CurrencyId = CurrencyId;
	type OnDust = ();
	type WeightInfo = ();
	type ExistentialDeposits = ExistentialDeposits;
}

parameter_types! {
	pub const GetNativeCurrencyId: CurrencyId = CurrencyId::Native;

	pub const LoansModuleId: ModuleId = ModuleId(*b"aca/loan");
}

impl orml_currencies::Config for Runtime {
	type Event = Event;
	type MultiCurrency = Tokens;
	type NativeCurrency = BasicCurrencyAdapter<Runtime, Balances, Amount, BlockNumber>;
	type GetNativeCurrencyId = GetNativeCurrencyId;
	type WeightInfo = ();
}

parameter_types! {
	pub const GetStableCurrencyId: CurrencyId = CurrencyId::PUSD;
	pub StableCurrencyFixedPrice: Price = 1;
}

impl pallet_price::Config for Runtime {
	type Event = Event;
	type GetStableCurrencyId = GetStableCurrencyId;
	type StableCurrencyFixedPrice = StableCurrencyFixedPrice;
}

impl pallet_loans::Config for Runtime {
	type Event = Event;
	type Currency = Currencies;
	type ModuleId = LoansModuleId;
}

parameter_types! {
	pub const PricePrecision: u8 = 3;
}

impl pallet_ocw_oracle::Config for Runtime {
	type AuthorityId = pallet_ocw_oracle::crypto::TestAuthId;
	type Call = Call;
	type Event = Event;
	type PricePrecision = PricePrecision;
}

<<<<<<< HEAD
impl pallet_rate::Config for Runtime {
	type Event = Event;
}


=======
>>>>>>> fee9911c
impl<LocalCall> frame_system::offchain::CreateSignedTransaction<LocalCall> for Runtime
where
	Call: From<LocalCall>,
{
	fn create_transaction<C: frame_system::offchain::AppCrypto<Self::Public, Self::Signature>>(
		call: Call,
		public: <Signature as traits::Verify>::Signer,
		account: AccountId,
		index: Index,
	) -> Option<(Call, <UncheckedExtrinsic as traits::Extrinsic>::SignaturePayload)> {
		let period = BlockHashCount::get() as u64;
		let current_block = System::block_number()
			.saturated_into::<u64>()
			.saturating_sub(1);
		let tip = 0;
		let extra: SignedExtra = (
			frame_system::CheckSpecVersion::<Runtime>::new(),
			frame_system::CheckTxVersion::<Runtime>::new(),
			frame_system::CheckGenesis::<Runtime>::new(),
			frame_system::CheckEra::<Runtime>::from(generic::Era::mortal(period, current_block)),
			frame_system::CheckNonce::<Runtime>::from(index),
			frame_system::CheckWeight::<Runtime>::new(),
			pallet_transaction_payment::ChargeTransactionPayment::<Runtime>::from(tip),
		);

		let raw_payload = SignedPayload::new(call, extra)
			.map_err(|e| {
				debug::warn!("SignedPayload error: {:?}", e);
			})
			.ok()?;
		let signature = raw_payload.using_encoded(|payload| C::sign(payload, public))?;
		let address = account;
		let (call, extra, _) = raw_payload.deconstruct();
		Some((call, (sp_runtime::MultiAddress::Id(address), signature.into(), extra)))
	}
}

impl frame_system::offchain::SigningTypes for Runtime {
	type Public = <Signature as traits::Verify>::Signer;
	type Signature = Signature;
}

impl<C> frame_system::offchain::SendTransactionTypes<C> for Runtime
where
	Call: From<C>,
{
	type OverarchingCall = Call;
	type Extrinsic = UncheckedExtrinsic;
}

// Create the runtime by composing the FRAME pallets that were previously configured.
construct_runtime!(
	pub enum Runtime where
		Block = Block,
		NodeBlock = opaque::Block,
		UncheckedExtrinsic = UncheckedExtrinsic
	{
		System: frame_system::{Module, Call, Config, Storage, Event<T>},
		RandomnessCollectiveFlip: pallet_randomness_collective_flip::{Module, Call, Storage},
		Timestamp: pallet_timestamp::{Module, Call, Storage, Inherent},
		Aura: pallet_aura::{Module, Config<T>},
		Grandpa: pallet_grandpa::{Module, Call, Storage, Config, Event},
		Balances: pallet_balances::{Module, Call, Storage, Config<T>, Event<T>},
		TransactionPayment: pallet_transaction_payment::{Module, Storage},
		Sudo: pallet_sudo::{Module, Call, Config<T>, Storage, Event<T>},
		// Include the custom logic from the template pallet in the runtime.
		TemplateModule: pallet_template::{Module, Call, Storage, Event<T>},
		Currencies: orml_currencies::{Module, Call, Event<T>},
		Tokens: orml_tokens::{Module, Storage, Event<T>, Config<T>},
<<<<<<< HEAD
		Price: pallet_price::{Module, Call, Storage, Event<T>},
		Loans: pallet_loans::{Module, Call, Storage, Event<T>},
		OcwOracle: pallet_ocw_oracle::{Module, Call, Storage, Event<T>, ValidateUnsigned},
		InterestRate: pallet_rate::{Module, Call, Storage, Event<T>},
=======
		Prices: pallet_price::{Module, Storage, Call, Event<T>},
		Loans: pallet_loans::{Module, Storage, Call, Event<T>},
		OcwOracle: pallet_ocw_oracle::{Module, Storage, Call, Event<T>, ValidateUnsigned},
>>>>>>> fee9911c
	}
);

/// The address format for describing accounts.
pub type Address = sp_runtime::MultiAddress<AccountId, ()>;
/// Block header type as expected by this runtime.
pub type Header = generic::Header<BlockNumber, BlakeTwo256>;
/// Block type as expected by this runtime.
pub type Block = generic::Block<Header, UncheckedExtrinsic>;
/// A Block signed with a Justification
pub type SignedBlock = generic::SignedBlock<Block>;
/// BlockId type as expected by this runtime.
pub type BlockId = generic::BlockId<Block>;
/// The SignedExtension to the basic transaction logic.
pub type SignedExtra = (
	frame_system::CheckSpecVersion<Runtime>,
	frame_system::CheckTxVersion<Runtime>,
	frame_system::CheckGenesis<Runtime>,
	frame_system::CheckEra<Runtime>,
	frame_system::CheckNonce<Runtime>,
	frame_system::CheckWeight<Runtime>,
	pallet_transaction_payment::ChargeTransactionPayment<Runtime>
);
/// Unchecked extrinsic type as expected by this runtime.
pub type UncheckedExtrinsic = generic::UncheckedExtrinsic<Address, Call, Signature, SignedExtra>;
/// The payload being signed in transactions.
pub type SignedPayload = generic::SignedPayload<Call, SignedExtra>;
/// Extrinsic type that has already been checked.
pub type CheckedExtrinsic = generic::CheckedExtrinsic<AccountId, Call, SignedExtra>;
/// Executive: handles dispatch to the various modules.
pub type Executive = frame_executive::Executive<
	Runtime,
	Block,
	frame_system::ChainContext<Runtime>,
	Runtime,
	AllModules,
>;

impl_runtime_apis! {
	impl sp_api::Core<Block> for Runtime {
		fn version() -> RuntimeVersion {
			VERSION
		}

		fn execute_block(block: Block) {
			Executive::execute_block(block)
		}

		fn initialize_block(header: &<Block as BlockT>::Header) {
			Executive::initialize_block(header)
		}
	}

	impl sp_api::Metadata<Block> for Runtime {
		fn metadata() -> OpaqueMetadata {
			Runtime::metadata().into()
		}
	}

	impl sp_block_builder::BlockBuilder<Block> for Runtime {
		fn apply_extrinsic(extrinsic: <Block as BlockT>::Extrinsic) -> ApplyExtrinsicResult {
			Executive::apply_extrinsic(extrinsic)
		}

		fn finalize_block() -> <Block as BlockT>::Header {
			Executive::finalize_block()
		}

		fn inherent_extrinsics(data: sp_inherents::InherentData) ->
			Vec<<Block as BlockT>::Extrinsic> {
			data.create_extrinsics()
		}

		fn check_inherents(
			block: Block,
			data: sp_inherents::InherentData,
		) -> sp_inherents::CheckInherentsResult {
			data.check_extrinsics(&block)
		}

		fn random_seed() -> <Block as BlockT>::Hash {
			RandomnessCollectiveFlip::random_seed()
		}
	}

	impl sp_transaction_pool::runtime_api::TaggedTransactionQueue<Block> for Runtime {
		fn validate_transaction(
			source: TransactionSource,
			tx: <Block as BlockT>::Extrinsic,
		) -> TransactionValidity {
			Executive::validate_transaction(source, tx)
		}
	}

	impl sp_offchain::OffchainWorkerApi<Block> for Runtime {
		fn offchain_worker(header: &<Block as BlockT>::Header) {
			Executive::offchain_worker(header)
		}
	}

	impl sp_consensus_aura::AuraApi<Block, AuraId> for Runtime {
		fn slot_duration() -> u64 {
			Aura::slot_duration()
		}

		fn authorities() -> Vec<AuraId> {
			Aura::authorities()
		}
	}

	impl sp_session::SessionKeys<Block> for Runtime {
		fn generate_session_keys(seed: Option<Vec<u8>>) -> Vec<u8> {
			opaque::SessionKeys::generate(seed)
		}

		fn decode_session_keys(
			encoded: Vec<u8>,
		) -> Option<Vec<(Vec<u8>, KeyTypeId)>> {
			opaque::SessionKeys::decode_into_raw_public_keys(&encoded)
		}
	}

	impl fg_primitives::GrandpaApi<Block> for Runtime {
		fn grandpa_authorities() -> GrandpaAuthorityList {
			Grandpa::grandpa_authorities()
		}

		fn submit_report_equivocation_unsigned_extrinsic(
			_equivocation_proof: fg_primitives::EquivocationProof<
				<Block as BlockT>::Hash,
				NumberFor<Block>,
			>,
			_key_owner_proof: fg_primitives::OpaqueKeyOwnershipProof,
		) -> Option<()> {
			None
		}

		fn generate_key_ownership_proof(
			_set_id: fg_primitives::SetId,
			_authority_id: GrandpaId,
		) -> Option<fg_primitives::OpaqueKeyOwnershipProof> {
			// NOTE: this is the only implementation possible since we've
			// defined our key owner proof type as a bottom type (i.e. a type
			// with no values).
			None
		}
	}

	impl frame_system_rpc_runtime_api::AccountNonceApi<Block, AccountId, Index> for Runtime {
		fn account_nonce(account: AccountId) -> Index {
			System::account_nonce(account)
		}
	}

	impl pallet_transaction_payment_rpc_runtime_api::TransactionPaymentApi<Block, Balance>
		for Runtime {
		fn query_info(
			uxt: <Block as BlockT>::Extrinsic,
			len: u32,
		) -> pallet_transaction_payment_rpc_runtime_api::RuntimeDispatchInfo<Balance> {
			TransactionPayment::query_info(uxt, len)
		}
		fn query_fee_details(
			uxt: <Block as BlockT>::Extrinsic,
			len: u32,
		) -> pallet_transaction_payment::FeeDetails<Balance> {
			TransactionPayment::query_fee_details(uxt, len)
		}
	}

	#[cfg(feature = "runtime-benchmarks")]
	impl frame_benchmarking::Benchmark<Block> for Runtime {
		fn dispatch_benchmark(
			config: frame_benchmarking::BenchmarkConfig
		) -> Result<Vec<frame_benchmarking::BenchmarkBatch>, sp_runtime::RuntimeString> {
			use frame_benchmarking::{Benchmarking, BenchmarkBatch, add_benchmark, TrackedStorageKey};

			use frame_system_benchmarking::Module as SystemBench;
			impl frame_system_benchmarking::Config for Runtime {}

			let whitelist: Vec<TrackedStorageKey> = vec![
				// Block Number
				hex_literal::hex!("26aa394eea5630e07c48ae0c9558cef702a5c1b19ab7a04f536c519aca4983ac")
					.to_vec().into(),
				// Total Issuance
				hex_literal::hex!("c2261276cc9d1f8598ea4b6a74b15c2f57c875e4cff74148e4628f264b974c80")
					.to_vec().into(),
				// Execution Phase
				hex_literal::hex!("26aa394eea5630e07c48ae0c9558cef7ff553b5a9862a516939d82b3d3d8661a")
					.to_vec().into(),
				// Event Count
				hex_literal::hex!("26aa394eea5630e07c48ae0c9558cef70a98fdbe9ce6c55837576c60c7af3850")
					.to_vec().into(),
				// System Events
				hex_literal::hex!("26aa394eea5630e07c48ae0c9558cef780d41e5e16056765bc8461851072c9d7")
					.to_vec().into(),
			];

			let mut batches = Vec::<BenchmarkBatch>::new();
			let params = (&config, &whitelist);

			add_benchmark!(params, batches, frame_system, SystemBench::<Runtime>);
			add_benchmark!(params, batches, pallet_balances, Balances);
			add_benchmark!(params, batches, pallet_timestamp, Timestamp);

			if batches.is_empty() { return Err("Benchmark not found for this pallet.".into()) }
			Ok(batches)
		}
	}
}<|MERGE_RESOLUTION|>--- conflicted
+++ resolved
@@ -1,49 +1,53 @@
 #![cfg_attr(not(feature = "std"), no_std)]
 // `construct_runtime!` does a lot of recursion and requires us to increase the limit to 256.
-#![recursion_limit="256"]
+#![recursion_limit = "256"]
 
 // Make the WASM binary available.
 #[cfg(feature = "std")]
 include!(concat!(env!("OUT_DIR"), "/wasm_binary.rs"));
 
-use codec::{Encode, Decode};
-#[cfg(feature= "std")]
+use codec::{Decode, Encode};
+use orml_currencies::BasicCurrencyAdapter;
+use orml_traits::{
+    create_median_value_data_provider, parameter_type_with_key, DataFeeder, DataProviderExtended,
+};
+use pallet_grandpa::fg_primitives;
+use pallet_grandpa::{AuthorityId as GrandpaId, AuthorityList as GrandpaAuthorityList};
+use primitives::{Amount, Balance, CurrencyId, Price};
+#[cfg(feature = "std")]
 use serde::{Deserialize, Serialize};
-use sp_std::prelude::*;
-use sp_core::{crypto::KeyTypeId, OpaqueMetadata};
-use sp_runtime::{
-	ApplyExtrinsicResult, generic, create_runtime_str, impl_opaque_keys, MultiSignature, RuntimeDebug,
-	transaction_validity::{TransactionValidity, TransactionSource}, ModuleId, SaturatedConversion,
-};
-use sp_runtime::traits::{
-	self, AccountIdLookup, BlakeTwo256, Block as BlockT, Verify, IdentifyAccount, NumberFor,
-};
 use sp_api::impl_runtime_apis;
 use sp_consensus_aura::sr25519::AuthorityId as AuraId;
-use pallet_grandpa::{AuthorityId as GrandpaId, AuthorityList as GrandpaAuthorityList};
-use pallet_grandpa::fg_primitives;
-use sp_version::RuntimeVersion;
+use sp_core::{crypto::KeyTypeId, OpaqueMetadata};
+use sp_runtime::traits::{
+    self, AccountIdLookup, BlakeTwo256, Block as BlockT, IdentifyAccount, NumberFor, Verify,
+};
+use sp_runtime::{
+    create_runtime_str, generic, impl_opaque_keys,
+    transaction_validity::{TransactionSource, TransactionValidity},
+    ApplyExtrinsicResult, ModuleId, MultiSignature, RuntimeDebug, SaturatedConversion,
+};
+use sp_std::prelude::*;
 #[cfg(feature = "std")]
 use sp_version::NativeVersion;
-use orml_currencies::BasicCurrencyAdapter;
-use orml_traits::{create_median_value_data_provider, parameter_type_with_key, DataFeeder, DataProviderExtended};
-use primitives::{Amount, Balance, CurrencyId, Price};
+use sp_version::RuntimeVersion;
 
 // A few exports that help ease life for downstream crates.
+pub use frame_support::{
+    construct_runtime, debug, parameter_types,
+    traits::{KeyOwnerProofSystem, Randomness},
+    weights::{
+        constants::{BlockExecutionWeight, ExtrinsicBaseWeight, RocksDbWeight, WEIGHT_PER_SECOND},
+        IdentityFee, Weight,
+    },
+    StorageValue,
+};
+pub use pallet_balances::Call as BalancesCall;
+pub use pallet_timestamp::Call as TimestampCall;
+use pallet_transaction_payment::CurrencyAdapter;
 #[cfg(any(feature = "std", test))]
 pub use sp_runtime::BuildStorage;
-pub use pallet_timestamp::Call as TimestampCall;
-pub use pallet_balances::Call as BalancesCall;
-pub use sp_runtime::{Permill, Perbill};
-pub use frame_support::{
-	construct_runtime, debug, parameter_types, StorageValue,
-	traits::{KeyOwnerProofSystem, Randomness},
-	weights::{
-		Weight, IdentityFee,
-		constants::{BlockExecutionWeight, ExtrinsicBaseWeight, RocksDbWeight, WEIGHT_PER_SECOND},
-	},
-};
-use pallet_transaction_payment::CurrencyAdapter;
+pub use sp_runtime::{Perbill, Permill};
 
 pub use pallet_template;
 
@@ -57,11 +61,8 @@
 
 pub use pallet_ocw_oracle;
 
-<<<<<<< HEAD
 pub use pallet_rate;
 
-=======
->>>>>>> fee9911c
 /// An index to a block.
 pub type BlockNumber = u32;
 
@@ -93,35 +94,34 @@
 /// of data like extrinsics, allowing for them to continue syncing the network through upgrades
 /// to even the core data structures.
 pub mod opaque {
-	use super::*;
-
-	pub use sp_runtime::OpaqueExtrinsic as UncheckedExtrinsic;
-
-	/// Opaque block header type.
-	pub type Header = generic::Header<BlockNumber, BlakeTwo256>;
-	/// Opaque block type.
-	pub type Block = generic::Block<Header, UncheckedExtrinsic>;
-	/// Opaque block identifier type.
-	pub type BlockId = generic::BlockId<Block>;
-
-	impl_opaque_keys! {
-		pub struct SessionKeys {
-			pub aura: Aura,
-			pub grandpa: Grandpa,
-		}
-	}
+    use super::*;
+
+    pub use sp_runtime::OpaqueExtrinsic as UncheckedExtrinsic;
+
+    /// Opaque block header type.
+    pub type Header = generic::Header<BlockNumber, BlakeTwo256>;
+    /// Opaque block type.
+    pub type Block = generic::Block<Header, UncheckedExtrinsic>;
+    /// Opaque block identifier type.
+    pub type BlockId = generic::BlockId<Block>;
+
+    impl_opaque_keys! {
+        pub struct SessionKeys {
+            pub aura: Aura,
+            pub grandpa: Grandpa,
+        }
+    }
 }
 
 pub const VERSION: RuntimeVersion = RuntimeVersion {
-	spec_name: create_runtime_str!("parallel"),
-	impl_name: create_runtime_str!("parallel"),
-	authoring_version: 1,
-	spec_version: 100,
-	impl_version: 1,
-	apis: RUNTIME_API_VERSIONS,
-	transaction_version: 1,
+    spec_name: create_runtime_str!("parallel"),
+    impl_name: create_runtime_str!("parallel"),
+    authoring_version: 1,
+    spec_version: 100,
+    impl_version: 1,
+    apis: RUNTIME_API_VERSIONS,
+    transaction_version: 1,
 };
-
 
 /// This determines the average expected block time that we are targeting.
 /// Blocks will be produced at a minimum duration defined by `SLOT_DURATION`.
@@ -141,294 +141,294 @@
 /// The version information used to identify this runtime when compiled natively.
 #[cfg(feature = "std")]
 pub fn native_version() -> NativeVersion {
-	NativeVersion {
-		runtime_version: VERSION,
-		can_author_with: Default::default(),
-	}
+    NativeVersion {
+        runtime_version: VERSION,
+        can_author_with: Default::default(),
+    }
 }
 
 const NORMAL_DISPATCH_RATIO: Perbill = Perbill::from_percent(75);
 
 parameter_types! {
-	pub const Version: RuntimeVersion = VERSION;
-	pub const BlockHashCount: BlockNumber = 2400;
-	/// We allow for 2 seconds of compute with a 6 second average block time.
-	pub BlockWeights: frame_system::limits::BlockWeights = frame_system::limits::BlockWeights
-		::with_sensible_defaults(2 * WEIGHT_PER_SECOND, NORMAL_DISPATCH_RATIO);
-	pub BlockLength: frame_system::limits::BlockLength = frame_system::limits::BlockLength
-		::max_with_normal_ratio(5 * 1024 * 1024, NORMAL_DISPATCH_RATIO);
-	pub const SS58Prefix: u8 = 42;
+    pub const Version: RuntimeVersion = VERSION;
+    pub const BlockHashCount: BlockNumber = 2400;
+    /// We allow for 2 seconds of compute with a 6 second average block time.
+    pub BlockWeights: frame_system::limits::BlockWeights = frame_system::limits::BlockWeights
+        ::with_sensible_defaults(2 * WEIGHT_PER_SECOND, NORMAL_DISPATCH_RATIO);
+    pub BlockLength: frame_system::limits::BlockLength = frame_system::limits::BlockLength
+        ::max_with_normal_ratio(5 * 1024 * 1024, NORMAL_DISPATCH_RATIO);
+    pub const SS58Prefix: u8 = 42;
 }
 
 // Configure FRAME pallets to include in runtime.
 
 impl frame_system::Config for Runtime {
-	/// The basic call filter to use in dispatchable.
-	type BaseCallFilter = ();
-	/// Block & extrinsics weights: base values and limits.
-	type BlockWeights = BlockWeights;
-	/// The maximum length of a block (in bytes).
-	type BlockLength = BlockLength;
-	/// The identifier used to distinguish between accounts.
-	type AccountId = AccountId;
-	/// The aggregated dispatch type that is available for extrinsics.
-	type Call = Call;
-	/// The lookup mechanism to get account ID from whatever is passed in dispatchers.
-	type Lookup = AccountIdLookup<AccountId, ()>;
-	/// The index type for storing how many extrinsics an account has signed.
-	type Index = Index;
-	/// The index type for blocks.
-	type BlockNumber = BlockNumber;
-	/// The type for hashing blocks and tries.
-	type Hash = Hash;
-	/// The hashing algorithm used.
-	type Hashing = BlakeTwo256;
-	/// The header type.
-	type Header = generic::Header<BlockNumber, BlakeTwo256>;
-	/// The ubiquitous event type.
-	type Event = Event;
-	/// The ubiquitous origin type.
-	type Origin = Origin;
-	/// Maximum number of block number to block hash mappings to keep (oldest pruned first).
-	type BlockHashCount = BlockHashCount;
-	/// The weight of database operations that the runtime can invoke.
-	type DbWeight = RocksDbWeight;
-	/// Version of the runtime.
-	type Version = Version;
-	/// Converts a module to the index of the module in `construct_runtime!`.
-	///
-	/// This type is being generated by `construct_runtime!`.
-	type PalletInfo = PalletInfo;
-	/// What to do if a new account is created.
-	type OnNewAccount = ();
-	/// What to do if an account is fully reaped from the system.
-	type OnKilledAccount = ();
-	/// The data to be stored in an account.
-	type AccountData = pallet_balances::AccountData<Balance>;
-	/// Weight information for the extrinsics of this pallet.
-	type SystemWeightInfo = ();
-	/// This is used as an identifier of the chain. 42 is the generic substrate prefix.
-	type SS58Prefix = SS58Prefix;
+    /// The basic call filter to use in dispatchable.
+    type BaseCallFilter = ();
+    /// Block & extrinsics weights: base values and limits.
+    type BlockWeights = BlockWeights;
+    /// The maximum length of a block (in bytes).
+    type BlockLength = BlockLength;
+    /// The identifier used to distinguish between accounts.
+    type AccountId = AccountId;
+    /// The aggregated dispatch type that is available for extrinsics.
+    type Call = Call;
+    /// The lookup mechanism to get account ID from whatever is passed in dispatchers.
+    type Lookup = AccountIdLookup<AccountId, ()>;
+    /// The index type for storing how many extrinsics an account has signed.
+    type Index = Index;
+    /// The index type for blocks.
+    type BlockNumber = BlockNumber;
+    /// The type for hashing blocks and tries.
+    type Hash = Hash;
+    /// The hashing algorithm used.
+    type Hashing = BlakeTwo256;
+    /// The header type.
+    type Header = generic::Header<BlockNumber, BlakeTwo256>;
+    /// The ubiquitous event type.
+    type Event = Event;
+    /// The ubiquitous origin type.
+    type Origin = Origin;
+    /// Maximum number of block number to block hash mappings to keep (oldest pruned first).
+    type BlockHashCount = BlockHashCount;
+    /// The weight of database operations that the runtime can invoke.
+    type DbWeight = RocksDbWeight;
+    /// Version of the runtime.
+    type Version = Version;
+    /// Converts a module to the index of the module in `construct_runtime!`.
+    ///
+    /// This type is being generated by `construct_runtime!`.
+    type PalletInfo = PalletInfo;
+    /// What to do if a new account is created.
+    type OnNewAccount = ();
+    /// What to do if an account is fully reaped from the system.
+    type OnKilledAccount = ();
+    /// The data to be stored in an account.
+    type AccountData = pallet_balances::AccountData<Balance>;
+    /// Weight information for the extrinsics of this pallet.
+    type SystemWeightInfo = ();
+    /// This is used as an identifier of the chain. 42 is the generic substrate prefix.
+    type SS58Prefix = SS58Prefix;
 }
 
 impl pallet_aura::Config for Runtime {
-	type AuthorityId = AuraId;
+    type AuthorityId = AuraId;
 }
 
 impl pallet_grandpa::Config for Runtime {
-	type Event = Event;
-	type Call = Call;
-
-	type KeyOwnerProofSystem = ();
-
-	type KeyOwnerProof =
-		<Self::KeyOwnerProofSystem as KeyOwnerProofSystem<(KeyTypeId, GrandpaId)>>::Proof;
-
-	type KeyOwnerIdentification = <Self::KeyOwnerProofSystem as KeyOwnerProofSystem<(
-		KeyTypeId,
-		GrandpaId,
-	)>>::IdentificationTuple;
-
-	type HandleEquivocation = ();
-
-	type WeightInfo = ();
+    type Event = Event;
+    type Call = Call;
+
+    type KeyOwnerProofSystem = ();
+
+    type KeyOwnerProof =
+        <Self::KeyOwnerProofSystem as KeyOwnerProofSystem<(KeyTypeId, GrandpaId)>>::Proof;
+
+    type KeyOwnerIdentification = <Self::KeyOwnerProofSystem as KeyOwnerProofSystem<(
+        KeyTypeId,
+        GrandpaId,
+    )>>::IdentificationTuple;
+
+    type HandleEquivocation = ();
+
+    type WeightInfo = ();
 }
 
 parameter_types! {
-	pub const MinimumPeriod: u64 = SLOT_DURATION / 2;
+    pub const MinimumPeriod: u64 = SLOT_DURATION / 2;
 }
 
 impl pallet_timestamp::Config for Runtime {
-	/// A timestamp: milliseconds since the unix epoch.
-	type Moment = u64;
-	type OnTimestampSet = Aura;
-	type MinimumPeriod = MinimumPeriod;
-	type WeightInfo = ();
+    /// A timestamp: milliseconds since the unix epoch.
+    type Moment = u64;
+    type OnTimestampSet = Aura;
+    type MinimumPeriod = MinimumPeriod;
+    type WeightInfo = ();
 }
 
 parameter_types! {
-	pub const ExistentialDeposit: u128 = 500;
-	pub const MaxLocks: u32 = 50;
+    pub const ExistentialDeposit: u128 = 500;
+    pub const MaxLocks: u32 = 50;
 }
 
 impl pallet_balances::Config for Runtime {
-	type MaxLocks = MaxLocks;
-	/// The type for recording an account's balance.
-	type Balance = Balance;
-	/// The ubiquitous event type.
-	type Event = Event;
-	type DustRemoval = ();
-	type ExistentialDeposit = ExistentialDeposit;
-	type AccountStore = System;
-	type WeightInfo = pallet_balances::weights::SubstrateWeight<Runtime>;
+    type MaxLocks = MaxLocks;
+    /// The type for recording an account's balance.
+    type Balance = Balance;
+    /// The ubiquitous event type.
+    type Event = Event;
+    type DustRemoval = ();
+    type ExistentialDeposit = ExistentialDeposit;
+    type AccountStore = System;
+    type WeightInfo = pallet_balances::weights::SubstrateWeight<Runtime>;
 }
 
 parameter_types! {
-	pub const TransactionByteFee: Balance = 1;
+    pub const TransactionByteFee: Balance = 1;
 }
 
 impl pallet_transaction_payment::Config for Runtime {
-	type OnChargeTransaction = CurrencyAdapter<Balances, ()>;
-	type TransactionByteFee = TransactionByteFee;
-	type WeightToFee = IdentityFee<Balance>;
-	type FeeMultiplierUpdate = ();
+    type OnChargeTransaction = CurrencyAdapter<Balances, ()>;
+    type TransactionByteFee = TransactionByteFee;
+    type WeightToFee = IdentityFee<Balance>;
+    type FeeMultiplierUpdate = ();
 }
 
 impl pallet_sudo::Config for Runtime {
-	type Event = Event;
-	type Call = Call;
+    type Event = Event;
+    type Call = Call;
 }
 
 impl pallet_template::Config for Runtime {
-	type Event = Event;
+    type Event = Event;
 }
 
 parameter_type_with_key! {
-	pub ExistentialDeposits: |currency_id: CurrencyId| -> Balance {
-		Default::default()
-	};
+    pub ExistentialDeposits: |currency_id: CurrencyId| -> Balance {
+        Default::default()
+    };
 }
 
 impl orml_tokens::Config for Runtime {
-	type Event = Event;
-	type Balance = Balance;
-	type Amount = Amount;
-	type CurrencyId = CurrencyId;
-	type OnDust = ();
-	type WeightInfo = ();
-	type ExistentialDeposits = ExistentialDeposits;
+    type Event = Event;
+    type Balance = Balance;
+    type Amount = Amount;
+    type CurrencyId = CurrencyId;
+    type OnDust = ();
+    type WeightInfo = ();
+    type ExistentialDeposits = ExistentialDeposits;
 }
 
 parameter_types! {
-	pub const GetNativeCurrencyId: CurrencyId = CurrencyId::Native;
-
-	pub const LoansModuleId: ModuleId = ModuleId(*b"aca/loan");
+    pub const GetNativeCurrencyId: CurrencyId = CurrencyId::Native;
+
+    pub const LoansModuleId: ModuleId = ModuleId(*b"aca/loan");
 }
 
 impl orml_currencies::Config for Runtime {
-	type Event = Event;
-	type MultiCurrency = Tokens;
-	type NativeCurrency = BasicCurrencyAdapter<Runtime, Balances, Amount, BlockNumber>;
-	type GetNativeCurrencyId = GetNativeCurrencyId;
-	type WeightInfo = ();
+    type Event = Event;
+    type MultiCurrency = Tokens;
+    type NativeCurrency = BasicCurrencyAdapter<Runtime, Balances, Amount, BlockNumber>;
+    type GetNativeCurrencyId = GetNativeCurrencyId;
+    type WeightInfo = ();
 }
 
 parameter_types! {
-	pub const GetStableCurrencyId: CurrencyId = CurrencyId::PUSD;
-	pub StableCurrencyFixedPrice: Price = 1;
+    pub const GetStableCurrencyId: CurrencyId = CurrencyId::PUSD;
+    pub StableCurrencyFixedPrice: Price = 1;
 }
 
 impl pallet_price::Config for Runtime {
-	type Event = Event;
-	type GetStableCurrencyId = GetStableCurrencyId;
-	type StableCurrencyFixedPrice = StableCurrencyFixedPrice;
+    type Event = Event;
+    type GetStableCurrencyId = GetStableCurrencyId;
+    type StableCurrencyFixedPrice = StableCurrencyFixedPrice;
 }
 
 impl pallet_loans::Config for Runtime {
-	type Event = Event;
-	type Currency = Currencies;
-	type ModuleId = LoansModuleId;
+    type Event = Event;
+    type Currency = Currencies;
+    type ModuleId = LoansModuleId;
 }
 
 parameter_types! {
-	pub const PricePrecision: u8 = 3;
+    pub const PricePrecision: u8 = 3;
 }
 
 impl pallet_ocw_oracle::Config for Runtime {
-	type AuthorityId = pallet_ocw_oracle::crypto::TestAuthId;
-	type Call = Call;
-	type Event = Event;
-	type PricePrecision = PricePrecision;
-}
-
-<<<<<<< HEAD
+    type AuthorityId = pallet_ocw_oracle::crypto::TestAuthId;
+    type Call = Call;
+    type Event = Event;
+    type PricePrecision = PricePrecision;
+}
+
 impl pallet_rate::Config for Runtime {
-	type Event = Event;
-}
-
-
-=======
->>>>>>> fee9911c
+    type Event = Event;
+}
+
 impl<LocalCall> frame_system::offchain::CreateSignedTransaction<LocalCall> for Runtime
 where
-	Call: From<LocalCall>,
+    Call: From<LocalCall>,
 {
-	fn create_transaction<C: frame_system::offchain::AppCrypto<Self::Public, Self::Signature>>(
-		call: Call,
-		public: <Signature as traits::Verify>::Signer,
-		account: AccountId,
-		index: Index,
-	) -> Option<(Call, <UncheckedExtrinsic as traits::Extrinsic>::SignaturePayload)> {
-		let period = BlockHashCount::get() as u64;
-		let current_block = System::block_number()
-			.saturated_into::<u64>()
-			.saturating_sub(1);
-		let tip = 0;
-		let extra: SignedExtra = (
-			frame_system::CheckSpecVersion::<Runtime>::new(),
-			frame_system::CheckTxVersion::<Runtime>::new(),
-			frame_system::CheckGenesis::<Runtime>::new(),
-			frame_system::CheckEra::<Runtime>::from(generic::Era::mortal(period, current_block)),
-			frame_system::CheckNonce::<Runtime>::from(index),
-			frame_system::CheckWeight::<Runtime>::new(),
-			pallet_transaction_payment::ChargeTransactionPayment::<Runtime>::from(tip),
-		);
-
-		let raw_payload = SignedPayload::new(call, extra)
-			.map_err(|e| {
-				debug::warn!("SignedPayload error: {:?}", e);
-			})
-			.ok()?;
-		let signature = raw_payload.using_encoded(|payload| C::sign(payload, public))?;
-		let address = account;
-		let (call, extra, _) = raw_payload.deconstruct();
-		Some((call, (sp_runtime::MultiAddress::Id(address), signature.into(), extra)))
-	}
+    fn create_transaction<C: frame_system::offchain::AppCrypto<Self::Public, Self::Signature>>(
+        call: Call,
+        public: <Signature as traits::Verify>::Signer,
+        account: AccountId,
+        index: Index,
+    ) -> Option<(
+        Call,
+        <UncheckedExtrinsic as traits::Extrinsic>::SignaturePayload,
+    )> {
+        let period = BlockHashCount::get() as u64;
+        let current_block = System::block_number()
+            .saturated_into::<u64>()
+            .saturating_sub(1);
+        let tip = 0;
+        let extra: SignedExtra = (
+            frame_system::CheckSpecVersion::<Runtime>::new(),
+            frame_system::CheckTxVersion::<Runtime>::new(),
+            frame_system::CheckGenesis::<Runtime>::new(),
+            frame_system::CheckEra::<Runtime>::from(generic::Era::mortal(period, current_block)),
+            frame_system::CheckNonce::<Runtime>::from(index),
+            frame_system::CheckWeight::<Runtime>::new(),
+            pallet_transaction_payment::ChargeTransactionPayment::<Runtime>::from(tip),
+        );
+
+        let raw_payload = SignedPayload::new(call, extra)
+            .map_err(|e| {
+                debug::warn!("SignedPayload error: {:?}", e);
+            })
+            .ok()?;
+        let signature = raw_payload.using_encoded(|payload| C::sign(payload, public))?;
+        let address = account;
+        let (call, extra, _) = raw_payload.deconstruct();
+        Some((
+            call,
+            (
+                sp_runtime::MultiAddress::Id(address),
+                signature.into(),
+                extra,
+            ),
+        ))
+    }
 }
 
 impl frame_system::offchain::SigningTypes for Runtime {
-	type Public = <Signature as traits::Verify>::Signer;
-	type Signature = Signature;
+    type Public = <Signature as traits::Verify>::Signer;
+    type Signature = Signature;
 }
 
 impl<C> frame_system::offchain::SendTransactionTypes<C> for Runtime
 where
-	Call: From<C>,
+    Call: From<C>,
 {
-	type OverarchingCall = Call;
-	type Extrinsic = UncheckedExtrinsic;
+    type OverarchingCall = Call;
+    type Extrinsic = UncheckedExtrinsic;
 }
 
 // Create the runtime by composing the FRAME pallets that were previously configured.
 construct_runtime!(
-	pub enum Runtime where
-		Block = Block,
-		NodeBlock = opaque::Block,
-		UncheckedExtrinsic = UncheckedExtrinsic
-	{
-		System: frame_system::{Module, Call, Config, Storage, Event<T>},
-		RandomnessCollectiveFlip: pallet_randomness_collective_flip::{Module, Call, Storage},
-		Timestamp: pallet_timestamp::{Module, Call, Storage, Inherent},
-		Aura: pallet_aura::{Module, Config<T>},
-		Grandpa: pallet_grandpa::{Module, Call, Storage, Config, Event},
-		Balances: pallet_balances::{Module, Call, Storage, Config<T>, Event<T>},
-		TransactionPayment: pallet_transaction_payment::{Module, Storage},
-		Sudo: pallet_sudo::{Module, Call, Config<T>, Storage, Event<T>},
-		// Include the custom logic from the template pallet in the runtime.
-		TemplateModule: pallet_template::{Module, Call, Storage, Event<T>},
-		Currencies: orml_currencies::{Module, Call, Event<T>},
-		Tokens: orml_tokens::{Module, Storage, Event<T>, Config<T>},
-<<<<<<< HEAD
-		Price: pallet_price::{Module, Call, Storage, Event<T>},
-		Loans: pallet_loans::{Module, Call, Storage, Event<T>},
-		OcwOracle: pallet_ocw_oracle::{Module, Call, Storage, Event<T>, ValidateUnsigned},
-		InterestRate: pallet_rate::{Module, Call, Storage, Event<T>},
-=======
-		Prices: pallet_price::{Module, Storage, Call, Event<T>},
-		Loans: pallet_loans::{Module, Storage, Call, Event<T>},
-		OcwOracle: pallet_ocw_oracle::{Module, Storage, Call, Event<T>, ValidateUnsigned},
->>>>>>> fee9911c
-	}
+    pub enum Runtime where
+        Block = Block,
+        NodeBlock = opaque::Block,
+        UncheckedExtrinsic = UncheckedExtrinsic
+    {
+        System: frame_system::{Module, Call, Config, Storage, Event<T>},
+        RandomnessCollectiveFlip: pallet_randomness_collective_flip::{Module, Call, Storage},
+        Timestamp: pallet_timestamp::{Module, Call, Storage, Inherent},
+        Aura: pallet_aura::{Module, Config<T>},
+        Grandpa: pallet_grandpa::{Module, Call, Storage, Config, Event},
+        Balances: pallet_balances::{Module, Call, Storage, Config<T>, Event<T>},
+        TransactionPayment: pallet_transaction_payment::{Module, Storage},
+        Sudo: pallet_sudo::{Module, Call, Config<T>, Storage, Event<T>},
+        // Include the custom logic from the template pallet in the runtime.
+        TemplateModule: pallet_template::{Module, Call, Storage, Event<T>},
+        Currencies: orml_currencies::{Module, Call, Event<T>},
+        Tokens: orml_tokens::{Module, Storage, Event<T>, Config<T>},
+        Prices: pallet_price::{Module, Call, Storage, Event<T>},
+        Loans: pallet_loans::{Module, Call, Storage, Event<T>},
+        OcwOracle: pallet_ocw_oracle::{Module, Call, Storage, Event<T>, ValidateUnsigned},
+        InterestRate: pallet_rate::{Module, Call, Storage, Event<T>},
+    }
 );
 
 /// The address format for describing accounts.
@@ -443,13 +443,13 @@
 pub type BlockId = generic::BlockId<Block>;
 /// The SignedExtension to the basic transaction logic.
 pub type SignedExtra = (
-	frame_system::CheckSpecVersion<Runtime>,
-	frame_system::CheckTxVersion<Runtime>,
-	frame_system::CheckGenesis<Runtime>,
-	frame_system::CheckEra<Runtime>,
-	frame_system::CheckNonce<Runtime>,
-	frame_system::CheckWeight<Runtime>,
-	pallet_transaction_payment::ChargeTransactionPayment<Runtime>
+    frame_system::CheckSpecVersion<Runtime>,
+    frame_system::CheckTxVersion<Runtime>,
+    frame_system::CheckGenesis<Runtime>,
+    frame_system::CheckEra<Runtime>,
+    frame_system::CheckNonce<Runtime>,
+    frame_system::CheckWeight<Runtime>,
+    pallet_transaction_payment::ChargeTransactionPayment<Runtime>,
 );
 /// Unchecked extrinsic type as expected by this runtime.
 pub type UncheckedExtrinsic = generic::UncheckedExtrinsic<Address, Call, Signature, SignedExtra>;
@@ -459,182 +459,182 @@
 pub type CheckedExtrinsic = generic::CheckedExtrinsic<AccountId, Call, SignedExtra>;
 /// Executive: handles dispatch to the various modules.
 pub type Executive = frame_executive::Executive<
-	Runtime,
-	Block,
-	frame_system::ChainContext<Runtime>,
-	Runtime,
-	AllModules,
+    Runtime,
+    Block,
+    frame_system::ChainContext<Runtime>,
+    Runtime,
+    AllModules,
 >;
 
 impl_runtime_apis! {
-	impl sp_api::Core<Block> for Runtime {
-		fn version() -> RuntimeVersion {
-			VERSION
-		}
-
-		fn execute_block(block: Block) {
-			Executive::execute_block(block)
-		}
-
-		fn initialize_block(header: &<Block as BlockT>::Header) {
-			Executive::initialize_block(header)
-		}
-	}
-
-	impl sp_api::Metadata<Block> for Runtime {
-		fn metadata() -> OpaqueMetadata {
-			Runtime::metadata().into()
-		}
-	}
-
-	impl sp_block_builder::BlockBuilder<Block> for Runtime {
-		fn apply_extrinsic(extrinsic: <Block as BlockT>::Extrinsic) -> ApplyExtrinsicResult {
-			Executive::apply_extrinsic(extrinsic)
-		}
-
-		fn finalize_block() -> <Block as BlockT>::Header {
-			Executive::finalize_block()
-		}
-
-		fn inherent_extrinsics(data: sp_inherents::InherentData) ->
-			Vec<<Block as BlockT>::Extrinsic> {
-			data.create_extrinsics()
-		}
-
-		fn check_inherents(
-			block: Block,
-			data: sp_inherents::InherentData,
-		) -> sp_inherents::CheckInherentsResult {
-			data.check_extrinsics(&block)
-		}
-
-		fn random_seed() -> <Block as BlockT>::Hash {
-			RandomnessCollectiveFlip::random_seed()
-		}
-	}
-
-	impl sp_transaction_pool::runtime_api::TaggedTransactionQueue<Block> for Runtime {
-		fn validate_transaction(
-			source: TransactionSource,
-			tx: <Block as BlockT>::Extrinsic,
-		) -> TransactionValidity {
-			Executive::validate_transaction(source, tx)
-		}
-	}
-
-	impl sp_offchain::OffchainWorkerApi<Block> for Runtime {
-		fn offchain_worker(header: &<Block as BlockT>::Header) {
-			Executive::offchain_worker(header)
-		}
-	}
-
-	impl sp_consensus_aura::AuraApi<Block, AuraId> for Runtime {
-		fn slot_duration() -> u64 {
-			Aura::slot_duration()
-		}
-
-		fn authorities() -> Vec<AuraId> {
-			Aura::authorities()
-		}
-	}
-
-	impl sp_session::SessionKeys<Block> for Runtime {
-		fn generate_session_keys(seed: Option<Vec<u8>>) -> Vec<u8> {
-			opaque::SessionKeys::generate(seed)
-		}
-
-		fn decode_session_keys(
-			encoded: Vec<u8>,
-		) -> Option<Vec<(Vec<u8>, KeyTypeId)>> {
-			opaque::SessionKeys::decode_into_raw_public_keys(&encoded)
-		}
-	}
-
-	impl fg_primitives::GrandpaApi<Block> for Runtime {
-		fn grandpa_authorities() -> GrandpaAuthorityList {
-			Grandpa::grandpa_authorities()
-		}
-
-		fn submit_report_equivocation_unsigned_extrinsic(
-			_equivocation_proof: fg_primitives::EquivocationProof<
-				<Block as BlockT>::Hash,
-				NumberFor<Block>,
-			>,
-			_key_owner_proof: fg_primitives::OpaqueKeyOwnershipProof,
-		) -> Option<()> {
-			None
-		}
-
-		fn generate_key_ownership_proof(
-			_set_id: fg_primitives::SetId,
-			_authority_id: GrandpaId,
-		) -> Option<fg_primitives::OpaqueKeyOwnershipProof> {
-			// NOTE: this is the only implementation possible since we've
-			// defined our key owner proof type as a bottom type (i.e. a type
-			// with no values).
-			None
-		}
-	}
-
-	impl frame_system_rpc_runtime_api::AccountNonceApi<Block, AccountId, Index> for Runtime {
-		fn account_nonce(account: AccountId) -> Index {
-			System::account_nonce(account)
-		}
-	}
-
-	impl pallet_transaction_payment_rpc_runtime_api::TransactionPaymentApi<Block, Balance>
-		for Runtime {
-		fn query_info(
-			uxt: <Block as BlockT>::Extrinsic,
-			len: u32,
-		) -> pallet_transaction_payment_rpc_runtime_api::RuntimeDispatchInfo<Balance> {
-			TransactionPayment::query_info(uxt, len)
-		}
-		fn query_fee_details(
-			uxt: <Block as BlockT>::Extrinsic,
-			len: u32,
-		) -> pallet_transaction_payment::FeeDetails<Balance> {
-			TransactionPayment::query_fee_details(uxt, len)
-		}
-	}
-
-	#[cfg(feature = "runtime-benchmarks")]
-	impl frame_benchmarking::Benchmark<Block> for Runtime {
-		fn dispatch_benchmark(
-			config: frame_benchmarking::BenchmarkConfig
-		) -> Result<Vec<frame_benchmarking::BenchmarkBatch>, sp_runtime::RuntimeString> {
-			use frame_benchmarking::{Benchmarking, BenchmarkBatch, add_benchmark, TrackedStorageKey};
-
-			use frame_system_benchmarking::Module as SystemBench;
-			impl frame_system_benchmarking::Config for Runtime {}
-
-			let whitelist: Vec<TrackedStorageKey> = vec![
-				// Block Number
-				hex_literal::hex!("26aa394eea5630e07c48ae0c9558cef702a5c1b19ab7a04f536c519aca4983ac")
-					.to_vec().into(),
-				// Total Issuance
-				hex_literal::hex!("c2261276cc9d1f8598ea4b6a74b15c2f57c875e4cff74148e4628f264b974c80")
-					.to_vec().into(),
-				// Execution Phase
-				hex_literal::hex!("26aa394eea5630e07c48ae0c9558cef7ff553b5a9862a516939d82b3d3d8661a")
-					.to_vec().into(),
-				// Event Count
-				hex_literal::hex!("26aa394eea5630e07c48ae0c9558cef70a98fdbe9ce6c55837576c60c7af3850")
-					.to_vec().into(),
-				// System Events
-				hex_literal::hex!("26aa394eea5630e07c48ae0c9558cef780d41e5e16056765bc8461851072c9d7")
-					.to_vec().into(),
-			];
-
-			let mut batches = Vec::<BenchmarkBatch>::new();
-			let params = (&config, &whitelist);
-
-			add_benchmark!(params, batches, frame_system, SystemBench::<Runtime>);
-			add_benchmark!(params, batches, pallet_balances, Balances);
-			add_benchmark!(params, batches, pallet_timestamp, Timestamp);
-
-			if batches.is_empty() { return Err("Benchmark not found for this pallet.".into()) }
-			Ok(batches)
-		}
-	}
+    impl sp_api::Core<Block> for Runtime {
+        fn version() -> RuntimeVersion {
+            VERSION
+        }
+
+        fn execute_block(block: Block) {
+            Executive::execute_block(block)
+        }
+
+        fn initialize_block(header: &<Block as BlockT>::Header) {
+            Executive::initialize_block(header)
+        }
+    }
+
+    impl sp_api::Metadata<Block> for Runtime {
+        fn metadata() -> OpaqueMetadata {
+            Runtime::metadata().into()
+        }
+    }
+
+    impl sp_block_builder::BlockBuilder<Block> for Runtime {
+        fn apply_extrinsic(extrinsic: <Block as BlockT>::Extrinsic) -> ApplyExtrinsicResult {
+            Executive::apply_extrinsic(extrinsic)
+        }
+
+        fn finalize_block() -> <Block as BlockT>::Header {
+            Executive::finalize_block()
+        }
+
+        fn inherent_extrinsics(data: sp_inherents::InherentData) ->
+            Vec<<Block as BlockT>::Extrinsic> {
+            data.create_extrinsics()
+        }
+
+        fn check_inherents(
+            block: Block,
+            data: sp_inherents::InherentData,
+        ) -> sp_inherents::CheckInherentsResult {
+            data.check_extrinsics(&block)
+        }
+
+        fn random_seed() -> <Block as BlockT>::Hash {
+            RandomnessCollectiveFlip::random_seed()
+        }
+    }
+
+    impl sp_transaction_pool::runtime_api::TaggedTransactionQueue<Block> for Runtime {
+        fn validate_transaction(
+            source: TransactionSource,
+            tx: <Block as BlockT>::Extrinsic,
+        ) -> TransactionValidity {
+            Executive::validate_transaction(source, tx)
+        }
+    }
+
+    impl sp_offchain::OffchainWorkerApi<Block> for Runtime {
+        fn offchain_worker(header: &<Block as BlockT>::Header) {
+            Executive::offchain_worker(header)
+        }
+    }
+
+    impl sp_consensus_aura::AuraApi<Block, AuraId> for Runtime {
+        fn slot_duration() -> u64 {
+            Aura::slot_duration()
+        }
+
+        fn authorities() -> Vec<AuraId> {
+            Aura::authorities()
+        }
+    }
+
+    impl sp_session::SessionKeys<Block> for Runtime {
+        fn generate_session_keys(seed: Option<Vec<u8>>) -> Vec<u8> {
+            opaque::SessionKeys::generate(seed)
+        }
+
+        fn decode_session_keys(
+            encoded: Vec<u8>,
+        ) -> Option<Vec<(Vec<u8>, KeyTypeId)>> {
+            opaque::SessionKeys::decode_into_raw_public_keys(&encoded)
+        }
+    }
+
+    impl fg_primitives::GrandpaApi<Block> for Runtime {
+        fn grandpa_authorities() -> GrandpaAuthorityList {
+            Grandpa::grandpa_authorities()
+        }
+
+        fn submit_report_equivocation_unsigned_extrinsic(
+            _equivocation_proof: fg_primitives::EquivocationProof<
+                <Block as BlockT>::Hash,
+                NumberFor<Block>,
+            >,
+            _key_owner_proof: fg_primitives::OpaqueKeyOwnershipProof,
+        ) -> Option<()> {
+            None
+        }
+
+        fn generate_key_ownership_proof(
+            _set_id: fg_primitives::SetId,
+            _authority_id: GrandpaId,
+        ) -> Option<fg_primitives::OpaqueKeyOwnershipProof> {
+            // NOTE: this is the only implementation possible since we've
+            // defined our key owner proof type as a bottom type (i.e. a type
+            // with no values).
+            None
+        }
+    }
+
+    impl frame_system_rpc_runtime_api::AccountNonceApi<Block, AccountId, Index> for Runtime {
+        fn account_nonce(account: AccountId) -> Index {
+            System::account_nonce(account)
+        }
+    }
+
+    impl pallet_transaction_payment_rpc_runtime_api::TransactionPaymentApi<Block, Balance>
+        for Runtime {
+        fn query_info(
+            uxt: <Block as BlockT>::Extrinsic,
+            len: u32,
+        ) -> pallet_transaction_payment_rpc_runtime_api::RuntimeDispatchInfo<Balance> {
+            TransactionPayment::query_info(uxt, len)
+        }
+        fn query_fee_details(
+            uxt: <Block as BlockT>::Extrinsic,
+            len: u32,
+        ) -> pallet_transaction_payment::FeeDetails<Balance> {
+            TransactionPayment::query_fee_details(uxt, len)
+        }
+    }
+
+    #[cfg(feature = "runtime-benchmarks")]
+    impl frame_benchmarking::Benchmark<Block> for Runtime {
+        fn dispatch_benchmark(
+            config: frame_benchmarking::BenchmarkConfig
+        ) -> Result<Vec<frame_benchmarking::BenchmarkBatch>, sp_runtime::RuntimeString> {
+            use frame_benchmarking::{Benchmarking, BenchmarkBatch, add_benchmark, TrackedStorageKey};
+
+            use frame_system_benchmarking::Module as SystemBench;
+            impl frame_system_benchmarking::Config for Runtime {}
+
+            let whitelist: Vec<TrackedStorageKey> = vec![
+                // Block Number
+                hex_literal::hex!("26aa394eea5630e07c48ae0c9558cef702a5c1b19ab7a04f536c519aca4983ac")
+                    .to_vec().into(),
+                // Total Issuance
+                hex_literal::hex!("c2261276cc9d1f8598ea4b6a74b15c2f57c875e4cff74148e4628f264b974c80")
+                    .to_vec().into(),
+                // Execution Phase
+                hex_literal::hex!("26aa394eea5630e07c48ae0c9558cef7ff553b5a9862a516939d82b3d3d8661a")
+                    .to_vec().into(),
+                // Event Count
+                hex_literal::hex!("26aa394eea5630e07c48ae0c9558cef70a98fdbe9ce6c55837576c60c7af3850")
+                    .to_vec().into(),
+                // System Events
+                hex_literal::hex!("26aa394eea5630e07c48ae0c9558cef780d41e5e16056765bc8461851072c9d7")
+                    .to_vec().into(),
+            ];
+
+            let mut batches = Vec::<BenchmarkBatch>::new();
+            let params = (&config, &whitelist);
+
+            add_benchmark!(params, batches, frame_system, SystemBench::<Runtime>);
+            add_benchmark!(params, batches, pallet_balances, Balances);
+            add_benchmark!(params, batches, pallet_timestamp, Timestamp);
+
+            if batches.is_empty() { return Err("Benchmark not found for this pallet.".into()) }
+            Ok(batches)
+        }
+    }
 }